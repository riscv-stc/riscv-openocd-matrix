/* SPDX-License-Identifier: GPL-2.0-or-later */

#ifndef OPENOCD_TARGET_RISCV_RISCV_REG_IMPL_H
#define OPENOCD_TARGET_RISCV_RISCV_REG_IMPL_H

#include "gdb_regs.h"
#include "riscv.h"
#include "target/target.h"
#include "target/register.h"
#include <assert.h>

/**
 * This file describes the helpers to use during register cache initialization
 * of a RISC-V target. Each cache entry proceedes through the following stages:
 *  - not allocated before `riscv_reg_impl_init_cache()`
 *  - not initialized before the call to `riscv_reg_impl_init_one()` with appropriate regno.
 *  - initialized until `riscv_reg_free_all()` is called.
 */
static inline bool riscv_reg_impl_is_initialized(const struct reg *reg)
{
	assert(reg);
	if (!reg->feature) {
		const struct reg default_reg = {0};
		assert(!memcmp(&default_reg, reg, sizeof(*reg)));
		return false;
	}
	assert(reg->arch_info);
	assert(((riscv_reg_info_t *)reg->arch_info)->target);
	assert((!reg->exist && !reg->value) || (reg->exist && reg->value));
	assert(reg->valid || !reg->dirty);
	return true;
}
/**
 * Initialize register cache. Note, that each specific register cache entry is
 * not initialized by this function.
 */
int riscv_reg_impl_init_cache(struct target *target);

/** Initialize register. */
int riscv_reg_impl_init_one(struct target *target, uint32_t regno,
		const struct reg_arch_type *reg_type);

/** Return the entry in the register cache of the target. */
struct reg *riscv_reg_impl_cache_entry(const struct target *target,
		uint32_t number);

/** Return the target that owns the cache entry. */
struct target *riscv_reg_impl_get_target(const struct reg *reg);

static inline void init_shared_reg_info(struct target *target)
{
	RISCV_INFO(info);
	info->shared_reg_info.target = target;
	info->shared_reg_info.custom_number = 0;
}

/** TODO: vector register type description can be moved into `riscv013_info_t`,
 * since 0.11 targets do not support access to vector registers. */
static inline void riscv_reg_impl_init_vector_reg_type(const struct target *target)
{
	RISCV_INFO(info);
	static struct reg_data_type type_uint8 = { .type = REG_TYPE_UINT8, .id = "uint8" };
	static struct reg_data_type type_uint16 = { .type = REG_TYPE_UINT16, .id = "uint16" };
	static struct reg_data_type type_uint32 = { .type = REG_TYPE_UINT32, .id = "uint32" };
	static struct reg_data_type type_uint64 = { .type = REG_TYPE_UINT64, .id = "uint64" };
	static struct reg_data_type type_uint128 = { .type = REG_TYPE_UINT128, .id = "uint128" };

	/* This is roughly the XML we want:
	 * <vector id="bytes" type="uint8" count="16"/>
	 * <vector id="shorts" type="uint16" count="8"/>
	 * <vector id="words" type="uint32" count="4"/>
	 * <vector id="longs" type="uint64" count="2"/>
	 * <vector id="quads" type="uint128" count="1"/>
	 * <union id="riscv_vector_type">
	 *   <field name="b" type="bytes"/>
	 *   <field name="s" type="shorts"/>
	 *   <field name="w" type="words"/>
	 *   <field name="l" type="longs"/>
	 *   <field name="q" type="quads"/>
	 * </union>
	 */

	info->vector_uint8.type = &type_uint8;
	info->vector_uint8.count = riscv_vlenb(target);
	info->type_uint8_vector.type = REG_TYPE_ARCH_DEFINED;
	info->type_uint8_vector.id = "bytes";
	info->type_uint8_vector.type_class = REG_TYPE_CLASS_VECTOR;
	info->type_uint8_vector.reg_type_vector = &info->vector_uint8;

	info->vector_uint16.type = &type_uint16;
	info->vector_uint16.count = riscv_vlenb(target) / 2;
	info->type_uint16_vector.type = REG_TYPE_ARCH_DEFINED;
	info->type_uint16_vector.id = "shorts";
	info->type_uint16_vector.type_class = REG_TYPE_CLASS_VECTOR;
	info->type_uint16_vector.reg_type_vector = &info->vector_uint16;

	info->vector_uint32.type = &type_uint32;
	info->vector_uint32.count = riscv_vlenb(target) / 4;
	info->type_uint32_vector.type = REG_TYPE_ARCH_DEFINED;
	info->type_uint32_vector.id = "words";
	info->type_uint32_vector.type_class = REG_TYPE_CLASS_VECTOR;
	info->type_uint32_vector.reg_type_vector = &info->vector_uint32;

	info->vector_uint64.type = &type_uint64;
	info->vector_uint64.count = riscv_vlenb(target) / 8;
	info->type_uint64_vector.type = REG_TYPE_ARCH_DEFINED;
	info->type_uint64_vector.id = "longs";
	info->type_uint64_vector.type_class = REG_TYPE_CLASS_VECTOR;
	info->type_uint64_vector.reg_type_vector = &info->vector_uint64;

	info->vector_uint128.type = &type_uint128;
	info->vector_uint128.count = riscv_vlenb(target) / 16;
	info->type_uint128_vector.type = REG_TYPE_ARCH_DEFINED;
	info->type_uint128_vector.id = "quads";
	info->type_uint128_vector.type_class = REG_TYPE_CLASS_VECTOR;
	info->type_uint128_vector.reg_type_vector = &info->vector_uint128;

	info->vector_fields[0].name = "b";
	info->vector_fields[0].type = &info->type_uint8_vector;
	if (riscv_vlenb(target) >= 2) {
		info->vector_fields[0].next = info->vector_fields + 1;
		info->vector_fields[1].name = "s";
		info->vector_fields[1].type = &info->type_uint16_vector;
	} else {
		info->vector_fields[0].next = NULL;
	}
	if (riscv_vlenb(target) >= 4) {
		info->vector_fields[1].next = info->vector_fields + 2;
		info->vector_fields[2].name = "w";
		info->vector_fields[2].type = &info->type_uint32_vector;
	} else {
		info->vector_fields[1].next = NULL;
	}
	if (riscv_vlenb(target) >= 8) {
		info->vector_fields[2].next = info->vector_fields + 3;
		info->vector_fields[3].name = "l";
		info->vector_fields[3].type = &info->type_uint64_vector;
	} else {
		info->vector_fields[2].next = NULL;
	}
	if (riscv_vlenb(target) >= 16) {
		info->vector_fields[3].next = info->vector_fields + 4;
		info->vector_fields[4].name = "q";
		info->vector_fields[4].type = &info->type_uint128_vector;
	} else {
		info->vector_fields[3].next = NULL;
	}
	info->vector_fields[4].next = NULL;

	info->vector_union.fields = info->vector_fields;

	info->type_vector.type = REG_TYPE_ARCH_DEFINED;
	info->type_vector.id = "riscv_vector";
	info->type_vector.type_class = REG_TYPE_CLASS_UNION;
	info->type_vector.reg_type_union = &info->vector_union;
}

<<<<<<< HEAD
static inline void riscv_reg_impl_init_matrix_reg_type(const struct target *target)
{
	RISCV_INFO(info);
=======
static inline void riscv_reg_impl_init_matrix_reg_type_inner(
		struct matrix_reg_type *matrix, uint32_t mlenb, uint32_t mrlenb,
		uint32_t mamul)
{
>>>>>>> 958ca6f6
	static struct reg_data_type type_uint8 = { .type = REG_TYPE_UINT8, .id = "uint8" };
	static struct reg_data_type type_uint16 = { .type = REG_TYPE_UINT16, .id = "uint16" };
	static struct reg_data_type type_uint32 = { .type = REG_TYPE_UINT32, .id = "uint32" };
	static struct reg_data_type type_uint64 = { .type = REG_TYPE_UINT64, .id = "uint64" };
	static struct reg_data_type type_uint128 = { .type = REG_TYPE_UINT128, .id = "uint128" };

<<<<<<< HEAD
	if (riscv_mrlenb(target) == 0)
		return;

	info->matrix_n_uint8.type = &type_uint8;
	info->matrix_n_uint8.count = riscv_mrlenb(target);
	info->type_uint8_matrix_n.type = REG_TYPE_ARCH_DEFINED;
	info->type_uint8_matrix_n.id = "bytes";
	info->type_uint8_matrix_n.type_class = REG_TYPE_CLASS_VECTOR;
	info->type_uint8_matrix_n.reg_type_vector = &info->matrix_n_uint8;
	info->matrix_m_uint8.type = &info->type_uint8_matrix_n;
	info->matrix_m_uint8.count = riscv_mlenb(target) / riscv_mrlenb(target);

	info->type_uint8_matrix_m.type = REG_TYPE_ARCH_DEFINED;
	info->type_uint8_matrix_m.id = "vector8";
	info->type_uint8_matrix_m.type_class = REG_TYPE_CLASS_VECTOR;
	info->type_uint8_matrix_m.reg_type_vector = &info->matrix_m_uint8;

	info->matrix_n_uint16.type = &type_uint16;
	info->matrix_n_uint16.count = riscv_mrlenb(target) / 2;
	info->type_uint16_matrix_n.type = REG_TYPE_ARCH_DEFINED;
	info->type_uint16_matrix_n.id = "shorts";
	info->type_uint16_matrix_n.type_class = REG_TYPE_CLASS_VECTOR;
	info->type_uint16_matrix_n.reg_type_vector = &info->matrix_n_uint16;
	info->matrix_m_uint16.type = &info->type_uint16_matrix_n;
	info->matrix_m_uint16.count = riscv_mlenb(target) / riscv_mrlenb(target);
	info->type_uint16_matrix_m.type = REG_TYPE_ARCH_DEFINED;
	info->type_uint16_matrix_m.id = "vector16";
	info->type_uint16_matrix_m.type_class = REG_TYPE_CLASS_VECTOR;
	info->type_uint16_matrix_m.reg_type_vector = &info->matrix_m_uint16;

	info->matrix_n_uint32.type = &type_uint32;
	info->matrix_n_uint32.count = riscv_mrlenb(target) / 4;
	info->type_uint32_matrix_n.type = REG_TYPE_ARCH_DEFINED;
	info->type_uint32_matrix_n.id = "words";
	info->type_uint32_matrix_n.type_class = REG_TYPE_CLASS_VECTOR;
	info->type_uint32_matrix_n.reg_type_vector = &info->matrix_n_uint32;
	info->matrix_m_uint32.type = &info->type_uint32_matrix_n;
	info->matrix_m_uint32.count = riscv_mlenb(target) / riscv_mrlenb(target);
	info->type_uint32_matrix_m.type = REG_TYPE_ARCH_DEFINED;
	info->type_uint32_matrix_m.id = "vector32";
	info->type_uint32_matrix_m.type_class = REG_TYPE_CLASS_VECTOR;
	info->type_uint32_matrix_m.reg_type_vector = &info->matrix_m_uint32;

	info->matrix_n_uint64.type = &type_uint64;
	info->matrix_n_uint64.count = riscv_mrlenb(target) / 8;
	info->type_uint64_matrix_n.type = REG_TYPE_ARCH_DEFINED;
	info->type_uint64_matrix_n.id = "longs";
	info->type_uint64_matrix_n.type_class = REG_TYPE_CLASS_VECTOR;
	info->type_uint64_matrix_n.reg_type_vector = &info->matrix_n_uint64;
	info->matrix_m_uint64.type = &info->type_uint64_matrix_n;
	info->matrix_m_uint64.count = riscv_mlenb(target) / riscv_mrlenb(target);
	info->type_uint64_matrix_m.type = REG_TYPE_ARCH_DEFINED;
	info->type_uint64_matrix_m.id = "vector64";
	info->type_uint64_matrix_m.type_class = REG_TYPE_CLASS_VECTOR;
	info->type_uint64_matrix_m.reg_type_vector = &info->matrix_m_uint64;

	info->matrix_n_uint128.type = &type_uint128;
	info->matrix_n_uint128.count = riscv_mrlenb(target) / 16;
	info->type_uint128_matrix_n.type = REG_TYPE_ARCH_DEFINED;
	info->type_uint128_matrix_n.id = "quads";
	info->type_uint128_matrix_n.type_class = REG_TYPE_CLASS_VECTOR;
	info->type_uint128_matrix_n.reg_type_vector = &info->matrix_n_uint128;
	info->matrix_m_uint128.type = &info->type_uint128_matrix_n;
	info->matrix_m_uint128.count = riscv_mlenb(target) / riscv_mrlenb(target);
	info->type_uint128_matrix_m.type = REG_TYPE_ARCH_DEFINED;
	info->type_uint128_matrix_m.id = "vector128";
	info->type_uint128_matrix_m.type_class = REG_TYPE_CLASS_VECTOR;
	info->type_uint128_matrix_m.reg_type_vector = &info->matrix_m_uint128;

	info->matrix_fields[0].name = "b";
	info->matrix_fields[0].type = &info->type_uint8_matrix_m;
	if (riscv_mrlenb(target) >= 2) {
		info->matrix_fields[0].next = info->matrix_fields + 1;
		info->matrix_fields[1].name = "s";
		info->matrix_fields[1].type = &info->type_uint16_matrix_m;
	} else {
		info->matrix_fields[0].next = NULL;
	}
	if (riscv_mrlenb(target) >= 4) {
		info->matrix_fields[1].next = info->matrix_fields + 2;
		info->matrix_fields[2].name = "w";
		info->matrix_fields[2].type = &info->type_uint32_matrix_m;
	} else {
		info->matrix_fields[1].next = NULL;
	}
	if (riscv_mrlenb(target) >= 8) {
		info->matrix_fields[2].next = info->matrix_fields + 3;
		info->matrix_fields[3].name = "l";
		info->matrix_fields[3].type = &info->type_uint64_matrix_m;
	} else {
		info->matrix_fields[2].next = NULL;
	}
	if (riscv_mrlenb(target) >= 16) {
		info->matrix_fields[3].next = info->matrix_fields + 4;
		info->matrix_fields[4].name = "q";
		info->matrix_fields[4].type = &info->type_uint128_matrix_m;
	} else {
		info->matrix_fields[3].next = NULL;
	}
	info->matrix_fields[4].next = NULL;

	info->matrix_union.fields = info->matrix_fields;

	info->type_matrix.type = REG_TYPE_ARCH_DEFINED;
	info->type_matrix.id = "riscv_matrix";
	info->type_matrix.type_class = REG_TYPE_CLASS_UNION;
	info->type_matrix.reg_type_union = &info->matrix_union;
=======
	matrix->matrix_n_uint8.type = &type_uint8;
	matrix->matrix_n_uint8.count = mrlenb * mamul;
	matrix->type_uint8_matrix_n.type = REG_TYPE_ARCH_DEFINED;
	matrix->type_uint8_matrix_n.id = "bytes";
	matrix->type_uint8_matrix_n.type_class = REG_TYPE_CLASS_VECTOR;
	matrix->type_uint8_matrix_n.reg_type_vector = &matrix->matrix_n_uint8;
	matrix->matrix_m_uint8.type = &matrix->type_uint8_matrix_n;
	matrix->matrix_m_uint8.count = mlenb / mrlenb;
	matrix->type_uint8_matrix_m.type = REG_TYPE_ARCH_DEFINED;
	matrix->type_uint8_matrix_m.id = "vector8";
	matrix->type_uint8_matrix_m.type_class = REG_TYPE_CLASS_VECTOR;
	matrix->type_uint8_matrix_m.reg_type_vector = &matrix->matrix_m_uint8;

	matrix->matrix_n_uint16.type = &type_uint16;
	matrix->matrix_n_uint16.count = mrlenb * mamul / 2;
	matrix->type_uint16_matrix_n.type = REG_TYPE_ARCH_DEFINED;
	matrix->type_uint16_matrix_n.id = "shorts";
	matrix->type_uint16_matrix_n.type_class = REG_TYPE_CLASS_VECTOR;
	matrix->type_uint16_matrix_n.reg_type_vector = &matrix->matrix_n_uint16;
	matrix->matrix_m_uint16.type = &matrix->type_uint16_matrix_n;
	matrix->matrix_m_uint16.count = mlenb / mrlenb;
	matrix->type_uint16_matrix_m.type = REG_TYPE_ARCH_DEFINED;
	matrix->type_uint16_matrix_m.id = "vector16";
	matrix->type_uint16_matrix_m.type_class = REG_TYPE_CLASS_VECTOR;
	matrix->type_uint16_matrix_m.reg_type_vector = &matrix->matrix_m_uint16;

	matrix->matrix_n_uint32.type = &type_uint32;
	matrix->matrix_n_uint32.count = mrlenb * mamul / 4;
	matrix->type_uint32_matrix_n.type = REG_TYPE_ARCH_DEFINED;
	matrix->type_uint32_matrix_n.id = "words";
	matrix->type_uint32_matrix_n.type_class = REG_TYPE_CLASS_VECTOR;
	matrix->type_uint32_matrix_n.reg_type_vector = &matrix->matrix_n_uint32;
	matrix->matrix_m_uint32.type = &matrix->type_uint32_matrix_n;
	matrix->matrix_m_uint32.count = mlenb / mrlenb;
	matrix->type_uint32_matrix_m.type = REG_TYPE_ARCH_DEFINED;
	matrix->type_uint32_matrix_m.id = "vector32";
	matrix->type_uint32_matrix_m.type_class = REG_TYPE_CLASS_VECTOR;
	matrix->type_uint32_matrix_m.reg_type_vector = &matrix->matrix_m_uint32;

	matrix->matrix_n_uint64.type = &type_uint64;
	matrix->matrix_n_uint64.count = mrlenb * mamul / 8;
	matrix->type_uint64_matrix_n.type = REG_TYPE_ARCH_DEFINED;
	matrix->type_uint64_matrix_n.id = "longs";
	matrix->type_uint64_matrix_n.type_class = REG_TYPE_CLASS_VECTOR;
	matrix->type_uint64_matrix_n.reg_type_vector = &matrix->matrix_n_uint64;
	matrix->matrix_m_uint64.type = &matrix->type_uint64_matrix_n;
	matrix->matrix_m_uint64.count = mlenb / mrlenb;
	matrix->type_uint64_matrix_m.type = REG_TYPE_ARCH_DEFINED;
	matrix->type_uint64_matrix_m.id = "vector64";
	matrix->type_uint64_matrix_m.type_class = REG_TYPE_CLASS_VECTOR;
	matrix->type_uint64_matrix_m.reg_type_vector = &matrix->matrix_m_uint64;

	matrix->matrix_n_uint128.type = &type_uint128;
	matrix->matrix_n_uint128.count = mrlenb * mamul / 16;
	matrix->type_uint128_matrix_n.type = REG_TYPE_ARCH_DEFINED;
	matrix->type_uint128_matrix_n.id = "quads";
	matrix->type_uint128_matrix_n.type_class = REG_TYPE_CLASS_VECTOR;
	matrix->type_uint128_matrix_n.reg_type_vector = &matrix->matrix_n_uint128;
	matrix->matrix_m_uint128.type = &matrix->type_uint128_matrix_n;
	matrix->matrix_m_uint128.count = mlenb / mrlenb;
	matrix->type_uint128_matrix_m.type = REG_TYPE_ARCH_DEFINED;
	matrix->type_uint128_matrix_m.id = "vector128";
	matrix->type_uint128_matrix_m.type_class = REG_TYPE_CLASS_VECTOR;
	matrix->type_uint128_matrix_m.reg_type_vector = &matrix->matrix_m_uint128;

	matrix->matrix_fields[0].name = "b";
	matrix->matrix_fields[0].type = &matrix->type_uint8_matrix_m;
	if (mrlenb >= 2) {
		matrix->matrix_fields[0].next = matrix->matrix_fields + 1;
		matrix->matrix_fields[1].name = "s";
		matrix->matrix_fields[1].type = &matrix->type_uint16_matrix_m;
	} else {
		matrix->matrix_fields[0].next = NULL;
	}
	if (mrlenb >= 4) {
		matrix->matrix_fields[1].next = matrix->matrix_fields + 2;
		matrix->matrix_fields[2].name = "w";
		matrix->matrix_fields[2].type = &matrix->type_uint32_matrix_m;
	} else {
		matrix->matrix_fields[1].next = NULL;
	}
	if (mrlenb >= 8) {
		matrix->matrix_fields[2].next = matrix->matrix_fields + 3;
		matrix->matrix_fields[3].name = "l";
		matrix->matrix_fields[3].type = &matrix->type_uint64_matrix_m;
	} else {
		matrix->matrix_fields[2].next = NULL;
	}
	if (mrlenb >= 16) {
		matrix->matrix_fields[3].next = matrix->matrix_fields + 4;
		matrix->matrix_fields[4].name = "q";
		matrix->matrix_fields[4].type = &matrix->type_uint128_matrix_m;
	} else {
		matrix->matrix_fields[3].next = NULL;
	}
	matrix->matrix_fields[4].next = NULL;

	matrix->matrix_union.fields = matrix->matrix_fields;

	matrix->type.type = REG_TYPE_ARCH_DEFINED;
	matrix->type.id = "riscv_matrix";
	matrix->type.type_class = REG_TYPE_CLASS_UNION;
	matrix->type.reg_type_union = &matrix->matrix_union;
}

static inline void riscv_reg_impl_init_matrix_reg_type(const struct target *target)
{
	RISCV_INFO(info);
	uint32_t mlenb = riscv_mlenb(target);
	uint32_t mrlenb = riscv_mrlenb(target);
	uint32_t mamul = riscv_mamul(target);

	if (mrlenb == 0)
		return;

	riscv_reg_impl_init_matrix_reg_type_inner(&info->type_m_tile, mlenb, mrlenb, 1);
	riscv_reg_impl_init_matrix_reg_type_inner(&info->type_m_acc, mlenb, mrlenb, mamul);
>>>>>>> 958ca6f6
}

/** Expose additional CSRs, as specified by `riscv_info_t::expose_csr` list. */
int riscv_reg_impl_expose_csrs(const struct target *target);

/** Hide additional CSRs, as specified by `riscv_info_t::hide_csr` list. */
void riscv_reg_impl_hide_csrs(const struct target *target);

/**
 * If write is true:
 *   return true iff we are guaranteed that the register will contain exactly
 *       the value we just wrote when it's read.
 * If write is false:
 *   return true iff we are guaranteed that the register will read the same
 *       value in the future as the value we just read.
 */
static inline bool riscv_reg_impl_gdb_regno_cacheable(enum gdb_regno regno,
		bool is_write)
{
	if (regno == GDB_REGNO_ZERO)
		return !is_write;

	/* GPRs, FPRs, vector registers are just normal data stores. */
	if (regno <= GDB_REGNO_XPR31 ||
			(regno >= GDB_REGNO_FPR0 && regno <= GDB_REGNO_FPR31) ||
			(regno >= GDB_REGNO_V0 && regno <= GDB_REGNO_V31))
		return true;

	/* Matrix registers are just normal data stores. */
<<<<<<< HEAD
	if (regno >= GDB_REGNO_TR0 && regno <= GDB_REGNO_TR7)
=======
	if ((regno >= GDB_REGNO_TR0 && regno <= GDB_REGNO_TR7) ||
			(regno >= GDB_REGNO_ACC0 && regno <= GDB_REGNO_ACC7))
>>>>>>> 958ca6f6
		return true;

	/* Most CSRs won't change value on us, but we can't assume it about arbitrary
	 * CSRs. */
	switch (regno) {
		case GDB_REGNO_DPC:
		case GDB_REGNO_VSTART:
		case GDB_REGNO_VXSAT:
		case GDB_REGNO_VXRM:
		case GDB_REGNO_VLENB:
		case GDB_REGNO_VL:
		case GDB_REGNO_VTYPE:
		case GDB_REGNO_MSTART:
		case GDB_REGNO_MCSR:
		case GDB_REGNO_MTYPE:
		case GDB_REGNO_MTILEM:
		case GDB_REGNO_MTILEN:
		case GDB_REGNO_MTILEK:
		case GDB_REGNO_MLENB:
		case GDB_REGNO_MRLENB:
		case GDB_REGNO_MAMUL:
		case GDB_REGNO_MISA:
		case GDB_REGNO_DCSR:
		case GDB_REGNO_DSCRATCH0:
		case GDB_REGNO_MSTATUS:
		case GDB_REGNO_MEPC:
		case GDB_REGNO_MCAUSE:
		case GDB_REGNO_SATP:
			/*
			 * WARL registers might not contain the value we just wrote, but
			 * these ones won't spontaneously change their value either. *
			 */
			return !is_write;

		case GDB_REGNO_TSELECT:	/* I think this should be above, but then it doesn't work. */
		case GDB_REGNO_TDATA1:	/* Changes value when tselect is changed. */
		case GDB_REGNO_TDATA2:  /* Changes value when tselect is changed. */
		default:
			return false;
	}
}
#endif /* OPENOCD_TARGET_RISCV_RISCV_REG_IMPL_H */<|MERGE_RESOLUTION|>--- conflicted
+++ resolved
@@ -155,131 +155,16 @@
 	info->type_vector.reg_type_union = &info->vector_union;
 }
 
-<<<<<<< HEAD
-static inline void riscv_reg_impl_init_matrix_reg_type(const struct target *target)
-{
-	RISCV_INFO(info);
-=======
 static inline void riscv_reg_impl_init_matrix_reg_type_inner(
 		struct matrix_reg_type *matrix, uint32_t mlenb, uint32_t mrlenb,
 		uint32_t mamul)
 {
->>>>>>> 958ca6f6
 	static struct reg_data_type type_uint8 = { .type = REG_TYPE_UINT8, .id = "uint8" };
 	static struct reg_data_type type_uint16 = { .type = REG_TYPE_UINT16, .id = "uint16" };
 	static struct reg_data_type type_uint32 = { .type = REG_TYPE_UINT32, .id = "uint32" };
 	static struct reg_data_type type_uint64 = { .type = REG_TYPE_UINT64, .id = "uint64" };
 	static struct reg_data_type type_uint128 = { .type = REG_TYPE_UINT128, .id = "uint128" };
 
-<<<<<<< HEAD
-	if (riscv_mrlenb(target) == 0)
-		return;
-
-	info->matrix_n_uint8.type = &type_uint8;
-	info->matrix_n_uint8.count = riscv_mrlenb(target);
-	info->type_uint8_matrix_n.type = REG_TYPE_ARCH_DEFINED;
-	info->type_uint8_matrix_n.id = "bytes";
-	info->type_uint8_matrix_n.type_class = REG_TYPE_CLASS_VECTOR;
-	info->type_uint8_matrix_n.reg_type_vector = &info->matrix_n_uint8;
-	info->matrix_m_uint8.type = &info->type_uint8_matrix_n;
-	info->matrix_m_uint8.count = riscv_mlenb(target) / riscv_mrlenb(target);
-
-	info->type_uint8_matrix_m.type = REG_TYPE_ARCH_DEFINED;
-	info->type_uint8_matrix_m.id = "vector8";
-	info->type_uint8_matrix_m.type_class = REG_TYPE_CLASS_VECTOR;
-	info->type_uint8_matrix_m.reg_type_vector = &info->matrix_m_uint8;
-
-	info->matrix_n_uint16.type = &type_uint16;
-	info->matrix_n_uint16.count = riscv_mrlenb(target) / 2;
-	info->type_uint16_matrix_n.type = REG_TYPE_ARCH_DEFINED;
-	info->type_uint16_matrix_n.id = "shorts";
-	info->type_uint16_matrix_n.type_class = REG_TYPE_CLASS_VECTOR;
-	info->type_uint16_matrix_n.reg_type_vector = &info->matrix_n_uint16;
-	info->matrix_m_uint16.type = &info->type_uint16_matrix_n;
-	info->matrix_m_uint16.count = riscv_mlenb(target) / riscv_mrlenb(target);
-	info->type_uint16_matrix_m.type = REG_TYPE_ARCH_DEFINED;
-	info->type_uint16_matrix_m.id = "vector16";
-	info->type_uint16_matrix_m.type_class = REG_TYPE_CLASS_VECTOR;
-	info->type_uint16_matrix_m.reg_type_vector = &info->matrix_m_uint16;
-
-	info->matrix_n_uint32.type = &type_uint32;
-	info->matrix_n_uint32.count = riscv_mrlenb(target) / 4;
-	info->type_uint32_matrix_n.type = REG_TYPE_ARCH_DEFINED;
-	info->type_uint32_matrix_n.id = "words";
-	info->type_uint32_matrix_n.type_class = REG_TYPE_CLASS_VECTOR;
-	info->type_uint32_matrix_n.reg_type_vector = &info->matrix_n_uint32;
-	info->matrix_m_uint32.type = &info->type_uint32_matrix_n;
-	info->matrix_m_uint32.count = riscv_mlenb(target) / riscv_mrlenb(target);
-	info->type_uint32_matrix_m.type = REG_TYPE_ARCH_DEFINED;
-	info->type_uint32_matrix_m.id = "vector32";
-	info->type_uint32_matrix_m.type_class = REG_TYPE_CLASS_VECTOR;
-	info->type_uint32_matrix_m.reg_type_vector = &info->matrix_m_uint32;
-
-	info->matrix_n_uint64.type = &type_uint64;
-	info->matrix_n_uint64.count = riscv_mrlenb(target) / 8;
-	info->type_uint64_matrix_n.type = REG_TYPE_ARCH_DEFINED;
-	info->type_uint64_matrix_n.id = "longs";
-	info->type_uint64_matrix_n.type_class = REG_TYPE_CLASS_VECTOR;
-	info->type_uint64_matrix_n.reg_type_vector = &info->matrix_n_uint64;
-	info->matrix_m_uint64.type = &info->type_uint64_matrix_n;
-	info->matrix_m_uint64.count = riscv_mlenb(target) / riscv_mrlenb(target);
-	info->type_uint64_matrix_m.type = REG_TYPE_ARCH_DEFINED;
-	info->type_uint64_matrix_m.id = "vector64";
-	info->type_uint64_matrix_m.type_class = REG_TYPE_CLASS_VECTOR;
-	info->type_uint64_matrix_m.reg_type_vector = &info->matrix_m_uint64;
-
-	info->matrix_n_uint128.type = &type_uint128;
-	info->matrix_n_uint128.count = riscv_mrlenb(target) / 16;
-	info->type_uint128_matrix_n.type = REG_TYPE_ARCH_DEFINED;
-	info->type_uint128_matrix_n.id = "quads";
-	info->type_uint128_matrix_n.type_class = REG_TYPE_CLASS_VECTOR;
-	info->type_uint128_matrix_n.reg_type_vector = &info->matrix_n_uint128;
-	info->matrix_m_uint128.type = &info->type_uint128_matrix_n;
-	info->matrix_m_uint128.count = riscv_mlenb(target) / riscv_mrlenb(target);
-	info->type_uint128_matrix_m.type = REG_TYPE_ARCH_DEFINED;
-	info->type_uint128_matrix_m.id = "vector128";
-	info->type_uint128_matrix_m.type_class = REG_TYPE_CLASS_VECTOR;
-	info->type_uint128_matrix_m.reg_type_vector = &info->matrix_m_uint128;
-
-	info->matrix_fields[0].name = "b";
-	info->matrix_fields[0].type = &info->type_uint8_matrix_m;
-	if (riscv_mrlenb(target) >= 2) {
-		info->matrix_fields[0].next = info->matrix_fields + 1;
-		info->matrix_fields[1].name = "s";
-		info->matrix_fields[1].type = &info->type_uint16_matrix_m;
-	} else {
-		info->matrix_fields[0].next = NULL;
-	}
-	if (riscv_mrlenb(target) >= 4) {
-		info->matrix_fields[1].next = info->matrix_fields + 2;
-		info->matrix_fields[2].name = "w";
-		info->matrix_fields[2].type = &info->type_uint32_matrix_m;
-	} else {
-		info->matrix_fields[1].next = NULL;
-	}
-	if (riscv_mrlenb(target) >= 8) {
-		info->matrix_fields[2].next = info->matrix_fields + 3;
-		info->matrix_fields[3].name = "l";
-		info->matrix_fields[3].type = &info->type_uint64_matrix_m;
-	} else {
-		info->matrix_fields[2].next = NULL;
-	}
-	if (riscv_mrlenb(target) >= 16) {
-		info->matrix_fields[3].next = info->matrix_fields + 4;
-		info->matrix_fields[4].name = "q";
-		info->matrix_fields[4].type = &info->type_uint128_matrix_m;
-	} else {
-		info->matrix_fields[3].next = NULL;
-	}
-	info->matrix_fields[4].next = NULL;
-
-	info->matrix_union.fields = info->matrix_fields;
-
-	info->type_matrix.type = REG_TYPE_ARCH_DEFINED;
-	info->type_matrix.id = "riscv_matrix";
-	info->type_matrix.type_class = REG_TYPE_CLASS_UNION;
-	info->type_matrix.reg_type_union = &info->matrix_union;
-=======
 	matrix->matrix_n_uint8.type = &type_uint8;
 	matrix->matrix_n_uint8.count = mrlenb * mamul;
 	matrix->type_uint8_matrix_n.type = REG_TYPE_ARCH_DEFINED;
@@ -397,7 +282,6 @@
 
 	riscv_reg_impl_init_matrix_reg_type_inner(&info->type_m_tile, mlenb, mrlenb, 1);
 	riscv_reg_impl_init_matrix_reg_type_inner(&info->type_m_acc, mlenb, mrlenb, mamul);
->>>>>>> 958ca6f6
 }
 
 /** Expose additional CSRs, as specified by `riscv_info_t::expose_csr` list. */
@@ -427,12 +311,8 @@
 		return true;
 
 	/* Matrix registers are just normal data stores. */
-<<<<<<< HEAD
-	if (regno >= GDB_REGNO_TR0 && regno <= GDB_REGNO_TR7)
-=======
 	if ((regno >= GDB_REGNO_TR0 && regno <= GDB_REGNO_TR7) ||
 			(regno >= GDB_REGNO_ACC0 && regno <= GDB_REGNO_ACC7))
->>>>>>> 958ca6f6
 		return true;
 
 	/* Most CSRs won't change value on us, but we can't assume it about arbitrary
