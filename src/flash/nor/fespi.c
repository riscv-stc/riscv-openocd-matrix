/***************************************************************************
 *   Copyright (C) 2010 by Antonio Borneo <borneo.antonio@gmail.com>       *
 *   Modified by Megan Wachs <megan@sifive.com> from the original stmsmi.c *
 *                                                                         *
 *   This program is free software; you can redistribute it and/or modify  *
 *   it under the terms of the GNU General Public License as published by  *
 *   the Free Software Foundation; either version 2 of the License, or     *
 *   (at your option) any later version.                                   *
 *                                                                         *
 *   This program is distributed in the hope that it will be useful,       *
 *   but WITHOUT ANY WARRANTY; without even the implied warranty of        *
 *   MERCHANTABILITY or FITNESS FOR A PARTICULAR PURPOSE.  See the         *
 *   GNU General Public License for more details.                          *
 *                                                                         *
 *   You should have received a copy of the GNU General Public License     *
 *   along with this program.  If not, see <http://www.gnu.org/licenses/>. *
 ***************************************************************************/

/* The Freedom E SPI controller is a SPI bus controller
 * specifically designed for SPI Flash Memories on Freedom E platforms.
 *
 * Two working modes are available:
 * - SW mode: the SPI is controlled by SW. Any custom commands can be sent
 *   on the bus. Writes are only possible in this mode.
 * - HW mode: Memory content is directly
 *   accessible in CPU memory space. CPU can read and execute memory content.
 */

/* ATTENTION:
 * To have flash memory mapped in CPU memory space, the controller
 * must have "HW mode" enabled.
 * 1) The command "reset init" has to initialize the controller and put
 *    it in HW mode (this is actually the default out of reset for Freedom E systems).
 * 2) every command in this file have to return to prompt in HW mode. */

#ifdef HAVE_CONFIG_H
#include "config.h"
#endif

#include "imp.h"
#include "spi.h"
#include <jtag/jtag.h>
#include <helper/time_support.h>
#include <target/algorithm.h>
#include "target/riscv/riscv.h"

/* Register offsets */

#define FESPI_REG_SCKDIV          0x00
#define FESPI_REG_SCKMODE         0x04
#define FESPI_REG_CSID            0x10
#define FESPI_REG_CSDEF           0x14
#define FESPI_REG_CSMODE          0x18

#define FESPI_REG_DCSSCK          0x28
#define FESPI_REG_DSCKCS          0x2a
#define FESPI_REG_DINTERCS        0x2c
#define FESPI_REG_DINTERXFR       0x2e

#define FESPI_REG_FMT             0x40
#define FESPI_REG_TXFIFO          0x48
#define FESPI_REG_RXFIFO          0x4c
#define FESPI_REG_TXCTRL          0x50
#define FESPI_REG_RXCTRL          0x54

#define FESPI_REG_FCTRL           0x60
#define FESPI_REG_FFMT            0x64

#define FESPI_REG_IE              0x70
#define FESPI_REG_IP              0x74

/* Fields */

#define FESPI_SCK_POL             0x1
#define FESPI_SCK_PHA             0x2

#define FESPI_FMT_PROTO(x)        ((x) & 0x3)
#define FESPI_FMT_ENDIAN(x)       (((x) & 0x1) << 2)
#define FESPI_FMT_DIR(x)          (((x) & 0x1) << 3)
#define FESPI_FMT_LEN(x)          (((x) & 0xf) << 16)

/* TXCTRL register */
#define FESPI_TXWM(x)             ((x) & 0xffff)
/* RXCTRL register */
#define FESPI_RXWM(x)             ((x) & 0xffff)

#define FESPI_IP_TXWM             0x1
#define FESPI_IP_RXWM             0x2

#define FESPI_FCTRL_EN            0x1

#define FESPI_INSN_CMD_EN         0x1
#define FESPI_INSN_ADDR_LEN(x)    (((x) & 0x7) << 1)
#define FESPI_INSN_PAD_CNT(x)     (((x) & 0xf) << 4)
#define FESPI_INSN_CMD_PROTO(x)   (((x) & 0x3) << 8)
#define FESPI_INSN_ADDR_PROTO(x)  (((x) & 0x3) << 10)
#define FESPI_INSN_DATA_PROTO(x)  (((x) & 0x3) << 12)
#define FESPI_INSN_CMD_CODE(x)    (((x) & 0xff) << 16)
#define FESPI_INSN_PAD_CODE(x)    (((x) & 0xff) << 24)

/* Values */

#define FESPI_CSMODE_AUTO         0
#define FESPI_CSMODE_HOLD         2
#define FESPI_CSMODE_OFF          3

#define FESPI_DIR_RX              0
#define FESPI_DIR_TX              1

#define FESPI_PROTO_S             0
#define FESPI_PROTO_D             1
#define FESPI_PROTO_Q             2

#define FESPI_ENDIAN_MSB          0
#define FESPI_ENDIAN_LSB          1


/* Timeout in ms */
#define FESPI_CMD_TIMEOUT   (100)
#define FESPI_PROBE_TIMEOUT (100)
#define FESPI_MAX_TIMEOUT  (3000)


struct fespi_flash_bank {
	bool probed;
	target_addr_t ctrl_base;
	const struct flash_device *dev;
};

struct fespi_target {
	char *name;
	uint32_t tap_idcode;
	uint32_t ctrl_base;
};

/* TODO !!! What is the right naming convention here? */
static const struct fespi_target target_devices[] = {
	/* name,   tap_idcode, ctrl_base */
	{ "Freedom E310-G000 SPI Flash", 0x10e31913, 0x10014000 },
	{ "Freedom E310-G002 SPI Flash", 0x20000913, 0x10014000 },
	{ NULL, 0, 0 }
};

FLASH_BANK_COMMAND_HANDLER(fespi_flash_bank_command)
{
	struct fespi_flash_bank *fespi_info;

	LOG_DEBUG("%s", __func__);

	if (CMD_ARGC < 6)
		return ERROR_COMMAND_SYNTAX_ERROR;

	fespi_info = malloc(sizeof(struct fespi_flash_bank));
	if (!fespi_info) {
		LOG_ERROR("not enough memory");
		return ERROR_FAIL;
	}

	bank->driver_priv = fespi_info;
	fespi_info->probed = false;
	fespi_info->ctrl_base = 0;
	if (CMD_ARGC >= 7) {
		COMMAND_PARSE_ADDRESS(CMD_ARGV[6], fespi_info->ctrl_base);
		LOG_DEBUG("ASSUMING FESPI device at ctrl_base = " TARGET_ADDR_FMT,
				fespi_info->ctrl_base);
	}

	return ERROR_OK;
}

static int fespi_read_reg(struct flash_bank *bank, uint32_t *value, target_addr_t address)
{
	struct target *target = bank->target;
	struct fespi_flash_bank *fespi_info = bank->driver_priv;

	int result = target_read_u32(target, fespi_info->ctrl_base + address, value);
	if (result != ERROR_OK) {
		LOG_ERROR("fespi_read_reg() error at " TARGET_ADDR_FMT,
				fespi_info->ctrl_base + address);
		return result;
	}
	return ERROR_OK;
}

static int fespi_write_reg(struct flash_bank *bank, target_addr_t address, uint32_t value)
{
	struct target *target = bank->target;
	struct fespi_flash_bank *fespi_info = bank->driver_priv;

	int result = target_write_u32(target, fespi_info->ctrl_base + address, value);
	if (result != ERROR_OK) {
		LOG_ERROR("fespi_write_reg() error writing 0x%" PRIx32 " to " TARGET_ADDR_FMT,
				value, fespi_info->ctrl_base + address);
		return result;
	}
	return ERROR_OK;
}

static int fespi_disable_hw_mode(struct flash_bank *bank)
{
	uint32_t fctrl;
	if (fespi_read_reg(bank, &fctrl, FESPI_REG_FCTRL) != ERROR_OK)
		return ERROR_FAIL;
	return fespi_write_reg(bank, FESPI_REG_FCTRL, fctrl & ~FESPI_FCTRL_EN);
}

static int fespi_enable_hw_mode(struct flash_bank *bank)
{
	uint32_t fctrl;
	if (fespi_read_reg(bank, &fctrl, FESPI_REG_FCTRL) != ERROR_OK)
		return ERROR_FAIL;
	return fespi_write_reg(bank, FESPI_REG_FCTRL, fctrl | FESPI_FCTRL_EN);
}

static int fespi_set_dir(struct flash_bank *bank, bool dir)
{
	uint32_t fmt;
	if (fespi_read_reg(bank, &fmt, FESPI_REG_FMT) != ERROR_OK)
		return ERROR_FAIL;

	return fespi_write_reg(bank, FESPI_REG_FMT,
			(fmt & ~(FESPI_FMT_DIR(0xFFFFFFFF))) | FESPI_FMT_DIR(dir));
}

static int fespi_txwm_wait(struct flash_bank *bank)
{
	int64_t start = timeval_ms();

	while (1) {
		uint32_t ip;
		if (fespi_read_reg(bank, &ip, FESPI_REG_IP) != ERROR_OK)
			return ERROR_FAIL;
		if (ip & FESPI_IP_TXWM)
			break;
		int64_t now = timeval_ms();
		if (now - start > 1000) {
			LOG_ERROR("ip.txwm didn't get set.");
			return ERROR_TARGET_TIMEOUT;
		}
	}

	return ERROR_OK;
}

static int fespi_tx(struct flash_bank *bank, uint8_t in)
{
	int64_t start = timeval_ms();

	while (1) {
		uint32_t txfifo;
		if (fespi_read_reg(bank, &txfifo, FESPI_REG_TXFIFO) != ERROR_OK)
			return ERROR_FAIL;
		if (!(txfifo >> 31))
			break;
		int64_t now = timeval_ms();
		if (now - start > 1000) {
			LOG_ERROR("txfifo stayed negative.");
			return ERROR_TARGET_TIMEOUT;
		}
	}

	return fespi_write_reg(bank, FESPI_REG_TXFIFO, in);
}

static int fespi_rx(struct flash_bank *bank, uint8_t *out)
{
	int64_t start = timeval_ms();
	uint32_t value;

	while (1) {
		if (fespi_read_reg(bank, &value, FESPI_REG_RXFIFO) != ERROR_OK)
			return ERROR_FAIL;
		if (!(value >> 31))
			break;
		int64_t now = timeval_ms();
		if (now - start > 1000) {
			LOG_ERROR("rxfifo didn't go positive (value=0x%" PRIx32 ").", value);
			return ERROR_TARGET_TIMEOUT;
		}
	}

	if (out)
		*out = value & 0xff;

	return ERROR_OK;
}

/* TODO!!! Why don't we need to call this after writing? */
static int fespi_wip(struct flash_bank *bank, int timeout)
{
	int64_t endtime;

	fespi_set_dir(bank, FESPI_DIR_RX);

	if (fespi_write_reg(bank, FESPI_REG_CSMODE, FESPI_CSMODE_HOLD) != ERROR_OK)
		return ERROR_FAIL;
	endtime = timeval_ms() + timeout;

	fespi_tx(bank, SPIFLASH_READ_STATUS);
	if (fespi_rx(bank, NULL) != ERROR_OK)
		return ERROR_FAIL;

	do {
		alive_sleep(1);

		fespi_tx(bank, 0);
		uint8_t rx;
		if (fespi_rx(bank, &rx) != ERROR_OK)
			return ERROR_FAIL;
		if ((rx & SPIFLASH_BSY_BIT) == 0) {
			if (fespi_write_reg(bank, FESPI_REG_CSMODE, FESPI_CSMODE_AUTO) != ERROR_OK)
				return ERROR_FAIL;
			fespi_set_dir(bank, FESPI_DIR_TX);
			return ERROR_OK;
		}
	} while (timeval_ms() < endtime);

	LOG_ERROR("timeout");
	return ERROR_FAIL;
}

static int fespi_erase_sector(struct flash_bank *bank, int sector)
{
	struct fespi_flash_bank *fespi_info = bank->driver_priv;
	int retval;

	retval = fespi_tx(bank, SPIFLASH_WRITE_ENABLE);
	if (retval != ERROR_OK)
		return retval;
	retval = fespi_txwm_wait(bank);
	if (retval != ERROR_OK)
		return retval;

	if (fespi_write_reg(bank, FESPI_REG_CSMODE, FESPI_CSMODE_HOLD) != ERROR_OK)
		return ERROR_FAIL;
	retval = fespi_tx(bank, fespi_info->dev->erase_cmd);
	if (retval != ERROR_OK)
		return retval;
	sector = bank->sectors[sector].offset;
	if (bank->size > 0x1000000) {
		retval = fespi_tx(bank, sector >> 24);
		if (retval != ERROR_OK)
			return retval;
	}
	retval = fespi_tx(bank, sector >> 16);
	if (retval != ERROR_OK)
		return retval;
	retval = fespi_tx(bank, sector >> 8);
	if (retval != ERROR_OK)
		return retval;
	retval = fespi_tx(bank, sector);
	if (retval != ERROR_OK)
		return retval;
	retval = fespi_txwm_wait(bank);
	if (retval != ERROR_OK)
		return retval;
	if (fespi_write_reg(bank, FESPI_REG_CSMODE, FESPI_CSMODE_AUTO) != ERROR_OK)
		return ERROR_FAIL;

	retval = fespi_wip(bank, FESPI_MAX_TIMEOUT);
	if (retval != ERROR_OK)
		return retval;

	return ERROR_OK;
}

static int fespi_erase(struct flash_bank *bank, unsigned int first,
		unsigned int last)
{
	struct target *target = bank->target;
	struct fespi_flash_bank *fespi_info = bank->driver_priv;
	int retval = ERROR_OK;

	LOG_DEBUG("%s: from sector %u to sector %u", __func__, first, last);

	if (target->state != TARGET_HALTED) {
		LOG_ERROR("Target not halted");
		return ERROR_TARGET_NOT_HALTED;
	}

	if ((last < first) || (last >= bank->num_sectors)) {
		LOG_ERROR("Flash sector invalid");
		return ERROR_FLASH_SECTOR_INVALID;
	}

	if (!(fespi_info->probed)) {
		LOG_ERROR("Flash bank not probed");
		return ERROR_FLASH_BANK_NOT_PROBED;
	}

	for (unsigned int sector = first; sector <= last; sector++) {
		if (bank->sectors[sector].is_protected) {
			LOG_ERROR("Flash sector %u protected", sector);
			return ERROR_FAIL;
		}
	}

	if (fespi_info->dev->erase_cmd == 0x00)
		return ERROR_FLASH_OPER_UNSUPPORTED;

	if (fespi_write_reg(bank, FESPI_REG_TXCTRL, FESPI_TXWM(1)) != ERROR_OK)
		return ERROR_FAIL;
	retval = fespi_txwm_wait(bank);
	if (retval != ERROR_OK) {
		LOG_ERROR("WM Didn't go high before attempting.");
		return retval;
	}

	/* Disable Hardware accesses*/
	if (fespi_disable_hw_mode(bank) != ERROR_OK)
		return ERROR_FAIL;

	/* poll WIP */
	retval = fespi_wip(bank, FESPI_PROBE_TIMEOUT);
	if (retval != ERROR_OK)
		goto done;

	for (unsigned int sector = first; sector <= last; sector++) {
		retval = fespi_erase_sector(bank, sector);
		if (retval != ERROR_OK)
			goto done;
		keep_alive();
	}

	/* Switch to HW mode before return to prompt */
done:
	if (fespi_enable_hw_mode(bank) != ERROR_OK)
		return ERROR_FAIL;
	return retval;
}

static int fespi_protect(struct flash_bank *bank, int set,
		unsigned int first, unsigned int last)
{
	for (unsigned int sector = first; sector <= last; sector++)
		bank->sectors[sector].is_protected = set;
	return ERROR_OK;
}

static int slow_fespi_write_buffer(struct flash_bank *bank,
		const uint8_t *buffer, uint32_t offset, uint32_t len)
{
	struct fespi_flash_bank *fespi_info = bank->driver_priv;
	uint32_t ii;

	/* TODO!!! assert that len < page size */

	if (fespi_tx(bank, SPIFLASH_WRITE_ENABLE) != ERROR_OK)
		return ERROR_FAIL;
	if (fespi_txwm_wait(bank) != ERROR_OK)
		return ERROR_FAIL;

	if (fespi_write_reg(bank, FESPI_REG_CSMODE, FESPI_CSMODE_HOLD) != ERROR_OK)
		return ERROR_FAIL;

	if (fespi_tx(bank, fespi_info->dev->pprog_cmd) != ERROR_OK)
		return ERROR_FAIL;

	if (bank->size > 0x1000000 && fespi_tx(bank, offset >> 24) != ERROR_OK)
		return ERROR_FAIL;
	if (fespi_tx(bank, offset >> 16) != ERROR_OK)
		return ERROR_FAIL;
	if (fespi_tx(bank, offset >> 8) != ERROR_OK)
		return ERROR_FAIL;
	if (fespi_tx(bank, offset) != ERROR_OK)
		return ERROR_FAIL;

	for (ii = 0; ii < len; ii++) {
		if (fespi_tx(bank, buffer[ii]) != ERROR_OK)
			return ERROR_FAIL;
	}

	if (fespi_txwm_wait(bank) != ERROR_OK)
		return ERROR_FAIL;

	if (fespi_write_reg(bank, FESPI_REG_CSMODE, FESPI_CSMODE_AUTO) != ERROR_OK)
		return ERROR_FAIL;

	keep_alive();

	return ERROR_OK;
}

static const uint8_t riscv32_bin[] = {
#include "../../../contrib/loaders/flash/fespi/riscv32_fespi.inc"
};
<<<<<<< HEAD
=======
#define STEP_EXIT			4
#define STEP_TX				8
#define STEP_TXWM_WAIT		12
#define STEP_WRITE_REG		16
#define STEP_WIP_WAIT		20
#define STEP_SET_DIR		24
#define STEP_NOP			0xff

struct algorithm_steps {
	unsigned size;
	unsigned used;
	uint8_t **steps;
};

static struct algorithm_steps *as_new(void)
{
	struct algorithm_steps *as = calloc(1, sizeof(struct algorithm_steps));
	as->size = 8;
	as->steps = malloc(as->size * sizeof(as->steps[0]));
	return as;
}

static struct algorithm_steps *as_delete(struct algorithm_steps *as)
{
	for (unsigned step = 0; step < as->used; step++) {
		free(as->steps[step]);
		as->steps[step] = NULL;
	}
	free(as->steps);
	free(as);
	return NULL;
}

static int as_empty(struct algorithm_steps *as)
{
	for (unsigned s = 0; s < as->used; s++) {
		if (as->steps[s][0] != STEP_NOP)
			return 0;
	}
	return 1;
}

/* Return size of compiled program. */
static unsigned as_compile(struct algorithm_steps *as, uint8_t *target,
		unsigned target_size)
{
	unsigned offset = 0;
	bool finish_early = false;
	for (unsigned s = 0; s < as->used && !finish_early; s++) {
		unsigned bytes_left = target_size - offset;
		switch (as->steps[s][0]) {
			case STEP_NOP:
				break;
			case STEP_TX:
				{
					unsigned size = as->steps[s][1];
					if (size + 3 > bytes_left) {
						finish_early = true;
						break;
					}
					memcpy(target + offset, as->steps[s], size + 2);
					offset += size + 2;
					break;
				}
			case STEP_WRITE_REG:
				if (bytes_left < 4) {
					finish_early = true;
					break;
				}
				memcpy(target + offset, as->steps[s], 3);
				offset += 3;
				break;
			case STEP_SET_DIR:
				if (bytes_left < 3) {
					finish_early = true;
					break;
				}
				memcpy(target + offset, as->steps[s], 2);
				offset += 2;
				break;
			case STEP_TXWM_WAIT:
			case STEP_WIP_WAIT:
				if (bytes_left < 2) {
					finish_early = true;
					break;
				}
				memcpy(target + offset, as->steps[s], 1);
				offset += 1;
				break;
			default:
				assert(0);
		}
		if (!finish_early)
			as->steps[s][0] = STEP_NOP;
	}
	assert(offset + 1 <= target_size);
	target[offset++] = STEP_EXIT;

	LOG_DEBUG("%d-byte program:", offset);
	for (unsigned i = 0; i < offset;) {
		char buf[80];
		for (unsigned x = 0; i < offset && x < 16; x++, i++)
			sprintf(buf + x*3, "%02x ", target[i]);
		LOG_DEBUG("%s", buf);
	}

	return offset;
}

static void as_add_step(struct algorithm_steps *as, uint8_t *step)
{
	if (as->used == as->size) {
		as->size *= 2;
		as->steps = realloc(as->steps, sizeof(as->steps[0]) * as->size);
		LOG_DEBUG("Increased size to 0x%x", as->size);
	}
	as->steps[as->used] = step;
	as->used++;
}

static void as_add_tx(struct algorithm_steps *as, unsigned count, const uint8_t *data)
{
	LOG_DEBUG("count=%d", count);
	while (count > 0) {
		unsigned step_count = MIN(count, 255);
		uint8_t *step = malloc(step_count + 2);
		step[0] = STEP_TX;
		step[1] = step_count;
		memcpy(step + 2, data, step_count);
		as_add_step(as, step);
		data += step_count;
		count -= step_count;
	}
}

static void as_add_tx1(struct algorithm_steps *as, uint8_t byte)
{
	uint8_t data[1];
	data[0] = byte;
	as_add_tx(as, 1, data);
}

static void as_add_write_reg(struct algorithm_steps *as, uint8_t offset, uint8_t data)
{
	uint8_t *step = malloc(3);
	step[0] = STEP_WRITE_REG;
	step[1] = offset;
	step[2] = data;
	as_add_step(as, step);
}

static void as_add_txwm_wait(struct algorithm_steps *as)
{
	uint8_t *step = malloc(1);
	step[0] = STEP_TXWM_WAIT;
	as_add_step(as, step);
}

static void as_add_wip_wait(struct algorithm_steps *as)
{
	uint8_t *step = malloc(1);
	step[0] = STEP_WIP_WAIT;
	as_add_step(as, step);
}

static void as_add_set_dir(struct algorithm_steps *as, bool dir)
{
	uint8_t *step = malloc(2);
	step[0] = STEP_SET_DIR;
	step[1] = FESPI_FMT_DIR(dir);
	as_add_step(as, step);
}
>>>>>>> 9a9e9e2c

static const uint8_t riscv64_bin[] = {
#include "../../../contrib/loaders/flash/fespi/riscv64_fespi.inc"
};

static int fespi_write(struct flash_bank *bank, const uint8_t *buffer,
		uint32_t offset, uint32_t count)
{
	struct target *target = bank->target;
	struct fespi_flash_bank *fespi_info = bank->driver_priv;
	uint32_t cur_count, page_size;
	int retval = ERROR_OK;

	LOG_DEBUG("bank->size=0x%x offset=0x%08" PRIx32 " count=0x%08" PRIx32,
			bank->size, offset, count);

	if (target->state != TARGET_HALTED) {
		LOG_ERROR("Target not halted");
		return ERROR_TARGET_NOT_HALTED;
	}

	if (offset + count > fespi_info->dev->size_in_bytes) {
		LOG_WARNING("Write past end of flash. Extra data discarded.");
		count = fespi_info->dev->size_in_bytes - offset;
	}

	/* Check sector protection */
	for (unsigned int sector = 0; sector < bank->num_sectors; sector++) {
		/* Start offset in or before this sector? */
		/* End offset in or behind this sector? */
		if ((offset <
					(bank->sectors[sector].offset + bank->sectors[sector].size))
				&& ((offset + count - 1) >= bank->sectors[sector].offset)
				&& bank->sectors[sector].is_protected) {
			LOG_ERROR("Flash sector %u protected", sector);
			return ERROR_FAIL;
		}
	}

	int xlen = riscv_xlen(target);
	struct working_area *algorithm_wa = NULL;
	struct working_area *data_wa = NULL;
	const uint8_t *bin;
	size_t bin_size;
	if (xlen == 32) {
		bin = riscv32_bin;
		bin_size = sizeof(riscv32_bin);
	} else {
		bin = riscv64_bin;
		bin_size = sizeof(riscv64_bin);
	}

	unsigned data_wa_size = 0;
	if (target_alloc_working_area(target, bin_size, &algorithm_wa) == ERROR_OK) {
		retval = target_write_buffer(target, algorithm_wa->address,
				bin_size, bin);
		if (retval != ERROR_OK) {
			LOG_ERROR("Failed to write code to " TARGET_ADDR_FMT ": %d",
					algorithm_wa->address, retval);
			target_free_working_area(target, algorithm_wa);
			algorithm_wa = NULL;

		} else {
			data_wa_size = MIN(target->working_area_size - algorithm_wa->size, count);
			while (1) {
				if (data_wa_size < 128) {
					LOG_WARNING("Couldn't allocate data working area.");
					target_free_working_area(target, algorithm_wa);
					algorithm_wa = NULL;
				}
				if (target_alloc_working_area_try(target, data_wa_size, &data_wa) ==
						ERROR_OK) {
					break;
				}

				data_wa_size = data_wa_size * 3 / 4;
			}
		}
	} else {
		LOG_WARNING("Couldn't allocate %zd-byte working area.", bin_size);
		algorithm_wa = NULL;
	}

	/* If no valid page_size, use reasonable default. */
	page_size = fespi_info->dev->pagesize ?
		fespi_info->dev->pagesize : SPIFLASH_DEF_PAGESIZE;

	if (algorithm_wa) {
		struct reg_param reg_params[6];
		init_reg_param(&reg_params[0], "a0", xlen, PARAM_IN_OUT);
		init_reg_param(&reg_params[1], "a1", xlen, PARAM_OUT);
		init_reg_param(&reg_params[2], "a2", xlen, PARAM_OUT);
		init_reg_param(&reg_params[3], "a3", xlen, PARAM_OUT);
		init_reg_param(&reg_params[4], "a4", xlen, PARAM_OUT);
		init_reg_param(&reg_params[5], "a5", xlen, PARAM_OUT);

		while (count > 0) {
			cur_count = MIN(count, data_wa_size);
			buf_set_u64(reg_params[0].value, 0, xlen, fespi_info->ctrl_base);
			buf_set_u64(reg_params[1].value, 0, xlen, page_size);
			buf_set_u64(reg_params[2].value, 0, xlen, data_wa->address);
			buf_set_u64(reg_params[3].value, 0, xlen, offset);
			buf_set_u64(reg_params[4].value, 0, xlen, cur_count);
			buf_set_u64(reg_params[5].value, 0, xlen,
					fespi_info->dev->pprog_cmd | (bank->size > 0x1000000 ? 0x100 : 0));

			retval = target_write_buffer(target, data_wa->address, cur_count,
					buffer);
			if (retval != ERROR_OK) {
				LOG_DEBUG("Failed to write %d bytes to " TARGET_ADDR_FMT ": %d",
						cur_count, data_wa->address, retval);
				goto err;
			}

			LOG_DEBUG("write(ctrl_base=0x%" TARGET_PRIxADDR ", page_size=0x%x, "
					"address=0x%" TARGET_PRIxADDR ", offset=0x%" PRIx32
					", count=0x%" PRIx32 "), buffer=%02x %02x %02x %02x %02x %02x ..." PRIx32,
					fespi_info->ctrl_base, page_size, data_wa->address, offset, cur_count,
					buffer[0], buffer[1], buffer[2], buffer[3], buffer[4], buffer[5]);
			retval = target_run_algorithm(target, 0, NULL,
					ARRAY_SIZE(reg_params), reg_params,
					algorithm_wa->address, 0, cur_count * 2, NULL);
			if (retval != ERROR_OK) {
				LOG_ERROR("Failed to execute algorithm at " TARGET_ADDR_FMT ": %d",
						algorithm_wa->address, retval);
				goto err;
			}

			int algorithm_result = buf_get_u64(reg_params[0].value, 0, xlen);
			if (algorithm_result != 0) {
				LOG_ERROR("Algorithm returned error %d", algorithm_result);
				retval = ERROR_FAIL;
				goto err;
			}

			buffer += cur_count;
			offset += cur_count;
			count -= cur_count;
		}

		target_free_working_area(target, data_wa);
		target_free_working_area(target, algorithm_wa);

	} else {
		fespi_txwm_wait(bank);

		/* Disable Hardware accesses*/
		if (fespi_disable_hw_mode(bank) != ERROR_OK)
			return ERROR_FAIL;

		/* poll WIP */
		retval = fespi_wip(bank, FESPI_PROBE_TIMEOUT);
		if (retval != ERROR_OK)
			goto err;

		uint32_t page_offset = offset % page_size;
		/* central part, aligned words */
		while (count > 0) {
			/* clip block at page boundary */
			if (page_offset + count > page_size)
				cur_count = page_size - page_offset;
			else
				cur_count = count;

			retval = slow_fespi_write_buffer(bank, buffer, offset, cur_count);
			if (retval != ERROR_OK)
				goto err;

			page_offset = 0;
			buffer += cur_count;
			offset += cur_count;
			count -= cur_count;
		}

		/* Switch to HW mode before return to prompt */
		if (fespi_enable_hw_mode(bank) != ERROR_OK)
			return ERROR_FAIL;
	}

	return ERROR_OK;

err:
	if (algorithm_wa) {
		target_free_working_area(target, data_wa);
		target_free_working_area(target, algorithm_wa);
	}

	/* Switch to HW mode before return to prompt */
	if (fespi_enable_hw_mode(bank) != ERROR_OK)
		return ERROR_FAIL;

	return retval;
}

/* Return ID of flash device */
/* On exit, SW mode is kept */
static int fespi_read_flash_id(struct flash_bank *bank, uint32_t *id)
{
	struct target *target = bank->target;
	int retval;

	if (target->state != TARGET_HALTED) {
		LOG_ERROR("Target not halted");
		return ERROR_TARGET_NOT_HALTED;
	}

	fespi_txwm_wait(bank);

	/* poll WIP */
	retval = fespi_wip(bank, FESPI_PROBE_TIMEOUT);
	if (retval != ERROR_OK)
		return retval;

	fespi_set_dir(bank, FESPI_DIR_RX);

	/* Send SPI command "read ID" */
	if (fespi_write_reg(bank, FESPI_REG_CSMODE, FESPI_CSMODE_HOLD) != ERROR_OK)
		return ERROR_FAIL;

	fespi_tx(bank, SPIFLASH_READ_ID);
	/* Send dummy bytes to actually read the ID.*/
	fespi_tx(bank, 0);
	fespi_tx(bank, 0);
	fespi_tx(bank, 0);

	/* read ID from Receive Register */
	*id = 0;
	if (fespi_rx(bank, NULL) != ERROR_OK)
		return ERROR_FAIL;
	uint8_t rx;
	if (fespi_rx(bank, &rx) != ERROR_OK)
		return ERROR_FAIL;
	*id = rx;
	if (fespi_rx(bank, &rx) != ERROR_OK)
		return ERROR_FAIL;
	*id |= (rx << 8);
	if (fespi_rx(bank, &rx) != ERROR_OK)
		return ERROR_FAIL;
	*id |= (rx << 16);

	if (fespi_write_reg(bank, FESPI_REG_CSMODE, FESPI_CSMODE_AUTO) != ERROR_OK)
		return ERROR_FAIL;

	fespi_set_dir(bank, FESPI_DIR_TX);

	return ERROR_OK;
}

static int fespi_probe(struct flash_bank *bank)
{
	struct target *target = bank->target;
	struct fespi_flash_bank *fespi_info = bank->driver_priv;
	struct flash_sector *sectors;
	uint32_t id = 0; /* silence uninitialized warning */
	const struct fespi_target *target_device;
	int retval;
	uint32_t sectorsize;

	if (fespi_info->probed)
		free(bank->sectors);
	fespi_info->probed = false;

	if (fespi_info->ctrl_base == 0) {
		for (target_device = target_devices ; target_device->name ; ++target_device)
			if (target_device->tap_idcode == target->tap->idcode)
				break;

		if (!target_device->name) {
			LOG_ERROR("Device ID 0x%" PRIx32 " is not known as FESPI capable",
					target->tap->idcode);
			return ERROR_FAIL;
		}

		fespi_info->ctrl_base = target_device->ctrl_base;

		LOG_DEBUG("Valid FESPI on device %s at address " TARGET_ADDR_FMT,
				target_device->name, bank->base);

	} else {
	  LOG_DEBUG("Assuming FESPI as specified at address " TARGET_ADDR_FMT
			  " with ctrl at " TARGET_ADDR_FMT, fespi_info->ctrl_base,
			  bank->base);
	}

	/* read and decode flash ID; returns in SW mode */
	if (fespi_write_reg(bank, FESPI_REG_TXCTRL, FESPI_TXWM(1)) != ERROR_OK)
		return ERROR_FAIL;
	fespi_set_dir(bank, FESPI_DIR_TX);

	/* Disable Hardware accesses*/
	if (fespi_disable_hw_mode(bank) != ERROR_OK)
		return ERROR_FAIL;

	retval = fespi_read_flash_id(bank, &id);

	if (fespi_enable_hw_mode(bank) != ERROR_OK)
		return ERROR_FAIL;
	if (retval != ERROR_OK)
		return retval;

	fespi_info->dev = NULL;
	for (const struct flash_device *p = flash_devices; p->name ; p++)
		if (p->device_id == id) {
			fespi_info->dev = p;
			break;
		}

	if (!fespi_info->dev) {
		LOG_ERROR("Unknown flash device (ID 0x%08" PRIx32 ")", id);
		return ERROR_FAIL;
	}

	LOG_INFO("Found flash device \'%s\' (ID 0x%08" PRIx32 ")",
			fespi_info->dev->name, fespi_info->dev->device_id);

	/* Set correct size value */
	bank->size = fespi_info->dev->size_in_bytes;

	if (bank->size <= (1UL << 16))
		LOG_WARNING("device needs 2-byte addresses - not implemented");

	/* if no sectors, treat whole bank as single sector */
	sectorsize = fespi_info->dev->sectorsize ?
		fespi_info->dev->sectorsize : fespi_info->dev->size_in_bytes;

	/* create and fill sectors array */
	bank->num_sectors = fespi_info->dev->size_in_bytes / sectorsize;
	sectors = malloc(sizeof(struct flash_sector) * bank->num_sectors);
	if (!sectors) {
		LOG_ERROR("not enough memory");
		return ERROR_FAIL;
	}

	for (unsigned int sector = 0; sector < bank->num_sectors; sector++) {
		sectors[sector].offset = sector * sectorsize;
		sectors[sector].size = sectorsize;
		sectors[sector].is_erased = -1;
		sectors[sector].is_protected = 0;
	}

	bank->sectors = sectors;
	fespi_info->probed = true;
	return ERROR_OK;
}

static int fespi_auto_probe(struct flash_bank *bank)
{
	struct fespi_flash_bank *fespi_info = bank->driver_priv;
	if (fespi_info->probed)
		return ERROR_OK;
	return fespi_probe(bank);
}

static int fespi_protect_check(struct flash_bank *bank)
{
	/* Nothing to do. Protection is only handled in SW. */
	return ERROR_OK;
}

static int get_fespi_info(struct flash_bank *bank, struct command_invocation *cmd)
{
	struct fespi_flash_bank *fespi_info = bank->driver_priv;

	if (!(fespi_info->probed)) {
		command_print_sameline(cmd, "\nFESPI flash bank not probed yet\n");
		return ERROR_OK;
	}

	command_print_sameline(cmd, "\nFESPI flash information:\n"
			"  Device \'%s\' (ID 0x%08" PRIx32 ")\n",
			fespi_info->dev->name, fespi_info->dev->device_id);

	return ERROR_OK;
}

const struct flash_driver fespi_flash = {
	.name = "fespi",
	.flash_bank_command = fespi_flash_bank_command,
	.erase = fespi_erase,
	.protect = fespi_protect,
	.write = fespi_write,
	.read = default_flash_read,
	.probe = fespi_probe,
	.auto_probe = fespi_auto_probe,
	.erase_check = default_flash_blank_check,
	.protect_check = fespi_protect_check,
	.info = get_fespi_info,
	.free_driver_priv = default_flash_free_driver_priv
};<|MERGE_RESOLUTION|>--- conflicted
+++ resolved
@@ -484,181 +484,6 @@
 static const uint8_t riscv32_bin[] = {
 #include "../../../contrib/loaders/flash/fespi/riscv32_fespi.inc"
 };
-<<<<<<< HEAD
-=======
-#define STEP_EXIT			4
-#define STEP_TX				8
-#define STEP_TXWM_WAIT		12
-#define STEP_WRITE_REG		16
-#define STEP_WIP_WAIT		20
-#define STEP_SET_DIR		24
-#define STEP_NOP			0xff
-
-struct algorithm_steps {
-	unsigned size;
-	unsigned used;
-	uint8_t **steps;
-};
-
-static struct algorithm_steps *as_new(void)
-{
-	struct algorithm_steps *as = calloc(1, sizeof(struct algorithm_steps));
-	as->size = 8;
-	as->steps = malloc(as->size * sizeof(as->steps[0]));
-	return as;
-}
-
-static struct algorithm_steps *as_delete(struct algorithm_steps *as)
-{
-	for (unsigned step = 0; step < as->used; step++) {
-		free(as->steps[step]);
-		as->steps[step] = NULL;
-	}
-	free(as->steps);
-	free(as);
-	return NULL;
-}
-
-static int as_empty(struct algorithm_steps *as)
-{
-	for (unsigned s = 0; s < as->used; s++) {
-		if (as->steps[s][0] != STEP_NOP)
-			return 0;
-	}
-	return 1;
-}
-
-/* Return size of compiled program. */
-static unsigned as_compile(struct algorithm_steps *as, uint8_t *target,
-		unsigned target_size)
-{
-	unsigned offset = 0;
-	bool finish_early = false;
-	for (unsigned s = 0; s < as->used && !finish_early; s++) {
-		unsigned bytes_left = target_size - offset;
-		switch (as->steps[s][0]) {
-			case STEP_NOP:
-				break;
-			case STEP_TX:
-				{
-					unsigned size = as->steps[s][1];
-					if (size + 3 > bytes_left) {
-						finish_early = true;
-						break;
-					}
-					memcpy(target + offset, as->steps[s], size + 2);
-					offset += size + 2;
-					break;
-				}
-			case STEP_WRITE_REG:
-				if (bytes_left < 4) {
-					finish_early = true;
-					break;
-				}
-				memcpy(target + offset, as->steps[s], 3);
-				offset += 3;
-				break;
-			case STEP_SET_DIR:
-				if (bytes_left < 3) {
-					finish_early = true;
-					break;
-				}
-				memcpy(target + offset, as->steps[s], 2);
-				offset += 2;
-				break;
-			case STEP_TXWM_WAIT:
-			case STEP_WIP_WAIT:
-				if (bytes_left < 2) {
-					finish_early = true;
-					break;
-				}
-				memcpy(target + offset, as->steps[s], 1);
-				offset += 1;
-				break;
-			default:
-				assert(0);
-		}
-		if (!finish_early)
-			as->steps[s][0] = STEP_NOP;
-	}
-	assert(offset + 1 <= target_size);
-	target[offset++] = STEP_EXIT;
-
-	LOG_DEBUG("%d-byte program:", offset);
-	for (unsigned i = 0; i < offset;) {
-		char buf[80];
-		for (unsigned x = 0; i < offset && x < 16; x++, i++)
-			sprintf(buf + x*3, "%02x ", target[i]);
-		LOG_DEBUG("%s", buf);
-	}
-
-	return offset;
-}
-
-static void as_add_step(struct algorithm_steps *as, uint8_t *step)
-{
-	if (as->used == as->size) {
-		as->size *= 2;
-		as->steps = realloc(as->steps, sizeof(as->steps[0]) * as->size);
-		LOG_DEBUG("Increased size to 0x%x", as->size);
-	}
-	as->steps[as->used] = step;
-	as->used++;
-}
-
-static void as_add_tx(struct algorithm_steps *as, unsigned count, const uint8_t *data)
-{
-	LOG_DEBUG("count=%d", count);
-	while (count > 0) {
-		unsigned step_count = MIN(count, 255);
-		uint8_t *step = malloc(step_count + 2);
-		step[0] = STEP_TX;
-		step[1] = step_count;
-		memcpy(step + 2, data, step_count);
-		as_add_step(as, step);
-		data += step_count;
-		count -= step_count;
-	}
-}
-
-static void as_add_tx1(struct algorithm_steps *as, uint8_t byte)
-{
-	uint8_t data[1];
-	data[0] = byte;
-	as_add_tx(as, 1, data);
-}
-
-static void as_add_write_reg(struct algorithm_steps *as, uint8_t offset, uint8_t data)
-{
-	uint8_t *step = malloc(3);
-	step[0] = STEP_WRITE_REG;
-	step[1] = offset;
-	step[2] = data;
-	as_add_step(as, step);
-}
-
-static void as_add_txwm_wait(struct algorithm_steps *as)
-{
-	uint8_t *step = malloc(1);
-	step[0] = STEP_TXWM_WAIT;
-	as_add_step(as, step);
-}
-
-static void as_add_wip_wait(struct algorithm_steps *as)
-{
-	uint8_t *step = malloc(1);
-	step[0] = STEP_WIP_WAIT;
-	as_add_step(as, step);
-}
-
-static void as_add_set_dir(struct algorithm_steps *as, bool dir)
-{
-	uint8_t *step = malloc(2);
-	step[0] = STEP_SET_DIR;
-	step[1] = FESPI_FMT_DIR(dir);
-	as_add_step(as, step);
-}
->>>>>>> 9a9e9e2c
 
 static const uint8_t riscv64_bin[] = {
 #include "../../../contrib/loaders/flash/fespi/riscv64_fespi.inc"
