// SPDX-License-Identifier: GPL-2.0-or-later

/***************************************************************************
 *   Copyright (C) 2011 by Broadcom Corporation                            *
 *   Evan Hunter - ehunter@broadcom.com                                    *
 ***************************************************************************/

#ifdef HAVE_CONFIG_H
#include "config.h"
#endif

#include <helper/time_support.h>
#include <jtag/jtag.h>
#include "target/target.h"
#include "rtos.h"
#include "helper/log.h"
#include "helper/types.h"
#include "rtos_standard_stackings.h"
#include "target/armv7m.h"
#include "target/cortex_m.h"

#define FREERTOS_MAX_PRIORITIES	63
#define FREERTOS_THREAD_NAME_STR_SIZE 200
#define FREERTOS_CURRENT_EXECUTION_ID 1

struct freertos_params {
	const char *target_name;
	int (*stacking)(struct rtos *rtos, const struct rtos_register_stacking **stacking,
					target_addr_t stack_ptr);
	const struct command_registration *commands;
};

struct freertos_thread_entry {
	struct list_head list;
	threadid_t threadid;
	target_addr_t tcb;
};

struct FreeRTOS {
	const struct freertos_params *param;
	threadid_t last_threadid;
	/* Keep track of which threadid we're using for which TCB.  We cannot use a
	 * 1:1 mapping because TCB's can be 64 bits, and the gdb protocol doesn't
	 * work well with thread id's that are greater than 32 bits.
	 */
	struct list_head thread_entry_list;
	/* sizeof(UBaseType_t) */
	unsigned ubasetype_size;
	/* sizeof(void *) */
	unsigned pointer_size;
	/* sizeof(TickType_t) */
	unsigned ticktype_size;
	unsigned list_width;
	unsigned list_item_width;
	unsigned list_elem_next_offset;
	unsigned list_elem_next_size;
	unsigned list_elem_content_offset;
	unsigned list_elem_content_size;
	unsigned list_uxNumberOfItems_offset;
	unsigned list_uxNumberOfItems_size;
	unsigned list_next_offset;
	unsigned list_next_size;
	unsigned thread_stack_offset;
	unsigned thread_stack_size;
	unsigned thread_name_offset;
};

static int cortex_m_stacking(struct rtos *rtos, const struct rtos_register_stacking **stacking,
							 target_addr_t stack_ptr)
{
	/* Check for armv7m with *enabled* FPU, i.e. a Cortex-M4F */
	int cm4_fpu_enabled = 0;
	struct armv7m_common *armv7m_target = target_to_armv7m(rtos->target);
	if (is_armv7m(armv7m_target)) {
		if ((armv7m_target->fp_feature == FPV4_SP) || (armv7m_target->fp_feature == FPV5_SP) ||
				(armv7m_target->fp_feature == FPV5_DP)) {
			/* Found ARM v7m target which includes a FPU */
			uint32_t cpacr;

			int retval = target_read_u32(rtos->target, FPU_CPACR, &cpacr);
			if (retval != ERROR_OK) {
				LOG_ERROR("Could not read CPACR register to check FPU state");
				return retval;
			}

			/* Check if CP10 and CP11 are set to full access. */
			if (cpacr & 0x00F00000) {
				/* Found target with enabled FPU */
				cm4_fpu_enabled = 1;
			}
		}
	}

	if (cm4_fpu_enabled == 1) {
		/* Read the LR to decide between stacking with or without FPU */
		uint32_t LR_svc = 0;
		int retval = target_read_u32(rtos->target,
				stack_ptr + 0x20,
				&LR_svc);
		if (retval != ERROR_OK) {
			LOG_OUTPUT("Error reading stack frame from FreeRTOS thread");
			return retval;
		}
		if ((LR_svc & 0x10) == 0)
			*stacking = &rtos_standard_cortex_m4f_fpu_stacking;
		else
			*stacking = &rtos_standard_cortex_m4f_stacking;
	} else {
		*stacking = &rtos_standard_cortex_m3_stacking;
	}

	return ERROR_OK;
}

/* take 4 bytes (32 bits) as the default size,
 * which is suitable for most 32-bit targets and
 * configuration of configUSE_16_BIT_TICKS = 0. */
static unsigned int freertos_ticktype_size = 4;
COMMAND_HANDLER(handle_freertos_ticktype_size)
{
	if (CMD_ARGC != 1) {
		LOG_ERROR("Command takes exactly 1 parameter");
		return ERROR_COMMAND_SYNTAX_ERROR;
	}

	unsigned int size;
	COMMAND_PARSE_NUMBER(uint, CMD_ARGV[0], size);
	switch (size) {
		case 2:
		case 4:
		case 8:
			freertos_ticktype_size = size;
			break;
		default:
			LOG_ERROR("Invalid ticktype size. Should be 2, 4 or 8.");
			return ERROR_COMMAND_SYNTAX_ERROR;
	}

	return ERROR_OK;
}

static const struct command_registration freertos_commands[] = {
	{
		.name = "freertos_ticktype_size",
		.handler = handle_freertos_ticktype_size,
		.mode = COMMAND_ANY,
		.usage = "(2|4|8)",
		.help = "Pass the size (in bytes) of TickType_t to OpenOCD. To make sure the "
		"calculation of offsets and sizes is correct. Defaults to 4."
	},
	COMMAND_REGISTRATION_DONE
};

static enum {
	STACKING_MAINLINE,
	STACKING_METAL
} riscv_freertos_stacking;
COMMAND_HANDLER(handle_riscv_freertos_stacking)
{
	if (CMD_ARGC != 1) {
		LOG_ERROR("Command takes exactly 1 parameter");
		return ERROR_COMMAND_SYNTAX_ERROR;
	}
	if (!strcmp(CMD_ARGV[0], "mainline")) {
		riscv_freertos_stacking = STACKING_MAINLINE;
	} else if (!strcmp(CMD_ARGV[0], "metal")) {
		riscv_freertos_stacking = STACKING_METAL;
	} else {
		LOG_ERROR("Only two arguments are supported: mainline and metal");
		return ERROR_COMMAND_SYNTAX_ERROR;
	}
	return ERROR_OK;
}

static const struct command_registration riscv_commands[] = {
	{
		.name = "riscv_freertos_stacking",
		.handler = handle_riscv_freertos_stacking,
		.mode = COMMAND_ANY,
		.usage = "mainline|metal",
		.help = "Select which FreeRTOS branch is being used. OpenOCD needs to "
		"know because different branches save thread registers on the stack "
		"in different orders. It is likely that this order on both branches will "
		"change in the future, so make sure to seek out the very latest OpenOCD if "
		"debugging is not working right."
	},
	COMMAND_REGISTRATION_DONE
};

static int riscv_stacking(struct rtos *rtos, const struct rtos_register_stacking **stacking,
							 target_addr_t stack_ptr)
{
	struct FreeRTOS *freertos = (struct FreeRTOS *) rtos->rtos_specific_params;
	LOG_DEBUG("riscv_freertos_stacking=%d", riscv_freertos_stacking);
	switch (riscv_freertos_stacking) {
		case STACKING_MAINLINE:
			if (freertos->pointer_size == 4)
				*stacking = &rtos_standard_rv32_stacking;
			else if (freertos->pointer_size == 8)
				*stacking = &rtos_standard_rv64_stacking;
			break;
		case STACKING_METAL:
			if (freertos->pointer_size == 4)
				*stacking = &rtos_metal_rv32_stacking;
			else if (freertos->pointer_size == 8)
				*stacking = &rtos_metal_rv64_stacking;
			break;
	}
	return ERROR_OK;
}

static const struct freertos_params freertos_params_list[] = {
	{
	.target_name = "cortex_m",
	.stacking = cortex_m_stacking
	},
	{
	.target_name = "hla_target",
	.stacking = cortex_m_stacking
	},
	{
	.target_name = "riscv",
	.stacking = riscv_stacking,
	.commands = riscv_commands,
	},
};

static bool freertos_detect_rtos(struct target *target);
static int freertos_create(struct target *target);
static int freertos_update_threads(struct rtos *rtos);
static int freertos_get_thread_reg_list(struct rtos *rtos, threadid_t thread_id,
		struct rtos_reg **reg_list, int *num_regs);
static int freertos_get_thread_reg_value(struct rtos *rtos, threadid_t thread_id,
		uint32_t reg_num, uint32_t *size, uint8_t **value);
static int freertos_set_reg(struct rtos *rtos, uint32_t reg_num, uint8_t *reg_value);
static int freertos_get_symbol_list_to_lookup(struct symbol_table_elem *symbol_list[]);

const struct rtos_type freertos_rtos = {
	.name = "FreeRTOS",

	.detect_rtos = freertos_detect_rtos,
	.create = freertos_create,
	.update_threads = freertos_update_threads,
	.get_thread_reg_list = freertos_get_thread_reg_list,
	.get_thread_reg_value = freertos_get_thread_reg_value,
	.set_reg = freertos_set_reg,
	.get_symbol_list_to_lookup = freertos_get_symbol_list_to_lookup,
};

enum freertos_symbol_values {
	FREERTOS_VAL_PX_CURRENT_TCB = 0,
	FREERTOS_VAL_PX_READY_TASKS_LISTS = 1,
	FREERTOS_VAL_X_DELAYED_TASK_LIST1 = 2,
	FREERTOS_VAL_X_DELAYED_TASK_LIST2 = 3,
	FREERTOS_VAL_PX_DELAYED_TASK_LIST = 4,
	FREERTOS_VAL_PX_OVERFLOW_DELAYED_TASK_LIST = 5,
	FREERTOS_VAL_X_PENDING_READY_LIST = 6,
	FREERTOS_VAL_X_TASKS_WAITING_TERMINATION = 7,
	FREERTOS_VAL_X_SUSPENDED_TASK_LIST = 8,
	FREERTOS_VAL_UX_CURRENT_NUMBER_OF_TASKS = 9,
	FREERTOS_VAL_UX_TOP_USED_PRIORITY = 10,
	FREERTOS_VAL_X_SCHEDULER_RUNNING = 11,
};

struct symbols {
	const char *name;
	bool optional;
};

static const struct symbols freertos_symbol_list[] = {
	{ "pxCurrentTCB", false },
	{ "pxReadyTasksLists", false },
	{ "xDelayedTaskList1", false },
	{ "xDelayedTaskList2", false },
	{ "pxDelayedTaskList", false },
	{ "pxOverflowDelayedTaskList", false },
	{ "xPendingReadyList", false },
	{ "xTasksWaitingTermination", true }, /* Only if INCLUDE_vTaskDelete */
	{ "xSuspendedTaskList", true }, /* Only if INCLUDE_vTaskSuspend */
	{ "uxCurrentNumberOfTasks", false },
	{ "uxTopUsedPriority", true }, /* Unavailable since v7.5.3 */
	{ "xSchedulerRunning", false },
	{ NULL, false }
};

/* TODO: */
/* this is not safe for little endian yet */
/* may be problems reading if sizes are not 32 bit long integers. */
/* test mallocs for failure */

static int freertos_read_struct_value(
	struct target *target, target_addr_t base_address, unsigned offset,
	unsigned size_bytes, uint64_t *value)
{
	uint8_t buf[size_bytes];
	int retval = target_read_buffer(target, base_address + offset, size_bytes, buf);
	*value = buf_get_u64(buf, 0, size_bytes * 8);
	return retval;
}

typedef struct {
	enum {
		TYPE_POINTER,
		TYPE_UBASE,
		TYPE_TICKTYPE,
		TYPE_LIST_ITEM,
		TYPE_CHAR_ARRAY
	} type;
	unsigned offset;
	unsigned size;
} type_offset_size_t;

static unsigned populate_offset_size(struct FreeRTOS *freertos,
									 type_offset_size_t *info, unsigned count)
{
	unsigned offset = 0;
	unsigned largest = 0;
	for (unsigned i = 0; i < count; i++) {
		unsigned align = 0;
		switch (info[i].type) {
			case TYPE_UBASE:
				info[i].size = freertos->ubasetype_size;
				align = freertos->ubasetype_size;
				break;
			case TYPE_POINTER:
				info[i].size = freertos->pointer_size;
				align = freertos->pointer_size;
				break;
			case TYPE_TICKTYPE:
				info[i].size = freertos->ticktype_size;
				align = freertos->ticktype_size;
				break;
			case TYPE_LIST_ITEM:
				info[i].size = freertos->list_item_width;
				align = MAX(freertos->ticktype_size, freertos->pointer_size);
				break;
			case TYPE_CHAR_ARRAY:
				/* size is set by the caller. */
				align = 1;
				break;
		}

		assert(info[i].size > 0);
		assert(align > 0);

		largest = MAX(largest, align);

		if (offset & (align - 1)) {
			offset = offset & ~(align - 1);
			offset += align;
		}

		info[i].offset = offset;
		offset += info[i].size;
	}

	/* Now align offset to the largest type used, and return that as the width
	 * of the structure. */

	if (offset & (largest - 1)) {
		offset = offset & ~(largest - 1);
		offset += largest;
	}
	return offset;
}

static void freertos_compute_offsets(struct rtos *rtos)
{
	struct FreeRTOS *freertos = (struct FreeRTOS *) rtos->rtos_specific_params;

	if (freertos->ticktype_size == freertos_ticktype_size)
		return;

	freertos->pointer_size = DIV_ROUND_UP(target_address_bits(rtos->target), 8);
	freertos->ubasetype_size = DIV_ROUND_UP(target_data_bits(rtos->target), 8);
	freertos->ticktype_size = freertos_ticktype_size;

	/*
	 * FreeRTOS can be compiled with configUSE_LIST_DATA_INTEGRITY_CHECK_BYTES
	 * in which case extra data is inserted and OpenOCD won't work right.
	 */

	/* struct xLIST */
	type_offset_size_t struct_list_info[] = {
		{TYPE_UBASE, 0, 0},		/* uxNumberOfItems */
		{TYPE_POINTER, 0, 0},	/* ListItem_t *pxIndex */
		{TYPE_TICKTYPE, 0, 0},	/* xItemValue */
		{TYPE_POINTER, 0, 0},	/* ListItem_t *pxNext */
		{TYPE_POINTER, 0, 0},	/* ListItem_t *pxPrevious */
	};

	/* struct xLIST_ITEM */
	type_offset_size_t struct_list_item_info[] = {
		{TYPE_TICKTYPE, 0, 0},	/* xItemValue */
		{TYPE_POINTER, 0, 0},	/* ListItem_t *pxNext */
		{TYPE_POINTER, 0, 0},	/* ListItem_t *pxPrevious */
		{TYPE_POINTER, 0, 0},	/* void *pvOwner */
		{TYPE_POINTER, 0, 0},	/* List_t *pvContainer */
	};

	/* struct tskTaskControlBlock */
	type_offset_size_t task_control_block_info[] = {
		{TYPE_POINTER, 0, 0},		/* StackType_t *pxTopOfStack */
		{TYPE_LIST_ITEM, 0, 0},		/* ListItem_t xStateListItem */
		{TYPE_LIST_ITEM, 0, 0},		/* ListItem_t xEventListItem */
		{TYPE_UBASE, 0, 0},			/* uxPriority */
		{TYPE_POINTER, 0, 0},		/* StackType_t *pxStack */
		/* configMAX_TASK_NAME_LEN varies a lot between targets, but luckily the
		 * name is NULL_terminated and we don't need to read anything else in
		 * the TCB. */
		{TYPE_CHAR_ARRAY, 0, FREERTOS_THREAD_NAME_STR_SIZE},	/* char pcTaskName[configMAX_TASK_NAME_LEN] */
		/* Lots of more optional stuff, but is is irrelevant to us. */
	};

	freertos->list_width = populate_offset_size(
		freertos, struct_list_info, ARRAY_SIZE(struct_list_info));
	freertos->list_uxNumberOfItems_offset = struct_list_info[0].offset;
	freertos->list_uxNumberOfItems_size = struct_list_info[0].size;
	freertos->list_next_offset = struct_list_info[3].offset;
	freertos->list_next_size = struct_list_info[3].size;

	freertos->list_item_width = populate_offset_size(
		freertos, struct_list_item_info, ARRAY_SIZE(struct_list_item_info));
	freertos->list_elem_next_offset = struct_list_item_info[1].offset;
	freertos->list_elem_next_size = struct_list_item_info[1].size;
	freertos->list_elem_content_offset = struct_list_item_info[3].offset;
	freertos->list_elem_content_size = struct_list_item_info[3].size;

	populate_offset_size(
		freertos, task_control_block_info, ARRAY_SIZE(task_control_block_info));
	freertos->thread_stack_offset = task_control_block_info[0].offset;
	freertos->thread_stack_size = task_control_block_info[0].size;
	freertos->thread_name_offset = task_control_block_info[5].offset;
}

struct freertos_thread_entry *thread_entry_list_find_by_tcb(
	struct list_head *list, target_addr_t tcb)
{
	struct freertos_thread_entry *t;
	list_for_each_entry(t, list, list) {
		if (t->tcb == tcb)
			return t;
	}
	return NULL;
}

struct freertos_thread_entry *thread_entry_list_find_by_id(
	struct list_head *list, threadid_t threadid)
{
	struct freertos_thread_entry *t;
	list_for_each_entry(t, list, list) {
		if (t->threadid == threadid)
			return t;
	}
	return NULL;
}

static int freertos_update_threads(struct rtos *rtos)
{
	int retval;
	unsigned int tasks_found = 0;

	if (!rtos->rtos_specific_params)
		return ERROR_FAIL;

	freertos_compute_offsets(rtos);

	struct FreeRTOS *freertos = (struct FreeRTOS *) rtos->rtos_specific_params;

	if (!rtos->symbols) {
		LOG_ERROR("No symbols for FreeRTOS");
		return ERROR_FAIL;
	}

	if (rtos->symbols[FREERTOS_VAL_UX_CURRENT_NUMBER_OF_TASKS].address == 0) {
		LOG_ERROR("Don't have the number of threads in FreeRTOS");
		return ERROR_FAIL;
	}

	uint64_t thread_list_size;
	retval = freertos_read_struct_value(rtos->target,
										rtos->symbols[FREERTOS_VAL_UX_CURRENT_NUMBER_OF_TASKS].address,
										0,
										freertos->ubasetype_size,
										&thread_list_size);
	LOG_DEBUG("FreeRTOS: Read uxCurrentNumberOfTasks at 0x%" PRIx64 ", value %" PRIu64,
										rtos->symbols[FREERTOS_VAL_UX_CURRENT_NUMBER_OF_TASKS].address,
										thread_list_size);

	if (retval != ERROR_OK) {
		LOG_ERROR("Could not read FreeRTOS thread count from target");
		return retval;
	}

	/* wipe out previous thread details if any */
	rtos_free_threadlist(rtos);

	/* read the current thread */
	target_addr_t px_current_tcb;
	retval = freertos_read_struct_value(rtos->target,
										rtos->symbols[FREERTOS_VAL_PX_CURRENT_TCB].address,
										0,
										freertos->pointer_size,
										&px_current_tcb);
	if (retval != ERROR_OK) {
		LOG_ERROR("Error reading current thread in FreeRTOS thread list");
		return retval;
	}
	LOG_DEBUG("FreeRTOS: Read pxCurrentTCB at 0x%" PRIx64 ", value 0x%" PRIx64,
										rtos->symbols[FREERTOS_VAL_PX_CURRENT_TCB].address,
										px_current_tcb);

	/* read scheduler running */
	uint64_t scheduler_running;
	retval = freertos_read_struct_value(rtos->target,
						rtos->symbols[FREERTOS_VAL_X_SCHEDULER_RUNNING].address,
						0,
						freertos->ubasetype_size,
						&scheduler_running);
	if (retval != ERROR_OK) {
		LOG_ERROR("Error reading FreeRTOS scheduler state");
		return retval;
	}
	LOG_DEBUG("FreeRTOS: Read xSchedulerRunning at 0x%" PRIx64 ", value 0x%" PRIx64,
										rtos->symbols[FREERTOS_VAL_X_SCHEDULER_RUNNING].address,
										scheduler_running);

	if (thread_list_size  == 0 || px_current_tcb == 0 || scheduler_running != 1) {
		/* Either : No RTOS threads - there is always at least the current execution though */
		/* OR     : No current thread - all threads suspended - show the current execution
		 * of idling */
		char tmp_str[] = "Current Execution";
		thread_list_size++;
		tasks_found++;
		rtos->thread_details = malloc(
				sizeof(struct thread_detail) * thread_list_size);
		if (!rtos->thread_details) {
			LOG_ERROR("Error allocating memory for %" PRIu64 " threads", thread_list_size);
			return ERROR_FAIL;
		}
		rtos->current_thread = FREERTOS_CURRENT_EXECUTION_ID;
		rtos->thread_details->threadid = rtos->current_thread;
		rtos->thread_details->exists = true;
		rtos->thread_details->extra_info_str = NULL;
		rtos->thread_details->thread_name_str = malloc(sizeof(tmp_str));
		strcpy(rtos->thread_details->thread_name_str, tmp_str);

		if (thread_list_size == 1) {
			rtos->thread_count = 1;
			return ERROR_OK;
		}
	} else {
		/* create space for new thread details */
		rtos->thread_details = malloc(
				sizeof(struct thread_detail) * thread_list_size);
		if (!rtos->thread_details) {
			LOG_ERROR("Error allocating memory for %" PRId64 " threads", thread_list_size);
			return ERROR_FAIL;
		}
	}

	/* Find out how many lists are needed to be read from pxReadyTasksLists, */
	uint64_t top_used_priority = 0;
	if (rtos->symbols[FREERTOS_VAL_UX_TOP_USED_PRIORITY].address == 0) {
		LOG_WARNING("FreeRTOS: uxTopUsedPriority is not defined, consult the OpenOCD manual for a work-around");
		/* This is a hack specific to the binary I'm debugging.
		 * Ideally we get https://github.com/FreeRTOS/FreeRTOS-Kernel/issues/33
		 * into our FreeRTOS source. */
		top_used_priority = 6;
	} else {
		retval = freertos_read_struct_value(rtos->target,
											rtos->symbols[FREERTOS_VAL_UX_TOP_USED_PRIORITY].address,
											0,
											freertos->ubasetype_size,
											&top_used_priority);
		if (retval != ERROR_OK)
			return retval;
		LOG_DEBUG("FreeRTOS: Read uxTopUsedPriority at 0x%" PRIx64 ", value %" PRIu64,
				  rtos->symbols[FREERTOS_VAL_UX_TOP_USED_PRIORITY].address,
				  top_used_priority);
	}
	if (top_used_priority > FREERTOS_MAX_PRIORITIES) {
		LOG_ERROR("FreeRTOS top used priority is unreasonably big, not proceeding: %" PRIu64,
			top_used_priority);
		return ERROR_FAIL;
	}

	/* uxTopUsedPriority was defined as configMAX_PRIORITIES - 1
	 * in old FreeRTOS versions (before V7.5.3)
	 * Use contrib/rtos-helpers/FreeRTOS-openocd.c to get compatible symbol
	 * in newer FreeRTOS versions.
	 * Here we restore the original configMAX_PRIORITIES value */
	unsigned int config_max_priorities = top_used_priority + 1;

	symbol_address_t *list_of_lists =
		malloc(sizeof(symbol_address_t) * (config_max_priorities + 5));
	if (!list_of_lists) {
		LOG_ERROR("Error allocating memory for %u priorities", config_max_priorities);
		return ERROR_FAIL;
	}

	unsigned int num_lists;
	for (num_lists = 0; num_lists < config_max_priorities; num_lists++)
		list_of_lists[num_lists] = rtos->symbols[FREERTOS_VAL_PX_READY_TASKS_LISTS].address +
			num_lists * freertos->list_width;

	list_of_lists[num_lists++] = rtos->symbols[FREERTOS_VAL_X_DELAYED_TASK_LIST1].address;
	list_of_lists[num_lists++] = rtos->symbols[FREERTOS_VAL_X_DELAYED_TASK_LIST2].address;
	list_of_lists[num_lists++] = rtos->symbols[FREERTOS_VAL_X_PENDING_READY_LIST].address;
	list_of_lists[num_lists++] = rtos->symbols[FREERTOS_VAL_X_SUSPENDED_TASK_LIST].address;
	list_of_lists[num_lists++] = rtos->symbols[FREERTOS_VAL_X_TASKS_WAITING_TERMINATION].address;

	for (unsigned int i = 0; i < num_lists; i++) {
		if (list_of_lists[i] == 0)
			continue;

		/* Read the number of threads in this list */
		uint64_t list_thread_count = 0;
		retval = freertos_read_struct_value(rtos->target,
											list_of_lists[i],
											freertos->list_uxNumberOfItems_offset,
											freertos->list_uxNumberOfItems_size,
											&list_thread_count);
		if (retval != ERROR_OK) {
			LOG_ERROR("Error reading number of threads in FreeRTOS thread list");
			free(list_of_lists);
			return retval;
		}
		LOG_DEBUG("FreeRTOS: Read thread count for list %u at 0x%" PRIx64 ", value %" PRIu64,
								i, list_of_lists[i] + freertos->list_uxNumberOfItems_offset, list_thread_count);

		if (list_thread_count == 0)
			continue;

		/* Read the location of first list item */
		target_addr_t prev_list_elem_ptr = -1;
		target_addr_t list_elem_ptr = 0;
		retval = freertos_read_struct_value(rtos->target,
											list_of_lists[i],
											freertos->list_next_offset,
											freertos->list_next_size,
											&list_elem_ptr);
		if (retval != ERROR_OK) {
			LOG_ERROR("Error reading first thread item location in FreeRTOS thread list");
			free(list_of_lists);
			return retval;
		}
		LOG_DEBUG("FreeRTOS: Read first item for list %u at 0x%" PRIx64 ", value 0x%" PRIx64,
				  i, list_of_lists[i] + freertos->list_next_offset, list_elem_ptr);

		while ((list_thread_count > 0) && (list_elem_ptr != 0) &&
				(list_elem_ptr != prev_list_elem_ptr) &&
				(tasks_found < thread_list_size)) {
			/* Get the location of the thread structure. */
			rtos->thread_details[tasks_found].threadid = 0;
			target_addr_t tcb;
			retval = freertos_read_struct_value(rtos->target,
												list_elem_ptr,
												freertos->list_elem_content_offset,
												freertos->list_elem_content_size,
												&tcb);
			if (retval != ERROR_OK) {
				LOG_ERROR("Error reading thread list item object in FreeRTOS thread list");
				free(list_of_lists);
				return retval;
			}

			const struct freertos_thread_entry *value =
				thread_entry_list_find_by_tcb(&freertos->thread_entry_list, tcb);

			if (!value) {
				struct freertos_thread_entry *new_value = calloc(1, sizeof(struct freertos_thread_entry));
				new_value->tcb = tcb;
				/* threadid can't be 0.
				 * plus 1 to avoid duplication with "Current Execution" */
				new_value->threadid = ++freertos->last_threadid + FREERTOS_CURRENT_EXECUTION_ID;

				LOG_DEBUG("FreeRTOS: new thread created, tcb=0x%" PRIx64 ", threadid=0x%" PRIx64,
						new_value->tcb, new_value->threadid);

				list_add_tail(&new_value->list, &freertos->thread_entry_list);
				value = new_value;
			}

			rtos->thread_details[tasks_found].threadid = value->threadid;

			LOG_DEBUG("FreeRTOS: Thread %" PRId64 " has TCB 0x%" TARGET_PRIxADDR
					  "; read from 0x%" PRIx64,
					  value->threadid, value->tcb,
					  list_elem_ptr + freertos->list_elem_content_offset);

			/* get thread name */

			char tmp_str[FREERTOS_THREAD_NAME_STR_SIZE];

			/* Read the thread name */
			retval = target_read_buffer(rtos->target,
					value->tcb + freertos->thread_name_offset,
					FREERTOS_THREAD_NAME_STR_SIZE,
					(uint8_t *)&tmp_str);
			if (retval != ERROR_OK) {
				LOG_ERROR("Error reading first thread item location in FreeRTOS thread list");
				free(list_of_lists);
				return retval;
			}
			tmp_str[FREERTOS_THREAD_NAME_STR_SIZE-1] = '\x00';
			LOG_DEBUG("FreeRTOS: Read Thread Name at 0x%" PRIx64 ", value '%s'",
										value->tcb + freertos->thread_name_offset,
										tmp_str);

			if (tmp_str[0] == '\x00')
				strcpy(tmp_str, "No Name");

			rtos->thread_details[tasks_found].thread_name_str =
				malloc(strlen(tmp_str)+1);
			strcpy(rtos->thread_details[tasks_found].thread_name_str, tmp_str);
			rtos->thread_details[tasks_found].exists = true;

			if (value->tcb == px_current_tcb && rtos->current_thread != FREERTOS_CURRENT_EXECUTION_ID) {
				char running_str[] = "State: Running";
				rtos->current_thread = value->threadid;
				rtos->thread_details[tasks_found].extra_info_str = malloc(
						sizeof(running_str));
				strcpy(rtos->thread_details[tasks_found].extra_info_str,
					running_str);
			} else
				rtos->thread_details[tasks_found].extra_info_str = NULL;

			tasks_found++;
			list_thread_count--;
			rtos->thread_count = tasks_found;

			prev_list_elem_ptr = list_elem_ptr;
			list_elem_ptr = 0;
			retval = freertos_read_struct_value(rtos->target,
												prev_list_elem_ptr,
												freertos->list_elem_next_offset,
												freertos->list_elem_next_size,
												&list_elem_ptr);
			if (retval != ERROR_OK) {
				LOG_ERROR("Error reading next thread item location in FreeRTOS thread list");
				free(list_of_lists);
				return retval;
			}
			LOG_DEBUG("FreeRTOS: Read next thread location at " TARGET_ADDR_FMT
					  ", value " TARGET_ADDR_FMT,
					  prev_list_elem_ptr + freertos->list_elem_next_offset,
					  list_elem_ptr);
		}
	}

	free(list_of_lists);
	return 0;
}

static int freertos_get_stacking_info(struct rtos *rtos, threadid_t thread_id,
									  const struct rtos_register_stacking **stacking_info,
									  target_addr_t *stack_ptr)
{
	if (!rtos->rtos_specific_params) {
		LOG_ERROR("rtos_specific_params is NULL!");
		return ERROR_FAIL;
	}

	freertos_compute_offsets(rtos);

	struct FreeRTOS *freertos = (struct FreeRTOS *) rtos->rtos_specific_params;
	const struct freertos_params *param = freertos->param;

	const struct freertos_thread_entry *entry =
		thread_entry_list_find_by_id(&freertos->thread_entry_list, thread_id);
	if (!entry) {
		LOG_ERROR("Unknown thread id: %" PRId64, thread_id);
		return ERROR_FAIL;
	}

	/* Read the stack pointer */
	int retval = freertos_read_struct_value(rtos->target,
											entry->tcb,
											freertos->thread_stack_offset,
											freertos->thread_stack_size,
											stack_ptr);
	if (retval != ERROR_OK) {
		LOG_ERROR("Error reading stack frame from FreeRTOS thread %" PRIx64, thread_id);
		return retval;
	}
	LOG_DEBUG("[%" PRId64 "] FreeRTOS: Read stack pointer at 0x%" PRIx64 ", value 0x%" PRIx64,
			  thread_id, entry->tcb + freertos->thread_stack_offset, *stack_ptr);

	if (param->stacking(rtos, stacking_info, *stack_ptr) != ERROR_OK) {
		LOG_ERROR("No stacking info found for %s!", param->target_name);
		return ERROR_FAIL;
	}

	return ERROR_OK;
}

static int freertos_get_thread_reg_list(struct rtos *rtos, threadid_t thread_id,
		struct rtos_reg **reg_list, int *num_regs)
{
	/* Let the caller read registers directly for the current thread. */
	if (thread_id == 0)
		return ERROR_FAIL;

	const struct rtos_register_stacking *stacking_info;
	target_addr_t stack_ptr;
	if (freertos_get_stacking_info(rtos, thread_id, &stacking_info, &stack_ptr) != ERROR_OK)
		return ERROR_FAIL;

	return rtos_generic_stack_read(rtos->target, stacking_info, stack_ptr, reg_list, num_regs);
}

static int freertos_get_thread_reg_value(struct rtos *rtos, threadid_t thread_id,
		uint32_t reg_num, uint32_t *size, uint8_t **value)
{
	LOG_DEBUG("reg_num=%d", reg_num);
	/* Let the caller read registers directly for the current thread. */
	if (thread_id == 0)
		return ERROR_FAIL;

	const struct rtos_register_stacking *stacking_info;
	target_addr_t stack_ptr;
	if (freertos_get_stacking_info(rtos, thread_id, &stacking_info, &stack_ptr) != ERROR_OK)
		return ERROR_FAIL;

	struct rtos_reg reg;
	reg.number = reg_num;
	int result = rtos_generic_stack_read_reg(rtos->target, stacking_info,
						 stack_ptr, reg_num, &reg);
	*size = reg.size;
	*value = malloc(DIV_ROUND_UP(reg.size, 8));
	if (!*value) {
		LOG_ERROR("Failed to allocate memory for %d-bit register.", reg.size);
		return ERROR_FAIL;
	}
	memcpy(*value, reg.value, DIV_ROUND_UP(reg.size, 8));
	return result;
}

static int freertos_set_reg(struct rtos *rtos, uint32_t reg_num, uint8_t *reg_value)
{
	LOG_DEBUG("[%" PRId64 "] reg_num=%" PRId32, rtos->current_threadid, reg_num);

	/* Let the caller write registers directly for the current thread. */
	if (rtos->current_threadid == rtos->current_thread)
		return ERROR_FAIL;

	const struct rtos_register_stacking *stacking_info;
	target_addr_t stack_ptr;
	if (freertos_get_stacking_info(rtos, rtos->current_threadid,
								   &stacking_info, &stack_ptr) != ERROR_OK)
		return ERROR_FAIL;

	return rtos_generic_stack_write_reg(rtos->target, stacking_info, stack_ptr,
										reg_num, reg_value);
}

static int freertos_get_symbol_list_to_lookup(struct symbol_table_elem *symbol_list[])
{
	unsigned int i;
	*symbol_list = calloc(
			ARRAY_SIZE(freertos_symbol_list), sizeof(struct symbol_table_elem));

	for (i = 0; i < ARRAY_SIZE(freertos_symbol_list); i++) {
		(*symbol_list)[i].symbol_name = freertos_symbol_list[i].name;
		(*symbol_list)[i].optional = freertos_symbol_list[i].optional;
	}

	return 0;
}

#if 0

static int freertos_set_current_thread(struct rtos *rtos, threadid_t thread_id)
{
	return 0;
}

static int freertos_get_thread_ascii_info(struct rtos *rtos, threadid_t thread_id, char **info)
{
	int retval;
	const struct freertos_params *param;

	if (!rtos)
		return -1;

	if (thread_id == 0)
		return -2;

	if (!rtos->rtos_specific_params)
		return -3;

	param = (const struct freertos_params *) rtos->rtos_specific_params;

#define FREERTOS_THREAD_NAME_STR_SIZE (200)
	char tmp_str[FREERTOS_THREAD_NAME_STR_SIZE];

	/* Read the thread name */
	retval = target_read_buffer(rtos->target,
			thread_id + param->thread_name_offset,
			FREERTOS_THREAD_NAME_STR_SIZE,
			(uint8_t *)&tmp_str);
	if (retval != ERROR_OK) {
		LOG_ERROR("Error reading first thread item location in FreeRTOS thread list");
		return retval;
	}
	tmp_str[FREERTOS_THREAD_NAME_STR_SIZE-1] = '\x00';

	if (tmp_str[0] == '\x00')
		strcpy(tmp_str, "No Name");

	*info = malloc(strlen(tmp_str)+1);
	strcpy(*info, tmp_str);
	return 0;
}

#endif

static bool freertos_detect_rtos(struct target *target)
{
	if ((target->rtos->symbols) &&
			(target->rtos->symbols[FREERTOS_VAL_PX_READY_TASKS_LISTS].address != 0)) {
		/* looks like FreeRTOS */
		return true;
	}
	return false;
}

static int freertos_create(struct target *target)
{
<<<<<<< HEAD
	unsigned int i = 0;
	while (i < ARRAY_SIZE(freertos_params_list) &&
			strcmp(freertos_params_list[i].target_name, target->type->name) != 0) {
		i++;
	}
	if (i >= ARRAY_SIZE(freertos_params_list)) {
		LOG_ERROR("Could not find target in FreeRTOS compatibility list");
		return ERROR_FAIL;
	}

	target->rtos->rtos_specific_params = calloc(1, sizeof(struct FreeRTOS));
	if (!target->rtos->rtos_specific_params) {
		LOG_ERROR("calloc failed");
		return ERROR_FAIL;
	}

	struct FreeRTOS *freertos = (struct FreeRTOS *) target->rtos->rtos_specific_params;
	INIT_LIST_HEAD(&freertos->thread_entry_list);

	freertos->param = &freertos_params_list[i];

	if (freertos->param->commands) {
		if (register_commands(target->rtos->cmd_ctx, NULL,
							  freertos->param->commands) != ERROR_OK)
			return ERROR_FAIL;
	}
=======
	for (unsigned int i = 0; i < ARRAY_SIZE(freertos_params_list); i++)
		if (strcmp(freertos_params_list[i].target_name, target_type_name(target)) == 0) {
			target->rtos->rtos_specific_params = (void *)&freertos_params_list[i];
			return 0;
		}
>>>>>>> 437dde70

	return register_commands(target->rtos->cmd_ctx, NULL, freertos_commands);
}<|MERGE_RESOLUTION|>--- conflicted
+++ resolved
@@ -928,10 +928,9 @@
 
 static int freertos_create(struct target *target)
 {
-<<<<<<< HEAD
 	unsigned int i = 0;
 	while (i < ARRAY_SIZE(freertos_params_list) &&
-			strcmp(freertos_params_list[i].target_name, target->type->name) != 0) {
+			strcmp(freertos_params_list[i].target_name, target_type_name(target)) != 0) {
 		i++;
 	}
 	if (i >= ARRAY_SIZE(freertos_params_list)) {
@@ -955,13 +954,6 @@
 							  freertos->param->commands) != ERROR_OK)
 			return ERROR_FAIL;
 	}
-=======
-	for (unsigned int i = 0; i < ARRAY_SIZE(freertos_params_list); i++)
-		if (strcmp(freertos_params_list[i].target_name, target_type_name(target)) == 0) {
-			target->rtos->rtos_specific_params = (void *)&freertos_params_list[i];
-			return 0;
-		}
->>>>>>> 437dde70
 
 	return register_commands(target->rtos->cmd_ctx, NULL, freertos_commands);
 }