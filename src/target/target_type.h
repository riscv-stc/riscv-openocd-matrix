/***************************************************************************
 *   Copyright (C) 2005 by Dominic Rath                                    *
 *   Dominic.Rath@gmx.de                                                   *
 *                                                                         *
 *   Copyright (C) 2007-2010 Øyvind Harboe                                 *
 *   oyvind.harboe@zylin.com                                               *
 *                                                                         *
 *   Copyright (C) 2008 by Spencer Oliver                                  *
 *   spen@spen-soft.co.uk                                                  *
 *                                                                         *
 *   This program is free software; you can redistribute it and/or modify  *
 *   it under the terms of the GNU General Public License as published by  *
 *   the Free Software Foundation; either version 2 of the License, or     *
 *   (at your option) any later version.                                   *
 *                                                                         *
 *   This program is distributed in the hope that it will be useful,       *
 *   but WITHOUT ANY WARRANTY; without even the implied warranty of        *
 *   MERCHANTABILITY or FITNESS FOR A PARTICULAR PURPOSE.  See the         *
 *   GNU General Public License for more details.                          *
 *                                                                         *
 *   You should have received a copy of the GNU General Public License     *
 *   along with this program.  If not, see <http://www.gnu.org/licenses/>. *
 ***************************************************************************/

#ifndef OPENOCD_TARGET_TARGET_TYPE_H
#define OPENOCD_TARGET_TARGET_TYPE_H

#include <jim-nvp.h>

struct target;

/**
 * This holds methods shared between all instances of a given target
 * type.  For example, all Cortex-M3 targets on a scan chain share
 * the same method table.
 */
struct target_type {
	/**
	 * Name of this type of target.  Do @b not access this
	 * field directly, use target_type_name() instead.
	 */
	const char *name;

	/* poll current target status */
	int (*poll)(struct target *target);
	/* Invoked only from target_arch_state().
	 * Issue USER() w/architecture specific status.  */
	int (*arch_state)(struct target *target);

	/* target request support */
	int (*target_request_data)(struct target *target, uint32_t size, uint8_t *buffer);

	/* halt will log a warning, but return ERROR_OK if the target is already halted. */
	int (*halt)(struct target *target);
	/* See target.c target_resume() for documentation. */
	int (*resume)(struct target *target, int current, target_addr_t address,
			int handle_breakpoints, int debug_execution);
	int (*step)(struct target *target, int current, target_addr_t address,
			int handle_breakpoints);
	/* target reset control. assert reset can be invoked when OpenOCD and
	 * the target is out of sync.
	 *
	 * A typical example is that the target was power cycled while OpenOCD
	 * thought the target was halted or running.
	 *
	 * assert_reset() can therefore make no assumptions whatsoever about the
	 * state of the target
	 *
	 * Before assert_reset() for the target is invoked, a TRST/tms and
	 * chain validation is executed. TRST should not be asserted
	 * during target assert unless there is no way around it due to
	 * the way reset's are configured.
	 *
	 */
	int (*assert_reset)(struct target *target);
	/**
	 * The implementation is responsible for polling the
	 * target such that target->state reflects the
	 * state correctly.
	 *
	 * Otherwise the following would fail, as there will not
	 * be any "poll" invoked between the "reset run" and
	 * "halt".
	 *
	 * reset run; halt
	 */
	int (*deassert_reset)(struct target *target);
	int (*soft_reset_halt)(struct target *target);

	/**
	 * Target architecture for GDB.
	 *
	 * The string returned by this function will not be automatically freed;
	 * if dynamic allocation is used for this value, it must be managed by
	 * the target, ideally by caching the result for subsequent calls.
	 */
	const char *(*get_gdb_arch)(struct target *target);

	/**
	 * Target register access for GDB.  Do @b not call this function
	 * directly, use target_get_gdb_reg_list() instead.
	 *
	 * Danger! this function will succeed even if the target is running
	 * and return a register list with dummy values.
	 *
	 * The reason is that GDB connection will fail without a valid register
	 * list, however it is after GDB is connected that monitor commands can
	 * be run to properly initialize the target
	 */
	int (*get_gdb_reg_list)(struct target *target, struct reg **reg_list[],
			int *reg_list_size, enum target_register_class reg_class);

	/**
	 * Same as get_gdb_reg_list, but doesn't read the register values.
	 * */
	int (*get_gdb_reg_list_noread)(struct target *target,
			struct reg **reg_list[], int *reg_list_size,
			enum target_register_class reg_class);

	/* target memory access
	* size: 1 = byte (8bit), 2 = half-word (16bit), 4 = word (32bit)
	* count: number of items of <size>
	*/

	/**
	 * Target memory read callback.  Do @b not call this function
	 * directly, use target_read_memory() instead.
	 */
	int (*read_memory)(struct target *target, target_addr_t address,
			uint32_t size, uint32_t count, uint8_t *buffer);
	/**
	 * Target memory write callback.  Do @b not call this function
	 * directly, use target_write_memory() instead.
	 */
	int (*write_memory)(struct target *target, target_addr_t address,
			uint32_t size, uint32_t count, const uint8_t *buffer);

	/* Default implementation will do some fancy alignment to improve performance, target can override */
	int (*read_buffer)(struct target *target, target_addr_t address,
			uint32_t size, uint8_t *buffer);

	/* Default implementation will do some fancy alignment to improve performance, target can override */
	int (*write_buffer)(struct target *target, target_addr_t address,
			uint32_t size, const uint8_t *buffer);

	int (*checksum_memory)(struct target *target, target_addr_t address,
			uint32_t count, uint32_t *checksum);
	int (*blank_check_memory)(struct target *target,
			struct target_memory_check_block *blocks, int num_blocks,
			uint8_t erased_value);

	/*
	 * target break-/watchpoint control
	 * rw: 0 = write, 1 = read, 2 = access
	 *
	 * Target must be halted while this is invoked as this
	 * will actually set up breakpoints on target.
	 *
	 * The breakpoint hardware will be set up upon adding the
	 * first breakpoint.
	 *
	 * Upon GDB connection all breakpoints/watchpoints are cleared.
	 */
	int (*add_breakpoint)(struct target *target, struct breakpoint *breakpoint);
	int (*add_context_breakpoint)(struct target *target, struct breakpoint *breakpoint);
	int (*add_hybrid_breakpoint)(struct target *target, struct breakpoint *breakpoint);

	/* remove breakpoint. hw will only be updated if the target
	 * is currently halted.
	 * However, this method can be invoked on unresponsive targets.
	 */
	int (*remove_breakpoint)(struct target *target, struct breakpoint *breakpoint);

	/* add watchpoint ... see add_breakpoint() comment above. */
	int (*add_watchpoint)(struct target *target, struct watchpoint *watchpoint);

	/* remove watchpoint. hw will only be updated if the target
	 * is currently halted.
	 * However, this method can be invoked on unresponsive targets.
	 */
	int (*remove_watchpoint)(struct target *target, struct watchpoint *watchpoint);

	/* Find out just hit watchpoint. After the target hits a watchpoint, the
	 * information could assist gdb to locate where the modified/accessed memory is.
	 */
	int (*hit_watchpoint)(struct target *target, struct watchpoint **hit_watchpoint);

	/**
	 * Target algorithm support.  Do @b not call this method directly,
	 * use target_run_algorithm() instead.
	 */
	int (*run_algorithm)(struct target *target, int num_mem_params,
			struct mem_param *mem_params, int num_reg_params,
			struct reg_param *reg_param, target_addr_t entry_point,
			target_addr_t exit_point, int timeout_ms, void *arch_info);
	int (*start_algorithm)(struct target *target, int num_mem_params,
			struct mem_param *mem_params, int num_reg_params,
			struct reg_param *reg_param, target_addr_t entry_point,
			target_addr_t exit_point, void *arch_info);
	int (*wait_algorithm)(struct target *target, int num_mem_params,
			struct mem_param *mem_params, int num_reg_params,
			struct reg_param *reg_param, target_addr_t exit_point,
			int timeout_ms, void *arch_info);

	const struct command_registration *commands;

	/* called when target is created */
	int (*target_create)(struct target *target, Jim_Interp *interp);

	/* called for various config parameters */
	/* returns JIM_CONTINUE - if option not understood */
	/* otherwise: JIM_OK, or JIM_ERR, */
	int (*target_jim_configure)(struct target *target, struct jim_getopt_info *goi);

	/* target commands specifically handled by the target */
	/* returns JIM_OK, or JIM_ERR, or JIM_CONTINUE - if option not understood */
	int (*target_jim_commands)(struct target *target, struct jim_getopt_info *goi);

	/**
	 * This method is used to perform target setup that requires
	 * JTAG access.
	 *
	 * This may be called multiple times.  It is called after the
	 * scan chain is initially validated, or later after the target
	 * is enabled by a JRC.  It may also be called during some
	 * parts of the reset sequence.
	 *
	 * For one-time initialization tasks, use target_was_examined()
	 * and target_set_examined().  For example, probe the hardware
	 * before setting up chip-specific state, and then set that
	 * flag so you don't do that again.
	 */
	int (*examine)(struct target *target);

	/* Set up structures for target.
	 *
	 * It is illegal to talk to the target at this stage as this fn is invoked
	 * before the JTAG chain has been examined/verified
	 * */
	int (*init_target)(struct command_context *cmd_ctx, struct target *target);

	/**
	 * Free all the resources allocated by the target.
	 *
	 * @param target The target to deinit
	 */
	void (*deinit_target)(struct target *target);

	/* translate from virtual to physical address. Default implementation is successful
	 * no-op(i.e. virtual==physical).
	 */
	int (*virt2phys)(struct target *target, target_addr_t address, target_addr_t *physical);

	/* read directly from physical memory. caches are bypassed and untouched.
	 *
	 * If the target does not support disabling caches, leaving them untouched,
	 * then minimally the actual physical memory location will be read even
	 * if cache states are unchanged, flushed, etc.
	 *
	 * Default implementation is to call read_memory.
	 */
	int (*read_phys_memory)(struct target *target, target_addr_t phys_address,
			uint32_t size, uint32_t count, uint8_t *buffer);

	/*
	 * same as read_phys_memory, except that it writes...
	 */
	int (*write_phys_memory)(struct target *target, target_addr_t phys_address,
			uint32_t size, uint32_t count, const uint8_t *buffer);

	int (*mmu)(struct target *target, int *enabled);

	/* after reset is complete, the target can check if things are properly set up.
	 *
	 * This can be used to check if e.g. DCC memory writes have been enabled for
	 * arm7/9 targets, which they really should except in the most contrived
	 * circumstances.
	 */
	int (*check_reset)(struct target *target);

	/* get GDB file-I/O parameters from target
	 */
	int (*get_gdb_fileio_info)(struct target *target, struct gdb_fileio_info *fileio_info);

	/* pass GDB file-I/O response to target
	 */
	int (*gdb_fileio_end)(struct target *target, int retcode, int fileio_errno, bool ctrl_c);

	/* do target profiling
	 */
	int (*profiling)(struct target *target, uint32_t *samples,
			uint32_t max_num_samples, uint32_t *num_samples, uint32_t seconds);

	/* Return the number of address bits this target supports. This will
	 * typically be 32 for 32-bit targets, and 64 for 64-bit targets. If not
	 * implemented, it's assumed to be 32. */
	unsigned (*address_bits)(struct target *target);

	/* Return the number of system bus data bits this target supports. This
	 * will typically be 32 for 32-bit targets, and 64 for 64-bit targets. If
	 * not implemented, it's assumed to be 32. */
<<<<<<< HEAD
	unsigned (*data_bits)(struct target *target);
=======
	unsigned int (*data_bits)(struct target *target);
>>>>>>> bb81ec8b
};

#endif /* OPENOCD_TARGET_TARGET_TYPE_H */<|MERGE_RESOLUTION|>--- conflicted
+++ resolved
@@ -299,11 +299,7 @@
 	/* Return the number of system bus data bits this target supports. This
 	 * will typically be 32 for 32-bit targets, and 64 for 64-bit targets. If
 	 * not implemented, it's assumed to be 32. */
-<<<<<<< HEAD
-	unsigned (*data_bits)(struct target *target);
-=======
 	unsigned int (*data_bits)(struct target *target);
->>>>>>> bb81ec8b
 };
 
 #endif /* OPENOCD_TARGET_TARGET_TYPE_H */