--- conflicted
+++ resolved
@@ -151,14 +151,6 @@
 	 * operation to complete.
 	 */
 	if (semihosting->is_resumable && !semihosting->hit_fileio) {
-<<<<<<< HEAD
-=======
-		/* Resume right after the EBREAK 4 bytes instruction. */
-		*retval = riscv_set_register(target, GDB_REGNO_PC, pc + 4);
-		if (*retval != ERROR_OK)
-			return SEMIHOSTING_ERROR;
-
->>>>>>> 1293ddd6
 		LOG_DEBUG("   -> HANDLED");
 		return SEMIHOSTING_HANDLED;
 	}
