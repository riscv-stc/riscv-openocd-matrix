--- conflicted
+++ resolved
@@ -1,32 +1,7 @@
-<<<<<<< HEAD
 adapter speed 1000
 transport select jtag
 
 reset_config srst_nogate
-=======
-#
-# GigaDevice GD32VF103 target
-#
-# https://www.gigadevice.com/products/microcontrollers/gd32/risc-v/
-#
-
-source [find mem_helper.tcl]
-
-transport select jtag
-
-if { [info exists CHIPNAME] } {
-   set _CHIPNAME $CHIPNAME
-} else {
-   set _CHIPNAME gd32vf103
-}
-
-# The smallest RAM size 6kB (GD32VF103C4/T4/R4)
-if { [info exists WORKAREASIZE] } {
-   set _WORKAREASIZE $WORKAREASIZE
-} else {
-   set _WORKAREASIZE 0x1800
-}
->>>>>>> 66335683
 
 set _CHIPNAME gd32vf103
 # The vendor's configuration expects an ID of 0x1e200a6d, but this one is what
@@ -47,7 +22,7 @@
 $_TARGETNAME configure -work-area-phys 0x20000000 -work-area-size 0x1000 -work-area-backup 1
 
 set _FLASHNAME $_CHIPNAME.flash
-flash bank $_FLASHNAME gd32vf103 0x08000000 0 0 0 $_TARGETNAME
+flash bank $_FLASHNAME stm32f1x 0x08000000 0 0 0 $_TARGETNAME
 
 # Address 0 is only aliased to main flash when the chip is not running its
 # built-in bootloader. When it is, it's instead aliased to a read only section
@@ -118,21 +93,7 @@
 	global _RESETMODE
 	set _RESETMODE $mode
 
-<<<<<<< HEAD
 	if {[using_jtag]} {
 		jtag arp_init-reset
 	}
-=======
-$_TARGETNAME configure -work-area-phys 0x20000000 -work-area-size $_WORKAREASIZE -work-area-backup 0
-
-set _FLASHNAME $_CHIPNAME.flash
-flash bank $_FLASHNAME stm32f1x 0x08000000 0 0 0 $_TARGETNAME
-
-# DBGMCU_CR register cannot be set in examine-end event as the running RISC-V CPU
-# does not allow the debugger to access memory.
-# Stop watchdogs at least before flash programming.
-$_TARGETNAME configure -event reset-init {
-	# DBGMCU_CR |= DBG_WWDG_STOP | DBG_IWDG_STOP
-	mmw 0xE0042004 0x00000300 0
->>>>>>> 66335683
 }