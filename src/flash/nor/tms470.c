/***************************************************************************
 *   Copyright (C) 2007,2008 by Christopher Kilgour                        *
 *   techie |_at_| whiterocker |_dot_| com                                 *
 *                                                                         *
 *   This program is free software; you can redistribute it and/or modify  *
 *   it under the terms of the GNU General Public License as published by  *
 *   the Free Software Foundation; either version 2 of the License, or     *
 *   (at your option) any later version.                                   *
 *                                                                         *
 *   This program is distributed in the hope that it will be useful,       *
 *   but WITHOUT ANY WARRANTY; without even the implied warranty of        *
 *   MERCHANTABILITY or FITNESS FOR A PARTICULAR PURPOSE.  See the         *
 *   GNU General Public License for more details.                          *
 *                                                                         *
 *   You should have received a copy of the GNU General Public License     *
 *   along with this program.  If not, see <http://www.gnu.org/licenses/>. *
 ***************************************************************************/

#ifdef HAVE_CONFIG_H
#include "config.h"
#endif

#include "imp.h"

/* ----------------------------------------------------------------------
 *                      Internal Support, Helpers
 * ---------------------------------------------------------------------- */

struct tms470_flash_bank {
	unsigned ordinal;

	/* device identification register */
	uint32_t device_ident_reg;
	uint32_t silicon_version;
	uint32_t technology_family;
	uint32_t rom_flash;
	uint32_t part_number;
	const char *part_name;

};

static const struct flash_sector TMS470R1A256_SECTORS[] = {
	{0x00000000, 0x00002000, -1, -1},
	{0x00002000, 0x00002000, -1, -1},
	{0x00004000, 0x00002000, -1, -1},
	{0x00006000, 0x00002000, -1, -1},
	{0x00008000, 0x00008000, -1, -1},
	{0x00010000, 0x00008000, -1, -1},
	{0x00018000, 0x00008000, -1, -1},
	{0x00020000, 0x00008000, -1, -1},
	{0x00028000, 0x00008000, -1, -1},
	{0x00030000, 0x00008000, -1, -1},
	{0x00038000, 0x00002000, -1, -1},
	{0x0003A000, 0x00002000, -1, -1},
	{0x0003C000, 0x00002000, -1, -1},
	{0x0003E000, 0x00002000, -1, -1},
};

#define TMS470R1A256_NUM_SECTORS \
	ARRAY_SIZE(TMS470R1A256_SECTORS)

static const struct flash_sector TMS470R1A288_BANK0_SECTORS[] = {
	{0x00000000, 0x00002000, -1, -1},
	{0x00002000, 0x00002000, -1, -1},
	{0x00004000, 0x00002000, -1, -1},
	{0x00006000, 0x00002000, -1, -1},
};

#define TMS470R1A288_BANK0_NUM_SECTORS \
	ARRAY_SIZE(TMS470R1A288_BANK0_SECTORS)

static const struct flash_sector TMS470R1A288_BANK1_SECTORS[] = {
	{0x00040000, 0x00010000, -1, -1},
	{0x00050000, 0x00010000, -1, -1},
	{0x00060000, 0x00010000, -1, -1},
	{0x00070000, 0x00010000, -1, -1},
};

#define TMS470R1A288_BANK1_NUM_SECTORS \
	ARRAY_SIZE(TMS470R1A288_BANK1_SECTORS)

static const struct flash_sector TMS470R1A384_BANK0_SECTORS[] = {
	{0x00000000, 0x00002000, -1, -1},
	{0x00002000, 0x00002000, -1, -1},
	{0x00004000, 0x00004000, -1, -1},
	{0x00008000, 0x00004000, -1, -1},
	{0x0000C000, 0x00004000, -1, -1},
	{0x00010000, 0x00004000, -1, -1},
	{0x00014000, 0x00004000, -1, -1},
	{0x00018000, 0x00002000, -1, -1},
	{0x0001C000, 0x00002000, -1, -1},
	{0x0001E000, 0x00002000, -1, -1},
};

#define TMS470R1A384_BANK0_NUM_SECTORS \
	ARRAY_SIZE(TMS470R1A384_BANK0_SECTORS)

static const struct flash_sector TMS470R1A384_BANK1_SECTORS[] = {
	{0x00020000, 0x00008000, -1, -1},
	{0x00028000, 0x00008000, -1, -1},
	{0x00030000, 0x00008000, -1, -1},
	{0x00038000, 0x00008000, -1, -1},
};

#define TMS470R1A384_BANK1_NUM_SECTORS \
	ARRAY_SIZE(TMS470R1A384_BANK1_SECTORS)

static const struct flash_sector TMS470R1A384_BANK2_SECTORS[] = {
	{0x00040000, 0x00008000, -1, -1},
	{0x00048000, 0x00008000, -1, -1},
	{0x00050000, 0x00008000, -1, -1},
	{0x00058000, 0x00008000, -1, -1},
};

#define TMS470R1A384_BANK2_NUM_SECTORS \
	ARRAY_SIZE(TMS470R1A384_BANK2_SECTORS)

/* ---------------------------------------------------------------------- */

static int tms470_read_part_info(struct flash_bank *bank)
{
	struct tms470_flash_bank *tms470_info = bank->driver_priv;
	struct target *target = bank->target;
	uint32_t device_ident_reg;
	uint32_t silicon_version;
	uint32_t technology_family;
	uint32_t rom_flash;
	uint32_t part_number;
	const char *part_name;

	/* we shall not rely on the caller in this test, this function allocates memory,
	   thus and executing the code more than once may cause memory leak */
	if (tms470_info->device_ident_reg)
		return ERROR_OK;

	/* read and parse the device identification register */
	target_read_u32(target, 0xFFFFFFF0, &device_ident_reg);

	LOG_INFO("device_ident_reg = 0x%08" PRIx32 "", device_ident_reg);

	if ((device_ident_reg & 7) == 0) {
		LOG_WARNING("Cannot identify target as a TMS470 family.");
		return ERROR_FLASH_OPERATION_FAILED;
	}

	silicon_version = (device_ident_reg >> 12) & 0xF;
	technology_family = (device_ident_reg >> 11) & 1;
	rom_flash = (device_ident_reg >> 10) & 1;
	part_number = (device_ident_reg >> 3) & 0x7f;

	if (bank->sectors) {
		free(bank->sectors);
		bank->sectors = NULL;
		bank->num_sectors = 0;
	}

	/*
	 * If the part number is known, determine if the flash bank is valid
	 * based on the base address being within the known flash bank
	 * ranges.  Then fixup/complete the remaining fields of the flash
	 * bank structure.
	 */
	switch (part_number) {
		case 0x0a:
			part_name = "TMS470R1A256";

			if (bank->base >= 0x00040000) {
<<<<<<< HEAD
				LOG_ERROR("No %s flash bank contains base address 0x%08"
						TARGET_PRIxADDR ".",
=======
				LOG_ERROR("No %s flash bank contains base address "
						TARGET_ADDR_FMT ".",
>>>>>>> 11a2bfc2
						part_name,
						bank->base);
				return ERROR_FLASH_OPERATION_FAILED;
			}
			tms470_info->ordinal = 0;
			bank->base = 0x00000000;
			bank->size = 256 * 1024;
			bank->num_sectors = TMS470R1A256_NUM_SECTORS;
			bank->sectors = malloc(sizeof(TMS470R1A256_SECTORS));
			if (!bank->sectors)
				return ERROR_FLASH_OPERATION_FAILED;
			(void)memcpy(bank->sectors, TMS470R1A256_SECTORS, sizeof(TMS470R1A256_SECTORS));
			break;

		case 0x2b:
			part_name = "TMS470R1A288";

			if (bank->base < 0x00008000) {
				tms470_info->ordinal = 0;
				bank->base = 0x00000000;
				bank->size = 32 * 1024;
				bank->num_sectors = TMS470R1A288_BANK0_NUM_SECTORS;
				bank->sectors = malloc(sizeof(TMS470R1A288_BANK0_SECTORS));
				if (!bank->sectors)
					return ERROR_FLASH_OPERATION_FAILED;
				(void)memcpy(bank->sectors, TMS470R1A288_BANK0_SECTORS,
						sizeof(TMS470R1A288_BANK0_SECTORS));
			} else if ((bank->base >= 0x00040000) && (bank->base < 0x00080000)) {
				tms470_info->ordinal = 1;
				bank->base = 0x00040000;
				bank->size = 256 * 1024;
				bank->num_sectors = TMS470R1A288_BANK1_NUM_SECTORS;
				bank->sectors = malloc(sizeof(TMS470R1A288_BANK1_SECTORS));
				if (!bank->sectors)
					return ERROR_FLASH_OPERATION_FAILED;
				(void)memcpy(bank->sectors, TMS470R1A288_BANK1_SECTORS,
						sizeof(TMS470R1A288_BANK1_SECTORS));
			} else {
<<<<<<< HEAD
				LOG_ERROR("No %s flash bank contains base address 0x%08" TARGET_PRIxADDR ".",
=======
				LOG_ERROR("No %s flash bank contains base address " TARGET_ADDR_FMT ".",
>>>>>>> 11a2bfc2
						part_name, bank->base);
				return ERROR_FLASH_OPERATION_FAILED;
			}
			break;

		case 0x2d:
			part_name = "TMS470R1A384";

			if (bank->base < 0x00020000) {
				tms470_info->ordinal = 0;
				bank->base = 0x00000000;
				bank->size = 128 * 1024;
				bank->num_sectors = TMS470R1A384_BANK0_NUM_SECTORS;
				bank->sectors = malloc(sizeof(TMS470R1A384_BANK0_SECTORS));
				if (!bank->sectors)
					return ERROR_FLASH_OPERATION_FAILED;
				(void)memcpy(bank->sectors, TMS470R1A384_BANK0_SECTORS,
						sizeof(TMS470R1A384_BANK0_SECTORS));
			} else if ((bank->base >= 0x00020000) && (bank->base < 0x00040000)) {
				tms470_info->ordinal = 1;
				bank->base = 0x00020000;
				bank->size = 128 * 1024;
				bank->num_sectors = TMS470R1A384_BANK1_NUM_SECTORS;
				bank->sectors = malloc(sizeof(TMS470R1A384_BANK1_SECTORS));
				if (!bank->sectors)
					return ERROR_FLASH_OPERATION_FAILED;
				(void)memcpy(bank->sectors, TMS470R1A384_BANK1_SECTORS,
						sizeof(TMS470R1A384_BANK1_SECTORS));
			} else if ((bank->base >= 0x00040000) && (bank->base < 0x00060000)) {
				tms470_info->ordinal = 2;
				bank->base = 0x00040000;
				bank->size = 128 * 1024;
				bank->num_sectors = TMS470R1A384_BANK2_NUM_SECTORS;
				bank->sectors = malloc(sizeof(TMS470R1A384_BANK2_SECTORS));
				if (!bank->sectors)
					return ERROR_FLASH_OPERATION_FAILED;
				(void)memcpy(bank->sectors, TMS470R1A384_BANK2_SECTORS,
						sizeof(TMS470R1A384_BANK2_SECTORS));
			} else {
<<<<<<< HEAD
				LOG_ERROR("No %s flash bank contains base address 0x%08" TARGET_PRIxADDR ".",
=======
				LOG_ERROR("No %s flash bank contains base address " TARGET_ADDR_FMT ".",
>>>>>>> 11a2bfc2
						part_name, bank->base);
				return ERROR_FLASH_OPERATION_FAILED;
			}
			break;

		default:
			LOG_WARNING("Could not identify part 0x%02x as a member of the TMS470 family.",
					(unsigned)part_number);
			return ERROR_FLASH_OPERATION_FAILED;
	}

	/* turn off memory selects */
	target_write_u32(target, 0xFFFFFFE4, 0x00000000);
	target_write_u32(target, 0xFFFFFFE0, 0x00000000);

	bank->chip_width = 32;
	bank->bus_width = 32;

	LOG_INFO("Identified %s, ver=%d, core=%s, nvmem=%s.",
		part_name,
		(int)(silicon_version),
		(technology_family ? "1.8v" : "3.3v"),
		(rom_flash ? "rom" : "flash"));

	tms470_info->device_ident_reg = device_ident_reg;
	tms470_info->silicon_version = silicon_version;
	tms470_info->technology_family = technology_family;
	tms470_info->rom_flash = rom_flash;
	tms470_info->part_number = part_number;
	tms470_info->part_name = part_name;

	/*
	 * Disable reset on address access violation.
	 */
	target_write_u32(target, 0xFFFFFFE0, 0x00004007);

	return ERROR_OK;
}

/* ---------------------------------------------------------------------- */

static uint32_t keysSet;
static uint32_t flashKeys[4];

COMMAND_HANDLER(tms470_handle_flash_keyset_command)
{
	if (CMD_ARGC > 4)
		return ERROR_COMMAND_SYNTAX_ERROR;
	else if (CMD_ARGC == 4) {
		int i;

		for (i = 0; i < 4; i++) {
			int start = (0 == strncmp(CMD_ARGV[i], "0x", 2)) ? 2 : 0;

			if (1 != sscanf(&CMD_ARGV[i][start], "%" SCNx32 "", &flashKeys[i])) {
				command_print(CMD_CTX, "could not process flash key %s",
					CMD_ARGV[i]);
				LOG_ERROR("could not process flash key %s", CMD_ARGV[i]);
				return ERROR_COMMAND_SYNTAX_ERROR;
			}
		}

		keysSet = 1;
	} else if (CMD_ARGC != 0) {
		command_print(CMD_CTX, "tms470 flash_keyset <key0> <key1> <key2> <key3>");
		return ERROR_COMMAND_SYNTAX_ERROR;
	}

	if (keysSet) {
		command_print(CMD_CTX,
			"using flash keys 0x%08" PRIx32 ", 0x%08" PRIx32 ", 0x%08" PRIx32 ", 0x%08" PRIx32 "",
			flashKeys[0],
			flashKeys[1],
			flashKeys[2],
			flashKeys[3]);
	} else
		command_print(CMD_CTX, "flash keys not set");

	return ERROR_OK;
}

static const uint32_t FLASH_KEYS_ALL_ONES[] = { 0xFFFFFFFF, 0xFFFFFFFF,
		0xFFFFFFFF, 0xFFFFFFFF,};

static const uint32_t FLASH_KEYS_ALL_ZEROS[] = { 0x00000000, 0x00000000,
		0x00000000, 0x00000000,};

static const uint32_t FLASH_KEYS_MIX1[] = { 0xf0fff0ff, 0xf0fff0ff,
		0xf0fff0ff, 0xf0fff0ff};

static const uint32_t FLASH_KEYS_MIX2[] = { 0x0000ffff, 0x0000ffff,
		0x0000ffff, 0x0000ffff};

/* ---------------------------------------------------------------------- */

static int oscMHz = 12;

COMMAND_HANDLER(tms470_handle_osc_megahertz_command)
{
	if (CMD_ARGC > 1)
		return ERROR_COMMAND_SYNTAX_ERROR;
	else if (CMD_ARGC == 1)
		sscanf(CMD_ARGV[0], "%d", &oscMHz);

	if (oscMHz <= 0) {
		LOG_ERROR("osc_megahertz must be positive and non-zero!");
		command_print(CMD_CTX, "osc_megahertz must be positive and non-zero!");
		oscMHz = 12;
		return ERROR_COMMAND_SYNTAX_ERROR;
	}

	command_print(CMD_CTX, "osc_megahertz=%d", oscMHz);

	return ERROR_OK;
}

/* ---------------------------------------------------------------------- */

static int plldis;

COMMAND_HANDLER(tms470_handle_plldis_command)
{
	if (CMD_ARGC > 1)
		return ERROR_COMMAND_SYNTAX_ERROR;
	else if (CMD_ARGC == 1) {
		sscanf(CMD_ARGV[0], "%d", &plldis);
		plldis = plldis ? 1 : 0;
	}

	command_print(CMD_CTX, "plldis=%d", plldis);

	return ERROR_OK;
}

/* ---------------------------------------------------------------------- */

static int tms470_check_flash_unlocked(struct target *target)
{
	uint32_t fmbbusy;

	target_read_u32(target, 0xFFE89C08, &fmbbusy);
	LOG_INFO("tms470 fmbbusy = 0x%08" PRIx32 " -> %s",
		fmbbusy,
		fmbbusy & 0x8000 ? "unlocked" : "LOCKED");
	return fmbbusy & 0x8000 ? ERROR_OK : ERROR_FLASH_OPERATION_FAILED;
}

/* ---------------------------------------------------------------------- */

static int tms470_try_flash_keys(struct target *target, const uint32_t *key_set)
{
	uint32_t glbctrl, fmmstat;
	int retval = ERROR_FLASH_OPERATION_FAILED;

	/* set GLBCTRL.4  */
	target_read_u32(target, 0xFFFFFFDC, &glbctrl);
	target_write_u32(target, 0xFFFFFFDC, glbctrl | 0x10);

	/* only perform the key match when 3VSTAT is clear */
	target_read_u32(target, 0xFFE8BC0C, &fmmstat);
	if (!(fmmstat & 0x08)) {
		unsigned i;
		uint32_t fmbptr, fmbac2, orig_fmregopt;

		target_write_u32(target, 0xFFE8BC04, fmmstat & ~0x07);

		/* wait for pump ready */
		do {
			target_read_u32(target, 0xFFE8A814, &fmbptr);
			alive_sleep(1);
		} while (!(fmbptr & 0x0200));

		/* force max wait states */
		target_read_u32(target, 0xFFE88004, &fmbac2);
		target_write_u32(target, 0xFFE88004, fmbac2 | 0xff);

		/* save current access mode, force normal read mode */
		target_read_u32(target, 0xFFE89C00, &orig_fmregopt);
		target_write_u32(target, 0xFFE89C00, 0x00);

		for (i = 0; i < 4; i++) {
			uint32_t tmp;

			/* There is no point displaying the value of tmp, it is
			 * filtered by the chip.  The purpose of this read is to
			 * prime the unlocking logic rather than read out the value.
			 */
			target_read_u32(target, 0x00001FF0 + 4 * i, &tmp);

			LOG_INFO("tms470 writing fmpkey = 0x%08" PRIx32 "", key_set[i]);
			target_write_u32(target, 0xFFE89C0C, key_set[i]);
		}

		if (ERROR_OK == tms470_check_flash_unlocked(target)) {
			/*
			 * There seems to be a side-effect of reading the FMPKEY
			 * register in that it re-enables the protection.  So we
			 * re-enable it.
			 */
			for (i = 0; i < 4; i++) {
				uint32_t tmp;

				target_read_u32(target, 0x00001FF0 + 4 * i, &tmp);
				target_write_u32(target, 0xFFE89C0C, key_set[i]);
			}
			retval = ERROR_OK;
		}

		/* restore settings */
		target_write_u32(target, 0xFFE89C00, orig_fmregopt);
		target_write_u32(target, 0xFFE88004, fmbac2);
	}

	/* clear config bit */
	target_write_u32(target, 0xFFFFFFDC, glbctrl);

	return retval;
}

/* ---------------------------------------------------------------------- */

static int tms470_unlock_flash(struct flash_bank *bank)
{
	struct target *target = bank->target;
	const uint32_t *p_key_sets[5];
	unsigned i, key_set_count;

	if (keysSet) {
		key_set_count = 5;
		p_key_sets[0] = flashKeys;
		p_key_sets[1] = FLASH_KEYS_ALL_ONES;
		p_key_sets[2] = FLASH_KEYS_ALL_ZEROS;
		p_key_sets[3] = FLASH_KEYS_MIX1;
		p_key_sets[4] = FLASH_KEYS_MIX2;
	} else {
		key_set_count = 4;
		p_key_sets[0] = FLASH_KEYS_ALL_ONES;
		p_key_sets[1] = FLASH_KEYS_ALL_ZEROS;
		p_key_sets[2] = FLASH_KEYS_MIX1;
		p_key_sets[3] = FLASH_KEYS_MIX2;
	}

	for (i = 0; i < key_set_count; i++) {
		if (tms470_try_flash_keys(target, p_key_sets[i]) == ERROR_OK) {
			LOG_INFO("tms470 flash is unlocked");
			return ERROR_OK;
		}
	}

	LOG_WARNING("tms470 could not unlock flash memory protection level 2");
	return ERROR_FLASH_OPERATION_FAILED;
}

/* ---------------------------------------------------------------------- */

static int tms470_flash_initialize_internal_state_machine(struct flash_bank *bank)
{
	uint32_t fmmac2, fmmac1, fmmaxep, k, delay, glbctrl, sysclk;
	struct target *target = bank->target;
	struct tms470_flash_bank *tms470_info = bank->driver_priv;
	int result = ERROR_OK;

	/*
	 * Select the desired bank to be programmed by writing BANK[2:0] of
	 * FMMAC2.
	 */
	target_read_u32(target, 0xFFE8BC04, &fmmac2);
	fmmac2 &= ~0x0007;
	fmmac2 |= (tms470_info->ordinal & 7);
	target_write_u32(target, 0xFFE8BC04, fmmac2);
	LOG_DEBUG("set fmmac2 = 0x%04" PRIx32 "", fmmac2);

	/*
	 * Disable level 1 sector protection by setting bit 15 of FMMAC1.
	 */
	target_read_u32(target, 0xFFE8BC00, &fmmac1);
	fmmac1 |= 0x8000;
	target_write_u32(target, 0xFFE8BC00, fmmac1);
	LOG_DEBUG("set fmmac1 = 0x%04" PRIx32 "", fmmac1);

	/*
	 * FMTCREG = 0x2fc0;
	 */
	target_write_u32(target, 0xFFE8BC10, 0x2fc0);
	LOG_DEBUG("set fmtcreg = 0x2fc0");

	/*
	 * MAXPP = 50
	 */
	target_write_u32(target, 0xFFE8A07C, 50);
	LOG_DEBUG("set fmmaxpp = 50");

	/*
	 * MAXCP = 0xf000 + 2000
	 */
	target_write_u32(target, 0xFFE8A084, 0xf000 + 2000);
	LOG_DEBUG("set fmmaxcp = 0x%04x", 0xf000 + 2000);

	/*
	 * configure VHV
	 */
	target_read_u32(target, 0xFFE8A080, &fmmaxep);
	if (fmmaxep == 0xf000) {
		fmmaxep = 0xf000 + 4095;
		target_write_u32(target, 0xFFE8A80C, 0x9964);
		LOG_DEBUG("set fmptr3 = 0x9964");
	} else {
		fmmaxep = 0xa000 + 4095;
		target_write_u32(target, 0xFFE8A80C, 0x9b64);
		LOG_DEBUG("set fmptr3 = 0x9b64");
	}
	target_write_u32(target, 0xFFE8A080, fmmaxep);
	LOG_DEBUG("set fmmaxep = 0x%04" PRIx32 "", fmmaxep);

	/*
	 * FMPTR4 = 0xa000
	 */
	target_write_u32(target, 0xFFE8A810, 0xa000);
	LOG_DEBUG("set fmptr4 = 0xa000");

	/*
	 * FMPESETUP, delay parameter selected based on clock frequency.
	 *
	 * According to the TI App Note SPNU257 and flashing code, delay is
	 * int((sysclk(MHz) + 1) / 2), with a minimum of 5.  The system
	 * clock is usually derived from the ZPLL module, and selected by
	 * the plldis global.
	 */
	target_read_u32(target, 0xFFFFFFDC, &glbctrl);
	sysclk = (plldis ? 1 : (glbctrl & 0x08) ? 4 : 8) * oscMHz / (1 + (glbctrl & 7));
	delay = (sysclk > 10) ? (sysclk + 1) / 2 : 5;
	target_write_u32(target, 0xFFE8A018, (delay << 4) | (delay << 8));
	LOG_DEBUG("set fmpsetup = 0x%04" PRIx32 "", (delay << 4) | (delay << 8));

	/*
	 * FMPVEVACCESS, based on delay.
	 */
	k = delay | (delay << 8);
	target_write_u32(target, 0xFFE8A05C, k);
	LOG_DEBUG("set fmpvevaccess = 0x%04" PRIx32 "", k);

	/*
	 * FMPCHOLD, FMPVEVHOLD, FMPVEVSETUP, based on delay.
	 */
	k <<= 1;
	target_write_u32(target, 0xFFE8A034, k);
	LOG_DEBUG("set fmpchold = 0x%04" PRIx32 "", k);
	target_write_u32(target, 0xFFE8A040, k);
	LOG_DEBUG("set fmpvevhold = 0x%04" PRIx32 "", k);
	target_write_u32(target, 0xFFE8A024, k);
	LOG_DEBUG("set fmpvevsetup = 0x%04" PRIx32 "", k);

	/*
	 * FMCVACCESS, based on delay.
	 */
	k = delay * 16;
	target_write_u32(target, 0xFFE8A060, k);
	LOG_DEBUG("set fmcvaccess = 0x%04" PRIx32 "", k);

	/*
	 * FMCSETUP, based on delay.
	 */
	k = 0x3000 | delay * 20;
	target_write_u32(target, 0xFFE8A020, k);
	LOG_DEBUG("set fmcsetup = 0x%04" PRIx32 "", k);

	/*
	 * FMEHOLD, based on delay.
	 */
	k = (delay * 20) << 2;
	target_write_u32(target, 0xFFE8A038, k);
	LOG_DEBUG("set fmehold = 0x%04" PRIx32 "", k);

	/*
	 * PWIDTH, CWIDTH, EWIDTH, based on delay.
	 */
	target_write_u32(target, 0xFFE8A050, delay * 8);
	LOG_DEBUG("set fmpwidth = 0x%04" PRIx32 "", delay * 8);
	target_write_u32(target, 0xFFE8A058, delay * 1000);
	LOG_DEBUG("set fmcwidth = 0x%04" PRIx32 "", delay * 1000);
	target_write_u32(target, 0xFFE8A054, delay * 5400);
	LOG_DEBUG("set fmewidth = 0x%04" PRIx32 "", delay * 5400);

	return result;
}

/* ---------------------------------------------------------------------- */

static int tms470_flash_status(struct flash_bank *bank)
{
	struct target *target = bank->target;
	int result = ERROR_OK;
	uint32_t fmmstat;

	target_read_u32(target, 0xFFE8BC0C, &fmmstat);
	LOG_DEBUG("set fmmstat = 0x%04" PRIx32 "", fmmstat);

	if (fmmstat & 0x0080) {
		LOG_WARNING("tms470 flash command: erase still active after busy clear.");
		result = ERROR_FLASH_OPERATION_FAILED;
	}

	if (fmmstat & 0x0040) {
		LOG_WARNING("tms470 flash command: program still active after busy clear.");
		result = ERROR_FLASH_OPERATION_FAILED;
	}

	if (fmmstat & 0x0020) {
		LOG_WARNING("tms470 flash command: invalid data command.");
		result = ERROR_FLASH_OPERATION_FAILED;
	}

	if (fmmstat & 0x0010) {
		LOG_WARNING("tms470 flash command: program, erase or validate sector failed.");
		result = ERROR_FLASH_OPERATION_FAILED;
	}

	if (fmmstat & 0x0008) {
		LOG_WARNING("tms470 flash command: voltage instability detected.");
		result = ERROR_FLASH_OPERATION_FAILED;
	}

	if (fmmstat & 0x0006) {
		LOG_WARNING("tms470 flash command: command suspend detected.");
		result = ERROR_FLASH_OPERATION_FAILED;
	}

	if (fmmstat & 0x0001) {
		LOG_WARNING("tms470 flash command: sector was locked.");
		result = ERROR_FLASH_OPERATION_FAILED;
	}

	return result;
}

/* ---------------------------------------------------------------------- */

static int tms470_erase_sector(struct flash_bank *bank, int sector)
{
	uint32_t glbctrl, orig_fmregopt, fmbsea, fmbseb, fmmstat;
	struct target *target = bank->target;
	uint32_t flashAddr = bank->base + bank->sectors[sector].offset;
	int result = ERROR_OK;

	/*
	 * Set the bit GLBCTRL4 of the GLBCTRL register (in the System
	 * module) to enable writing to the flash registers }.
	 */
	target_read_u32(target, 0xFFFFFFDC, &glbctrl);
	target_write_u32(target, 0xFFFFFFDC, glbctrl | 0x10);
	LOG_DEBUG("set glbctrl = 0x%08" PRIx32 "", glbctrl | 0x10);

	/* Force normal read mode. */
	target_read_u32(target, 0xFFE89C00, &orig_fmregopt);
	target_write_u32(target, 0xFFE89C00, 0);
	LOG_DEBUG("set fmregopt = 0x%08x", 0);

	(void)tms470_flash_initialize_internal_state_machine(bank);

	/*
	 * Select one or more bits in FMBSEA or FMBSEB to disable Level 1
	 * protection for the particular sector to be erased/written.
	 */
	if (sector < 16) {
		target_read_u32(target, 0xFFE88008, &fmbsea);
		target_write_u32(target, 0xFFE88008, fmbsea | (1 << sector));
		LOG_DEBUG("set fmbsea = 0x%04" PRIx32 "", fmbsea | (1 << sector));
	} else {
		target_read_u32(target, 0xFFE8800C, &fmbseb);
		target_write_u32(target, 0xFFE8800C, fmbseb | (1 << (sector - 16)));
		LOG_DEBUG("set fmbseb = 0x%04" PRIx32 "", fmbseb | (1 << (sector - 16)));
	}
	bank->sectors[sector].is_protected = 0;

	/*
	 * clear status regiser, sent erase command, kickoff erase
	 */
	target_write_u16(target, flashAddr, 0x0040);
	LOG_DEBUG("write *(uint16_t *)0x%08" PRIx32 "=0x0040", flashAddr);
	target_write_u16(target, flashAddr, 0x0020);
	LOG_DEBUG("write *(uint16_t *)0x%08" PRIx32 "=0x0020", flashAddr);
	target_write_u16(target, flashAddr, 0xffff);
	LOG_DEBUG("write *(uint16_t *)0x%08" PRIx32 "=0xffff", flashAddr);

	/*
	 * Monitor FMMSTAT, busy until clear, then check and other flags for
	 * ultimate result of the operation.
	 */
	do {
		target_read_u32(target, 0xFFE8BC0C, &fmmstat);
		if (fmmstat & 0x0100)
			alive_sleep(1);
	} while (fmmstat & 0x0100);

	result = tms470_flash_status(bank);

	if (sector < 16) {
		target_write_u32(target, 0xFFE88008, fmbsea);
		LOG_DEBUG("set fmbsea = 0x%04" PRIx32 "", fmbsea);
		bank->sectors[sector].is_protected = fmbsea & (1 << sector) ? 0 : 1;
	} else {
		target_write_u32(target, 0xFFE8800C, fmbseb);
		LOG_DEBUG("set fmbseb = 0x%04" PRIx32 "", fmbseb);
		bank->sectors[sector].is_protected = fmbseb & (1 << (sector - 16)) ? 0 : 1;
	}
	target_write_u32(target, 0xFFE89C00, orig_fmregopt);
	LOG_DEBUG("set fmregopt = 0x%08" PRIx32 "", orig_fmregopt);
	target_write_u32(target, 0xFFFFFFDC, glbctrl);
	LOG_DEBUG("set glbctrl = 0x%08" PRIx32 "", glbctrl);

	return result;
}

/*----------------------------------------------------------------------
 *              Implementation of Flash Driver Interfaces
 *---------------------------------------------------------------------- */

static const struct command_registration tms470_any_command_handlers[] = {
	{
		.name = "flash_keyset",
		.usage = "<key0> <key1> <key2> <key3>",
		.handler = tms470_handle_flash_keyset_command,
		.mode = COMMAND_ANY,
		.help = "tms470 flash_keyset <key0> <key1> <key2> <key3>",
	},
	{
		.name = "osc_megahertz",
		.usage = "<MHz>",
		.handler = tms470_handle_osc_megahertz_command,
		.mode = COMMAND_ANY,
		.help = "tms470 osc_megahertz <MHz>",
	},
	{
		.name = "plldis",
		.usage = "<0 | 1>",
		.handler = tms470_handle_plldis_command,
		.mode = COMMAND_ANY,
		.help = "tms470 plldis <0/1>",
	},
	COMMAND_REGISTRATION_DONE
};
static const struct command_registration tms470_command_handlers[] = {
	{
		.name = "tms470",
		.mode = COMMAND_ANY,
		.help = "TI tms470 flash command group",
		.usage = "",
		.chain = tms470_any_command_handlers,
	},
	COMMAND_REGISTRATION_DONE
};

/* ---------------------------------------------------------------------- */

static int tms470_erase(struct flash_bank *bank, int first, int last)
{
	struct tms470_flash_bank *tms470_info = bank->driver_priv;
	int sector, result = ERROR_OK;

	if (bank->target->state != TARGET_HALTED) {
		LOG_ERROR("Target not halted");
		return ERROR_TARGET_NOT_HALTED;
	}

	tms470_read_part_info(bank);

	if ((first < 0) || (first >= bank->num_sectors) || (last < 0) ||
	    (last >= bank->num_sectors) || (first > last)) {
		LOG_ERROR("Sector range %d to %d invalid.", first, last);
		return ERROR_FLASH_SECTOR_INVALID;
	}

	result = tms470_unlock_flash(bank);
	if (result != ERROR_OK)
		return result;

	for (sector = first; sector <= last; sector++) {
		LOG_INFO("Erasing tms470 bank %d sector %d...", tms470_info->ordinal, sector);

		result = tms470_erase_sector(bank, sector);

		if (result != ERROR_OK) {
			LOG_ERROR("tms470 could not erase flash sector.");
			break;
		} else
			LOG_INFO("sector erased successfully.");
	}

	return result;
}

/* ---------------------------------------------------------------------- */

static int tms470_protect(struct flash_bank *bank, int set, int first, int last)
{
	struct tms470_flash_bank *tms470_info = bank->driver_priv;
	struct target *target = bank->target;
	uint32_t fmmac2, fmbsea, fmbseb;
	int sector;

	if (target->state != TARGET_HALTED) {
		LOG_ERROR("Target not halted");
		return ERROR_TARGET_NOT_HALTED;
	}

	tms470_read_part_info(bank);

	if ((first < 0) || (first >= bank->num_sectors) || (last < 0) ||
	    (last >= bank->num_sectors) || (first > last)) {
		LOG_ERROR("Sector range %d to %d invalid.", first, last);
		return ERROR_FLASH_SECTOR_INVALID;
	}

	/* enable the appropriate bank */
	target_read_u32(target, 0xFFE8BC04, &fmmac2);
	target_write_u32(target, 0xFFE8BC04, (fmmac2 & ~7) | tms470_info->ordinal);

	/* get the original sector proection flags for this bank */
	target_read_u32(target, 0xFFE88008, &fmbsea);
	target_read_u32(target, 0xFFE8800C, &fmbseb);

	for (sector = 0; sector < bank->num_sectors; sector++) {
		if (sector < 16) {
			fmbsea = set ? fmbsea & ~(1 << sector) : fmbsea | (1 << sector);
			bank->sectors[sector].is_protected = set ? 1 : 0;
		} else {
			fmbseb = set ? fmbseb &
				~(1 << (sector - 16)) : fmbseb | (1 << (sector - 16));
			bank->sectors[sector].is_protected = set ? 1 : 0;
		}
	}

	/* update the protection bits */
	target_write_u32(target, 0xFFE88008, fmbsea);
	target_write_u32(target, 0xFFE8800C, fmbseb);

	return ERROR_OK;
}

/* ---------------------------------------------------------------------- */

static int tms470_write(struct flash_bank *bank, const uint8_t *buffer, uint32_t offset, uint32_t count)
{
	struct target *target = bank->target;
	uint32_t glbctrl, fmbac2, orig_fmregopt, fmbsea, fmbseb, fmmaxpp, fmmstat;
	int result = ERROR_OK;
	uint32_t i;

	if (target->state != TARGET_HALTED) {
		LOG_ERROR("Target not halted");
		return ERROR_TARGET_NOT_HALTED;
	}

	tms470_read_part_info(bank);

<<<<<<< HEAD
	LOG_INFO("Writing %" PRId32 " bytes starting at 0x%08" TARGET_PRIxADDR,
=======
	LOG_INFO("Writing %" PRId32 " bytes starting at " TARGET_ADDR_FMT,
>>>>>>> 11a2bfc2
			count, bank->base + offset);

	/* set GLBCTRL.4  */
	target_read_u32(target, 0xFFFFFFDC, &glbctrl);
	target_write_u32(target, 0xFFFFFFDC, glbctrl | 0x10);

	(void)tms470_flash_initialize_internal_state_machine(bank);

	/* force max wait states */
	target_read_u32(target, 0xFFE88004, &fmbac2);
	target_write_u32(target, 0xFFE88004, fmbac2 | 0xff);

	/* save current access mode, force normal read mode */
	target_read_u32(target, 0xFFE89C00, &orig_fmregopt);
	target_write_u32(target, 0xFFE89C00, 0x00);

	/*
	 * Disable Level 1 protection for all sectors to be erased/written.
	 */
	target_read_u32(target, 0xFFE88008, &fmbsea);
	target_write_u32(target, 0xFFE88008, 0xffff);
	target_read_u32(target, 0xFFE8800C, &fmbseb);
	target_write_u32(target, 0xFFE8800C, 0xffff);

	/* read MAXPP */
	target_read_u32(target, 0xFFE8A07C, &fmmaxpp);

	for (i = 0; i < count; i += 2) {
		uint32_t addr = bank->base + offset + i;
		uint16_t word = (((uint16_t) buffer[i]) << 8) | (uint16_t) buffer[i + 1];

		if (word != 0xffff) {
			LOG_INFO("writing 0x%04x at 0x%08" PRIx32 "", word, addr);

			/* clear status register */
			target_write_u16(target, addr, 0x0040);
			/* program flash command */
			target_write_u16(target, addr, 0x0010);
			/* burn the 16-bit word (big-endian) */
			target_write_u16(target, addr, word);

			/*
			 * Monitor FMMSTAT, busy until clear, then check and other flags
			 * for ultimate result of the operation.
			 */
			do {
				target_read_u32(target, 0xFFE8BC0C, &fmmstat);
				if (fmmstat & 0x0100)
					alive_sleep(1);
			} while (fmmstat & 0x0100);

			if (fmmstat & 0x3ff) {
				LOG_ERROR("fmstat = 0x%04" PRIx32 "", fmmstat);
				LOG_ERROR(
					"Could not program word 0x%04x at address 0x%08" PRIx32 ".",
					word,
					addr);
				result = ERROR_FLASH_OPERATION_FAILED;
				break;
			}
		} else
			LOG_INFO("skipping 0xffff at 0x%08" PRIx32 "", addr);
	}

	/* restore */
	target_write_u32(target, 0xFFE88008, fmbsea);
	target_write_u32(target, 0xFFE8800C, fmbseb);
	target_write_u32(target, 0xFFE88004, fmbac2);
	target_write_u32(target, 0xFFE89C00, orig_fmregopt);
	target_write_u32(target, 0xFFFFFFDC, glbctrl);

	return result;
}

/* ---------------------------------------------------------------------- */

static int tms470_probe(struct flash_bank *bank)
{
	if (bank->target->state != TARGET_HALTED) {
		LOG_WARNING("Cannot communicate... target not halted.");
		return ERROR_TARGET_NOT_HALTED;
	}

	return tms470_read_part_info(bank);
}

static int tms470_auto_probe(struct flash_bank *bank)
{
	struct tms470_flash_bank *tms470_info = bank->driver_priv;

	if (tms470_info->device_ident_reg)
		return ERROR_OK;
	return tms470_probe(bank);
}

/* ---------------------------------------------------------------------- */

static int tms470_erase_check(struct flash_bank *bank)
{
	struct target *target = bank->target;
	struct tms470_flash_bank *tms470_info = bank->driver_priv;
	int sector, result = ERROR_OK;
	uint32_t fmmac2, fmbac2, glbctrl, orig_fmregopt;
	static uint8_t buffer[64 * 1024];

	if (target->state != TARGET_HALTED) {
		LOG_ERROR("Target not halted");
		return ERROR_TARGET_NOT_HALTED;
	}

	if (!tms470_info->device_ident_reg)
		tms470_read_part_info(bank);

	/* set GLBCTRL.4  */
	target_read_u32(target, 0xFFFFFFDC, &glbctrl);
	target_write_u32(target, 0xFFFFFFDC, glbctrl | 0x10);

	/* save current access mode, force normal read mode */
	target_read_u32(target, 0xFFE89C00, &orig_fmregopt);
	target_write_u32(target, 0xFFE89C00, 0x00);

	/* enable the appropriate bank */
	target_read_u32(target, 0xFFE8BC04, &fmmac2);
	target_write_u32(target, 0xFFE8BC04, (fmmac2 & ~7) | tms470_info->ordinal);

	/* TCR = 0 */
	target_write_u32(target, 0xFFE8BC10, 0x2fc0);

	/* clear TEZ in fmbrdy */
	target_write_u32(target, 0xFFE88010, 0x0b);

	/* save current wait states, force max */
	target_read_u32(target, 0xFFE88004, &fmbac2);
	target_write_u32(target, 0xFFE88004, fmbac2 | 0xff);

	/*
	 * The TI primitives inspect the flash memory by reading one 32-bit
	 * word at a time.  Here we read an entire sector and inspect it in
	 * an attempt to reduce the JTAG overhead.
	 */
	for (sector = 0; sector < bank->num_sectors; sector++) {
		uint32_t i, addr = bank->base + bank->sectors[sector].offset;

		LOG_INFO("checking flash bank %d sector %d", tms470_info->ordinal, sector);

		target_read_buffer(target, addr, bank->sectors[sector].size, buffer);

		bank->sectors[sector].is_erased = 1;
		for (i = 0; i < bank->sectors[sector].size; i++) {
			if (buffer[i] != 0xff) {
				bank->sectors[sector].is_erased = 0;
				break;
			}
		}
		if (bank->sectors[sector].is_erased != 1) {
			result = ERROR_FLASH_SECTOR_NOT_ERASED;
			break;
		} else
			LOG_INFO("sector erased");
	}

	/* reset TEZ, wait states, read mode, GLBCTRL.4 */
	target_write_u32(target, 0xFFE88010, 0x0f);
	target_write_u32(target, 0xFFE88004, fmbac2);
	target_write_u32(target, 0xFFE89C00, orig_fmregopt);
	target_write_u32(target, 0xFFFFFFDC, glbctrl);

	return result;
}

/* ---------------------------------------------------------------------- */

static int tms470_protect_check(struct flash_bank *bank)
{
	struct target *target = bank->target;
	struct tms470_flash_bank *tms470_info = bank->driver_priv;
	int sector, result = ERROR_OK;
	uint32_t fmmac2, fmbsea, fmbseb;

	if (target->state != TARGET_HALTED) {
		LOG_ERROR("Target not halted");
		return ERROR_TARGET_NOT_HALTED;
	}

	if (!tms470_info->device_ident_reg)
		tms470_read_part_info(bank);

	/* enable the appropriate bank */
	target_read_u32(target, 0xFFE8BC04, &fmmac2);
	target_write_u32(target, 0xFFE8BC04, (fmmac2 & ~7) | tms470_info->ordinal);

	target_read_u32(target, 0xFFE88008, &fmbsea);
	target_read_u32(target, 0xFFE8800C, &fmbseb);

	for (sector = 0; sector < bank->num_sectors; sector++) {
		int protected;

		if (sector < 16) {
			protected = fmbsea & (1 << sector) ? 0 : 1;
			bank->sectors[sector].is_protected = protected;
		} else {
			protected = fmbseb & (1 << (sector - 16)) ? 0 : 1;
			bank->sectors[sector].is_protected = protected;
		}

		LOG_DEBUG("bank %d sector %d is %s",
			tms470_info->ordinal,
			sector,
			protected ? "protected" : "not protected");
	}

	return result;
}

/* ---------------------------------------------------------------------- */

static int get_tms470_info(struct flash_bank *bank, char *buf, int buf_size)
{
	int used = 0;
	struct tms470_flash_bank *tms470_info = bank->driver_priv;

	if (!tms470_info->device_ident_reg)
		tms470_read_part_info(bank);

	if (!tms470_info->device_ident_reg) {
		(void)snprintf(buf, buf_size, "Cannot identify target as a TMS470\n");
		return ERROR_FLASH_OPERATION_FAILED;
	}

	used =
		snprintf(buf, buf_size, "\ntms470 information: Chip is %s\n",
			tms470_info->part_name);
	buf += used;
	buf_size -= used;

	snprintf(buf, buf_size, "Flash protection level 2 is %s\n",
		tms470_check_flash_unlocked(bank->target) == ERROR_OK ? "disabled" : "enabled");

	return ERROR_OK;
}

/* ---------------------------------------------------------------------- */

/*
 * flash bank tms470 <base> <size> <chip_width> <bus_width> <target>
 * [options...]
 */

FLASH_BANK_COMMAND_HANDLER(tms470_flash_bank_command)
{
	bank->driver_priv = malloc(sizeof(struct tms470_flash_bank));

	if (!bank->driver_priv)
		return ERROR_FLASH_OPERATION_FAILED;

	(void)memset(bank->driver_priv, 0, sizeof(struct tms470_flash_bank));

	return ERROR_OK;
}

const struct flash_driver tms470_flash = {
	.name = "tms470",
	.commands = tms470_command_handlers,
	.flash_bank_command = tms470_flash_bank_command,
	.erase = tms470_erase,
	.protect = tms470_protect,
	.write = tms470_write,
	.read = default_flash_read,
	.probe = tms470_probe,
	.auto_probe = tms470_auto_probe,
	.erase_check = tms470_erase_check,
	.protect_check = tms470_protect_check,
	.info = get_tms470_info,
	.free_driver_priv = default_flash_free_driver_priv,
};<|MERGE_RESOLUTION|>--- conflicted
+++ resolved
@@ -165,13 +165,8 @@
 			part_name = "TMS470R1A256";
 
 			if (bank->base >= 0x00040000) {
-<<<<<<< HEAD
-				LOG_ERROR("No %s flash bank contains base address 0x%08"
-						TARGET_PRIxADDR ".",
-=======
 				LOG_ERROR("No %s flash bank contains base address "
 						TARGET_ADDR_FMT ".",
->>>>>>> 11a2bfc2
 						part_name,
 						bank->base);
 				return ERROR_FLASH_OPERATION_FAILED;
@@ -210,11 +205,7 @@
 				(void)memcpy(bank->sectors, TMS470R1A288_BANK1_SECTORS,
 						sizeof(TMS470R1A288_BANK1_SECTORS));
 			} else {
-<<<<<<< HEAD
-				LOG_ERROR("No %s flash bank contains base address 0x%08" TARGET_PRIxADDR ".",
-=======
 				LOG_ERROR("No %s flash bank contains base address " TARGET_ADDR_FMT ".",
->>>>>>> 11a2bfc2
 						part_name, bank->base);
 				return ERROR_FLASH_OPERATION_FAILED;
 			}
@@ -254,11 +245,7 @@
 				(void)memcpy(bank->sectors, TMS470R1A384_BANK2_SECTORS,
 						sizeof(TMS470R1A384_BANK2_SECTORS));
 			} else {
-<<<<<<< HEAD
-				LOG_ERROR("No %s flash bank contains base address 0x%08" TARGET_PRIxADDR ".",
-=======
 				LOG_ERROR("No %s flash bank contains base address " TARGET_ADDR_FMT ".",
->>>>>>> 11a2bfc2
 						part_name, bank->base);
 				return ERROR_FLASH_OPERATION_FAILED;
 			}
@@ -914,11 +901,7 @@
 
 	tms470_read_part_info(bank);
 
-<<<<<<< HEAD
-	LOG_INFO("Writing %" PRId32 " bytes starting at 0x%08" TARGET_PRIxADDR,
-=======
 	LOG_INFO("Writing %" PRId32 " bytes starting at " TARGET_ADDR_FMT,
->>>>>>> 11a2bfc2
 			count, bank->base + offset);
 
 	/* set GLBCTRL.4  */
