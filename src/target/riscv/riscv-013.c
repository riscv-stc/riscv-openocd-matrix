// SPDX-License-Identifier: GPL-2.0-or-later

/*
 * Support for RISC-V, debug version 0.13, which is currently (2/4/17) the
 * latest draft.
 */

#include <assert.h>
#include <stdlib.h>
#include <time.h>

#ifdef HAVE_CONFIG_H
#include "config.h"
#endif

#include "target/target.h"
#include "target/algorithm.h"
#include "target/target_type.h"
#include <helper/log.h>
#include "jtag/jtag.h"
#include "target/register.h"
#include "target/breakpoints.h"
#include "helper/time_support.h"
#include "helper/list.h"
#include "riscv.h"
#include "riscv-013.h"
#include "riscv_reg.h"
#include "riscv-013_reg.h"
#include "debug_defines.h"
#include "rtos/rtos.h"
#include "program.h"
#include "asm.h"
#include "batch.h"
#include "debug_reg_printer.h"
#include "field_helpers.h"

static int riscv013_on_step_or_resume(struct target *target, bool step);
static int riscv013_step_or_resume_current_hart(struct target *target,
		bool step);
static int riscv013_clear_abstract_error(struct target *target);

/* Implementations of the functions in struct riscv_info. */
static int dm013_select_hart(struct target *target, int hart_index);
static int riscv013_halt_prep(struct target *target);
static int riscv013_halt_go(struct target *target);
static int riscv013_resume_go(struct target *target);
static int riscv013_step_current_hart(struct target *target);
static int riscv013_on_step(struct target *target);
static int riscv013_resume_prep(struct target *target);
static enum riscv_halt_reason riscv013_halt_reason(struct target *target);
static int riscv013_write_progbuf(struct target *target, unsigned int index,
		riscv_insn_t d);
static riscv_insn_t riscv013_read_progbuf(struct target *target, unsigned int
		index);
static int riscv013_invalidate_cached_progbuf(struct target *target);
static int riscv013_execute_progbuf(struct target *target, uint32_t *cmderr);
static void riscv013_fill_dmi_write(struct target *target, char *buf, uint64_t a, uint32_t d);
static void riscv013_fill_dmi_read(struct target *target, char *buf, uint64_t a);
static int riscv013_get_dmi_scan_length(struct target *target);
static void riscv013_fill_dm_nop(struct target *target, char *buf);
static unsigned int register_size(struct target *target, enum gdb_regno number);
static int register_read_direct(struct target *target, riscv_reg_t *value,
		enum gdb_regno number);
static int register_write_direct(struct target *target, enum gdb_regno number,
		riscv_reg_t value);
static int riscv013_get_register_vector(struct target *target, uint8_t *value,
		enum gdb_regno regno);
static int riscv013_get_register_matrix(struct target *target, uint8_t *value,
		enum gdb_regno regno);
static int riscv013_set_register_vector(struct target *target,
		enum gdb_regno regno, const uint8_t *value);
static int riscv013_set_register_matrix(struct target *target,
		enum gdb_regno regno, const uint8_t *value);
static int read_memory(struct target *target, target_addr_t address,
		uint32_t size, uint32_t count, uint8_t *buffer, uint32_t increment);
static int write_memory(struct target *target, target_addr_t address,
		uint32_t size, uint32_t count, const uint8_t *buffer);

typedef enum {
	HALT_GROUP,
	RESUME_GROUP
} grouptype_t;
static int set_group(struct target *target, bool *supported, unsigned int group,
		grouptype_t grouptype);

/**
 * Since almost everything can be accomplish by scanning the dbus register, all
 * functions here assume dbus is already selected. The exception are functions
 * called directly by OpenOCD, which can't assume anything about what's
 * currently in IR. They should set IR to dbus explicitly.
 */

#define RISCV013_INFO(r) riscv013_info_t *r = get_info(target)

/*** JTAG registers. ***/

typedef enum {
	DMI_OP_NOP = DTM_DMI_OP_NOP,
	DMI_OP_READ = DTM_DMI_OP_READ,
	DMI_OP_WRITE = DTM_DMI_OP_WRITE
} dmi_op_t;
typedef enum {
	DMI_STATUS_SUCCESS = DTM_DMI_OP_SUCCESS,
	DMI_STATUS_FAILED = DTM_DMI_OP_FAILED,
	DMI_STATUS_BUSY = DTM_DMI_OP_BUSY
} dmi_status_t;

/*** Debug Bus registers. ***/

/* TODO: CMDERR_* defines can removed */
#define CMDERR_NONE			DM_ABSTRACTCS_CMDERR_NONE
#define CMDERR_BUSY			DM_ABSTRACTCS_CMDERR_BUSY
#define CMDERR_NOT_SUPPORTED		DM_ABSTRACTCS_CMDERR_NOT_SUPPORTED
#define CMDERR_EXCEPTION		DM_ABSTRACTCS_CMDERR_EXCEPTION
#define CMDERR_HALT_RESUME		DM_ABSTRACTCS_CMDERR_HALT_RESUME
#define CMDERR_OTHER			DM_ABSTRACTCS_CMDERR_OTHER

#define HART_INDEX_MULTIPLE	-1
#define HART_INDEX_UNKNOWN	-2

typedef struct {
	struct list_head list;
	int abs_chain_position;
	/* The base address to access this DM on DMI */
	uint32_t base;
	/* The number of harts connected to this DM. */
	int hart_count;
	/* Indicates we already examined this DM, so don't need to do it again. */
	bool was_examined;
	/* Indicates we already reset this DM, so don't need to do it again. */
	bool was_reset;
	/* Targets that are connected to this DM. */
	struct list_head target_list;
	/* Contains the ID of the hart that is currently selected by this DM.
	 * If multiple harts are selected this is HART_INDEX_MULTIPLE. */
	int current_hartid;

	bool hasel_supported;

	/* The program buffer stores executable code. 0 is an illegal instruction,
	 * so we use 0 to mean the cached value is invalid. */
	uint32_t progbuf_cache[16];

	/* Some operations are illegal when an abstract command is running.
	 * The field is used to track whether the last command timed out, and
	 * abstractcs.busy may have remained set. In that case we may need to
	 * re-check the busy state before executing these operations. */
	bool abstract_cmd_maybe_busy;
} dm013_info_t;

typedef struct {
	struct list_head list;
	struct target *target;
} target_list_t;

typedef struct {
	/* The indexed used to address this hart in its DM. */
	unsigned index;
	/* Number of address bits in the dbus register. */
	unsigned abits;
	/* Number of abstract command data registers. */
	unsigned datacount;
	/* Number of words in the Program Buffer. */
	unsigned progbufsize;

	/* We cache the read-only bits of sbcs here. */
	uint32_t sbcs;

	yes_no_maybe_t progbuf_writable;
	/* We only need the address so that we know the alignment of the buffer. */
	riscv_addr_t progbuf_address;

	/* Number of run-test/idle cycles the target requests we do after each dbus
	 * access. */
	unsigned int dtmcs_idle;

	/* This structure is used to determine how many run-test/idle to use after
	 * an access of corresponding "riscv_scan_delay_class".
	 * Values are incremented every time an access results in a busy
	 * response.
	 */
	struct riscv_scan_delays learned_delays;

	bool abstract_read_csr_supported;
	bool abstract_write_csr_supported;
	bool abstract_read_fpr_supported;
	bool abstract_write_fpr_supported;

	yes_no_maybe_t has_aampostincrement;

	/* Some fields from hartinfo. */
	uint8_t datasize;
	uint8_t dataaccess;
	int16_t dataaddr;

	/* DM that provides access to this target. */
	dm013_info_t *dm;

	/* This target was selected using hasel. */
	bool selected;

	/* When false, we need to set dcsr.ebreak*, halting the target if that's
	 * necessary. */
	bool dcsr_ebreak_is_set;

	/* This hart was placed into a halt group in examine(). */
	bool haltgroup_supported;
} riscv013_info_t;

static LIST_HEAD(dm_list);

static riscv013_info_t *get_info(const struct target *target)
{
	struct riscv_info *info = target->arch_info;
	assert(info);
	assert(info->version_specific);
	return info->version_specific;
}

/**
 * Return the DM structure for this target. If there isn't one, find it in the
 * global list of DMs. If it's not in there, then create one and initialize it
 * to 0.
 */
static dm013_info_t *get_dm(struct target *target)
{
	RISCV013_INFO(info);
	if (info->dm)
		return info->dm;

	int abs_chain_position = target->tap->abs_chain_position;

	dm013_info_t *entry;
	dm013_info_t *dm = NULL;
	list_for_each_entry(entry, &dm_list, list) {
		if (entry->abs_chain_position == abs_chain_position
				&& entry->base == target->dbgbase) {
			dm = entry;
			break;
		}
	}

	if (!dm) {
		LOG_TARGET_DEBUG(target, "Coreid [%d] Allocating new DM", target->coreid);
		dm = calloc(1, sizeof(dm013_info_t));
		if (!dm)
			return NULL;
		dm->abs_chain_position = abs_chain_position;

		/* Safety check for dbgbase */
		assert(target->dbgbase_set || target->dbgbase == 0);

		dm->base = target->dbgbase;
		dm->current_hartid = 0;
		dm->hart_count = -1;
		INIT_LIST_HEAD(&dm->target_list);
		list_add(&dm->list, &dm_list);
	}

	info->dm = dm;
	target_list_t *target_entry;
	list_for_each_entry(target_entry, &dm->target_list, list) {
		if (target_entry->target == target)
			return dm;
	}
	target_entry = calloc(1, sizeof(*target_entry));
	if (!target_entry) {
		info->dm = NULL;
		return NULL;
	}
	target_entry->target = target;
	list_add(&target_entry->list, &dm->target_list);

	return dm;
}

static void riscv013_dm_free(struct target *target)
{
	RISCV013_INFO(info);
	dm013_info_t *dm = info->dm;
	if (!dm)
		return;

	target_list_t *target_entry;
	list_for_each_entry(target_entry, &dm->target_list, list) {
		if (target_entry->target == target) {
			list_del(&target_entry->list);
			free(target_entry);
			break;
		}
	}

	if (list_empty(&dm->target_list)) {
		list_del(&dm->list);
		free(dm);
	}
	info->dm = NULL;
}

static riscv_debug_reg_ctx_t get_riscv_debug_reg_ctx(const struct target *target)
{
	if (!target_was_examined(target)) {
		const riscv_debug_reg_ctx_t default_context = {0};
		return default_context;
	}

	RISCV013_INFO(info);
	const riscv_debug_reg_ctx_t context = {
		.XLEN = { .value = riscv_xlen(target), .is_set = true },
		.DXLEN = { .value = riscv_xlen(target), .is_set = true },
		.abits = { .value = info->abits, .is_set = true },
	};
	return context;
}

static void log_debug_reg(struct target *target, enum riscv_debug_reg_ordinal reg,
		riscv_reg_t value, const char *file, unsigned int line, const char *func)
{
	if (debug_level < LOG_LVL_DEBUG)
		return;
	const riscv_debug_reg_ctx_t context = get_riscv_debug_reg_ctx(target);
	char * const buf = malloc(riscv_debug_reg_to_s(NULL, reg, context, value, RISCV_DEBUG_REG_HIDE_UNNAMED_0) + 1);
	if (!buf) {
		LOG_ERROR("Unable to allocate memory.");
		return;
	}
	riscv_debug_reg_to_s(buf, reg, context, value, RISCV_DEBUG_REG_HIDE_UNNAMED_0);
	log_printf_lf(LOG_LVL_DEBUG, file, line, func, "[%s] %s", target_name(target), buf);
	free(buf);
}

#define LOG_DEBUG_REG(t, r, v) log_debug_reg(t, r##_ORDINAL, v, __FILE__, __LINE__, __func__)

static uint32_t set_dmcontrol_hartsel(uint32_t initial, int hart_index)
{
	assert(hart_index != HART_INDEX_UNKNOWN);

	if (hart_index >= 0) {
		initial = set_field(initial, DM_DMCONTROL_HASEL, DM_DMCONTROL_HASEL_SINGLE);
		uint32_t index_lo = hart_index & ((1 << DM_DMCONTROL_HARTSELLO_LENGTH) - 1);
		initial = set_field(initial, DM_DMCONTROL_HARTSELLO, index_lo);
		uint32_t index_hi = hart_index >> DM_DMCONTROL_HARTSELLO_LENGTH;
		assert(index_hi < (1 << DM_DMCONTROL_HARTSELHI_LENGTH));
		initial = set_field(initial, DM_DMCONTROL_HARTSELHI, index_hi);
	} else if (hart_index == HART_INDEX_MULTIPLE) {
		initial = set_field(initial, DM_DMCONTROL_HASEL, DM_DMCONTROL_HASEL_MULTIPLE);
		/* TODO: https://github.com/riscv/riscv-openocd/issues/748 */
		initial = set_field(initial, DM_DMCONTROL_HARTSELLO, 0);
		initial = set_field(initial, DM_DMCONTROL_HARTSELHI, 0);
	}

	return initial;
}

static unsigned int decode_dmi(const struct target *target, char *text, uint32_t address, uint32_t data)
{
	static const struct {
		uint32_t address;
		enum riscv_debug_reg_ordinal ordinal;
	} description[] = {
		{DM_DMCONTROL, DM_DMCONTROL_ORDINAL},
		{DM_DMSTATUS, DM_DMSTATUS_ORDINAL},
		{DM_ABSTRACTCS, DM_ABSTRACTCS_ORDINAL},
		{DM_COMMAND, DM_COMMAND_ORDINAL},
		{DM_SBCS, DM_SBCS_ORDINAL}
	};

	for (unsigned i = 0; i < ARRAY_SIZE(description); i++) {
		if (riscv_get_dmi_address(target, description[i].address) == address) {
			const riscv_debug_reg_ctx_t context = {
				.XLEN = { .value = 0, .is_set = false },
				.DXLEN = { .value = 0, .is_set = false },
				.abits = { .value = 0, .is_set = false },
			};
			return riscv_debug_reg_to_s(text, description[i].ordinal,
					context, data, RISCV_DEBUG_REG_HIDE_ALL_0);
		}
	}
	if (text)
		text[0] = '\0';
	return 0;
}

/* TODO: Move this function to "batch.c" and make it static. */
void riscv_log_dmi_scan(const struct target *target, int idle,
		const struct scan_field *field)
{
	static const char * const op_string[] = {"-", "r", "w", "?"};
	static const char * const status_string[] = {"+", "?", "F", "b"};

	if (debug_level < LOG_LVL_DEBUG)
		return;

	assert(field->out_value);
	const uint64_t out = buf_get_u64(field->out_value, 0, field->num_bits);
	const unsigned int out_op = get_field(out, DTM_DMI_OP);
	const uint32_t out_data = get_field(out, DTM_DMI_DATA);
	const uint32_t out_address = out >> DTM_DMI_ADDRESS_OFFSET;

	if (field->in_value) {
		const uint64_t in = buf_get_u64(field->in_value, 0, field->num_bits);
		const unsigned int in_op = get_field(in, DTM_DMI_OP);
		const uint32_t in_data = get_field(in, DTM_DMI_DATA);
		const uint32_t in_address = in >> DTM_DMI_ADDRESS_OFFSET;

		LOG_DEBUG("%db %s %08" PRIx32 " @%02" PRIx32 " -> %s %08" PRIx32 " @%02" PRIx32 "; %di",
				field->num_bits, op_string[out_op], out_data, out_address,
				status_string[in_op], in_data, in_address, idle);

		if (in_op == DTM_DMI_OP_SUCCESS) {
			char in_decoded[decode_dmi(target, NULL, in_address, in_data) + 1];
			decode_dmi(target, in_decoded, in_address, in_data);
			/* FIXME: The current code assumes that the hardware
			 * provides the read address in the dmi.address field
			 * when returning the dmi.data. That is however not
			 * required by the spec, and therefore not guaranteed.
			 * See https://github.com/riscv-collab/riscv-openocd/issues/1043
			 */
			LOG_DEBUG("read: %s", in_decoded);
		}
	} else {
		LOG_DEBUG("%db %s %08" PRIx32 " @%02" PRIx32 " -> ?; %di",
				field->num_bits, op_string[out_op], out_data, out_address,
				idle);
	}
	if (out_op == DTM_DMI_OP_WRITE) {
		char out_decoded[decode_dmi(target, NULL, out_address, out_data) + 1];
		decode_dmi(target, out_decoded, out_address, out_data);
		LOG_DEBUG("write: %s", out_decoded);
	}
}

/*** Utility functions. ***/

static void select_dmi(struct target *target)
{
	if (bscan_tunnel_ir_width != 0) {
		select_dmi_via_bscan(target);
		return;
	}
	jtag_add_ir_scan(target->tap, &select_dbus, TAP_IDLE);
}

static int dtmcontrol_scan(struct target *target, uint32_t out, uint32_t *in_ptr)
{
	struct scan_field field;
	uint8_t in_value[4];
	uint8_t out_value[4] = { 0 };

	if (bscan_tunnel_ir_width != 0)
		return dtmcontrol_scan_via_bscan(target, out, in_ptr);

	buf_set_u32(out_value, 0, 32, out);

	jtag_add_ir_scan(target->tap, &select_dtmcontrol, TAP_IDLE);

	field.num_bits = 32;
	field.out_value = out_value;
	field.in_value = in_value;
	jtag_add_dr_scan(target->tap, 1, &field, TAP_IDLE);

	/* Always return to dmi. */
	select_dmi(target);

	int retval = jtag_execute_queue();
	if (retval != ERROR_OK) {
		LOG_ERROR("failed jtag scan: %d", retval);
		return retval;
	}

	uint32_t in = buf_get_u32(field.in_value, 0, 32);
	LOG_DEBUG("DTMCS: 0x%x -> 0x%x", out, in);

	if (in_ptr)
		*in_ptr = in;
	return ERROR_OK;
}

static int increase_dmi_busy_delay(struct target *target)
{
	RISCV013_INFO(info);

	int res = dtmcontrol_scan(target, DTM_DTMCS_DMIRESET,
			NULL /* discard result */);
	if (res != ERROR_OK)
		return res;

	res = riscv_scan_increase_delay(&info->learned_delays,
			RISCV_DELAY_BASE);
	return res;
}

static void reset_learned_delays(struct target *target)
{
	RISCV013_INFO(info);
	assert(info);
	memset(&info->learned_delays, 0, sizeof(info->learned_delays));
}

static void decrement_reset_delays_counter(struct target *target, size_t finished_scans)
{
	RISCV_INFO(r);
	if (r->reset_delays_wait < 0) {
		assert(r->reset_delays_wait == -1);
		return;
	}
	if ((size_t)r->reset_delays_wait >= finished_scans) {
		r->reset_delays_wait -= finished_scans;
		return;
	}
	r->reset_delays_wait = -1;
	LOG_TARGET_DEBUG(target,
			"resetting learned delays (reset_delays_wait counter expired)");
	reset_learned_delays(target);
}

static uint32_t riscv013_get_dmi_address(const struct target *target, uint32_t address)
{
	assert(target);
	uint32_t base = 0;
	RISCV013_INFO(info);
	if (info && info->dm)
		base = info->dm->base;
	return address + base;
}

static int batch_run_timeout(struct target *target, struct riscv_batch *batch);

static int dmi_read(struct target *target, uint32_t *value, uint32_t address)
{
	struct riscv_batch *batch = riscv_batch_alloc(target, 1);
	riscv_batch_add_dmi_read(batch, address, RISCV_DELAY_BASE);
	int res = batch_run_timeout(target, batch);
	if (res == ERROR_OK && value)
		*value = riscv_batch_get_dmi_read_data(batch, 0);
	riscv_batch_free(batch);
	return res;
}

static int dm_read(struct target *target, uint32_t *value, uint32_t address)
{
	return dmi_read(target, value, riscv013_get_dmi_address(target, address));
}

static int dm_read_exec(struct target *target, uint32_t *value, uint32_t address)
{
	dm013_info_t *dm = get_dm(target);
	if (!dm)
		return ERROR_FAIL;
	struct riscv_batch *batch = riscv_batch_alloc(target, 1);
	riscv_batch_add_dm_read(batch, address, RISCV_DELAY_ABSTRACT_COMMAND);
	dm->abstract_cmd_maybe_busy = true;
	int res = batch_run_timeout(target, batch);
	if (res == ERROR_OK && value)
		*value = riscv_batch_get_dmi_read_data(batch, 0);
	riscv_batch_free(batch);
	return res;
}

static int dmi_write(struct target *target, uint32_t address, uint32_t value)
{
	struct riscv_batch *batch = riscv_batch_alloc(target, 1);
	riscv_batch_add_dmi_write(batch, address, value, /*read_back*/ true,
			RISCV_DELAY_BASE);
	int res = batch_run_timeout(target, batch);
	riscv_batch_free(batch);
	return res;
}

static int dm_write(struct target *target, uint32_t address, uint32_t value)
{
	return dmi_write(target, riscv013_get_dmi_address(target, address), value);
}

static bool check_dbgbase_exists(struct target *target)
{
	uint32_t next_dm = 0;
	unsigned int count = 1;

	LOG_TARGET_DEBUG(target, "Searching for DM with DMI base address (dbgbase) = 0x%x", target->dbgbase);
	while (1) {
		uint32_t current_dm = next_dm;
		if (current_dm == target->dbgbase)
			return true;
		if (dmi_read(target, &next_dm, DM_NEXTDM + current_dm) != ERROR_OK)
			break;
		LOG_TARGET_DEBUG(target, "dm @ 0x%x --> nextdm=0x%x", current_dm, next_dm);
		/* Check if it's last one in the chain. */
		if (next_dm == 0) {
			LOG_TARGET_ERROR(target, "Reached the end of DM chain (detected %u DMs in total).", count);
			break;
		}
		/* Safety: Avoid looping forever in case of buggy nextdm values in the hardware. */
		if (count++ > RISCV_MAX_DMS) {
			LOG_TARGET_ERROR(target, "Supporting no more than %d DMs on a DMI bus. Aborting", RISCV_MAX_DMS);
			break;
		}
	}
	return false;
}

static int dmstatus_read(struct target *target, uint32_t *dmstatus,
		bool authenticated)
{
	int result = dm_read(target, dmstatus, DM_DMSTATUS);
	if (result != ERROR_OK)
		return result;
	int dmstatus_version = get_field(*dmstatus, DM_DMSTATUS_VERSION);
	if (dmstatus_version != 2 && dmstatus_version != 3) {
		LOG_ERROR("OpenOCD only supports Debug Module version 2 (0.13) and 3 (1.0), not "
				"%" PRId32 " (dmstatus=0x%" PRIx32 "). This error might be caused by a JTAG "
				"signal issue. Try reducing the JTAG clock speed.",
				get_field32(*dmstatus, DM_DMSTATUS_VERSION), *dmstatus);
	} else if (authenticated && !get_field(*dmstatus, DM_DMSTATUS_AUTHENTICATED)) {
		LOG_ERROR("Debugger is not authenticated to target Debug Module. "
				"(dmstatus=0x%x). Use `riscv authdata_read` and "
				"`riscv authdata_write` commands to authenticate.", *dmstatus);
		return ERROR_FAIL;
	}
	return ERROR_OK;
}

static int increase_ac_busy_delay(struct target *target)
{
	riscv013_info_t *info = get_info(target);
	return riscv_scan_increase_delay(&info->learned_delays,
			RISCV_DELAY_ABSTRACT_COMMAND);
}

static uint32_t __attribute__((unused)) abstract_register_size(unsigned width)
{
	switch (width) {
		case 32:
			return set_field(0, AC_ACCESS_REGISTER_AARSIZE, 2);
		case 64:
			return set_field(0, AC_ACCESS_REGISTER_AARSIZE, 3);
		case 128:
			return set_field(0, AC_ACCESS_REGISTER_AARSIZE, 4);
		default:
			LOG_ERROR("Unsupported register width: %d", width);
			return 0;
	}
}

static int wait_for_idle(struct target *target, uint32_t *abstractcs)
{
	assert(target);
	assert(abstractcs);

	dm013_info_t *dm = get_dm(target);
	if (!dm) {
		LOG_ERROR("BUG: Target %s is not assigned to any RISC-V debug module",
				target_name(target));
		*abstractcs = 0;
		return ERROR_FAIL;
	}

	time_t start = time(NULL);
	do {
		if (dm_read(target, abstractcs, DM_ABSTRACTCS) != ERROR_OK) {
			/* We couldn't read abstractcs. For safety, overwrite the output value to
			 * prevent the caller working with a stale value of abstractcs. */
			*abstractcs = 0;
			LOG_TARGET_ERROR(target,
				"potentially unrecoverable error detected - could not read abstractcs");
			return ERROR_FAIL;
		}

		if (get_field(*abstractcs, DM_ABSTRACTCS_BUSY) == 0) {
			dm->abstract_cmd_maybe_busy = false;
			return ERROR_OK;
		}
	} while ((time(NULL) - start) < riscv_get_command_timeout_sec());

	LOG_TARGET_ERROR(target,
		"Timed out after %ds waiting for busy to go low (abstractcs=0x%" PRIx32 "). "
		"Increase the timeout with riscv set_command_timeout_sec.",
		riscv_get_command_timeout_sec(),
		*abstractcs);

	if (!dm->abstract_cmd_maybe_busy)
		LOG_TARGET_ERROR(target,
				"BUG: dm->abstract_cmd_maybe_busy had not been set when starting an abstract command.");
	dm->abstract_cmd_maybe_busy = true;

	return ERROR_TIMEOUT_REACHED;
}

static int dm013_select_target(struct target *target)
{
	riscv013_info_t *info = get_info(target);
	return dm013_select_hart(target, info->index);
}

#define ABSTRACT_COMMAND_BATCH_SIZE 2

static size_t abstract_cmd_fill_batch(struct riscv_batch *batch,
		uint32_t command)
{
	assert(riscv_batch_available_scans(batch)
			>= ABSTRACT_COMMAND_BATCH_SIZE);
	riscv_batch_add_dm_write(batch, DM_COMMAND, command, /* read_back */ true,
			RISCV_DELAY_ABSTRACT_COMMAND);
	return riscv_batch_add_dm_read(batch, DM_ABSTRACTCS, RISCV_DELAY_BASE);
}

static int abstract_cmd_batch_check_and_clear_cmderr(struct target *target,
		const struct riscv_batch *batch, size_t abstractcs_read_key,
		uint32_t *cmderr)
{
	uint32_t abstractcs = riscv_batch_get_dmi_read_data(batch,
			abstractcs_read_key);
	int res;
	LOG_DEBUG_REG(target, DM_ABSTRACTCS, abstractcs);
	if (get_field32(abstractcs, DM_ABSTRACTCS_BUSY) != 0) {
		res = wait_for_idle(target, &abstractcs);
		if (res != ERROR_OK)
			goto clear_cmderr;
		res = increase_ac_busy_delay(target);
		if (res != ERROR_OK)
			goto clear_cmderr;
	}
	*cmderr = get_field32(abstractcs, DM_ABSTRACTCS_CMDERR);
	if (*cmderr == CMDERR_NONE)
		return ERROR_OK;
	res = ERROR_FAIL;
	LOG_TARGET_DEBUG(target,
			"Abstract Command execution failed (abstractcs.cmderr = %" PRIx32 ").",
			*cmderr);
clear_cmderr:
	/* Attempt to clear the error. */
	/* TODO: can we add a more substantial recovery if the clear operation fails? */
	if (dm_write(target, DM_ABSTRACTCS, DM_ABSTRACTCS_CMDERR) != ERROR_OK)
		LOG_TARGET_ERROR(target, "could not clear abstractcs error");
	return res;
}

static int execute_abstract_command(struct target *target, uint32_t command,
		uint32_t *cmderr)
{
	assert(cmderr);
	*cmderr = CMDERR_NONE;
	if (debug_level >= LOG_LVL_DEBUG) {
		switch (get_field(command, DM_COMMAND_CMDTYPE)) {
			case 0:
				LOG_DEBUG_REG(target, AC_ACCESS_REGISTER, command);
				break;
			default:
				LOG_TARGET_DEBUG(target, "command=0x%x", command);
				break;
		}
	}

	dm013_info_t *dm = get_dm(target);
	if (!dm)
		return ERROR_FAIL;

	struct riscv_batch *batch = riscv_batch_alloc(target,
			ABSTRACT_COMMAND_BATCH_SIZE);
	const size_t abstractcs_read_key = abstract_cmd_fill_batch(batch, command);

	/* Abstract commands are executed while running the batch. */
	dm->abstract_cmd_maybe_busy = true;

	int res = batch_run_timeout(target, batch);
	if (res != ERROR_OK)
		goto cleanup;

	res = abstract_cmd_batch_check_and_clear_cmderr(target, batch,
			abstractcs_read_key, cmderr);
cleanup:
	riscv_batch_free(batch);
	return res;
}

/**
 * Queue scans into a batch that read the value from abstract data registers:
 * data[index] (and data[index+1] in case of 64-bit value).
 *
 * No extra DTM delay is added after the write to data[N]. It is assumed that
 * this is a one-shot abstract command, that means no auto-execution is set up
 * (abstractauto.autoexecdata bits are zero).
 */
static void abstract_data_read_fill_batch(struct riscv_batch *batch, unsigned int index,
		unsigned int size_bits)
{
	assert(size_bits >= 32);
	assert(size_bits % 32 == 0);
	const unsigned int size_in_words = size_bits / 32;
	const unsigned int offset = index * size_in_words;
	for (unsigned int i = 0; i < size_in_words; ++i) {
		const unsigned int reg_address = DM_DATA0 + offset + i;
		riscv_batch_add_dm_read(batch, reg_address, RISCV_DELAY_BASE);
	}
}

static riscv_reg_t abstract_data_get_from_batch(struct riscv_batch *batch,
		unsigned int index, unsigned int size_bits)
{
	assert(size_bits >= 32);
	assert(size_bits % 32 == 0);
	const unsigned int size_in_words = size_bits / 32;
	assert(size_in_words * sizeof(uint32_t) <= sizeof(riscv_reg_t));
	riscv_reg_t value = 0;
	for (unsigned int i = 0; i < size_in_words; ++i) {
		const uint32_t v = riscv_batch_get_dmi_read_data(batch, i);
		value |= ((riscv_reg_t)v) << (i * 32);
	}
	return value;
}

static int read_abstract_arg(struct target *target, riscv_reg_t *value,
		unsigned int index, unsigned int size_bits)
{
	assert(value);
	assert(size_bits >= 32);
	assert(size_bits % 32 == 0);
	const unsigned char size_in_words = size_bits / 32;
	struct riscv_batch * const batch = riscv_batch_alloc(target, size_in_words);
	abstract_data_read_fill_batch(batch, index, size_bits);
	int result = batch_run_timeout(target, batch);
	if (result == ERROR_OK)
		*value = abstract_data_get_from_batch(batch, index, size_bits);
	riscv_batch_free(batch);
	return result;
}

/**
 * Queue scans into a batch that write the value to abstract data registers:
 * data[index] (and data[index+1] in case of 64-bit value).
 *
 * No extra DTM delay is added after the write to data[N]. It is assumed that
 * this is a one-shot abstract command, that means no auto-execution is set up
 * (abstractauto.autoexecdata bits are zero).
 */
static void abstract_data_write_fill_batch(struct riscv_batch *batch,
		riscv_reg_t value, unsigned int index, unsigned int size_bits)
{
	assert(size_bits % 32 == 0);
	const unsigned int size_in_words = size_bits / 32;
	assert(value <= UINT32_MAX || size_in_words > 1);
	const unsigned int offset = index * size_in_words;

	for (unsigned int i = 0; i < size_in_words; ++i) {
		const unsigned int reg_address = DM_DATA0 + offset + i;

		riscv_batch_add_dm_write(batch, reg_address, (uint32_t)value,
				/* read_back */ true, RISCV_DELAY_BASE);
		value >>= 32;
	}
}

/* TODO: reuse "abstract_data_write_fill_batch()" here*/
static int write_abstract_arg(struct target *target, unsigned index,
		riscv_reg_t value, unsigned size_bits)
{
	unsigned offset = index * size_bits / 32;
	switch (size_bits) {
		default:
			LOG_TARGET_ERROR(target, "Unsupported size: %d bits", size_bits);
			return ERROR_FAIL;
		case 64:
			dm_write(target, DM_DATA0 + offset + 1, (uint32_t)(value >> 32));
			/* falls through */
		case 32:
			dm_write(target, DM_DATA0 + offset, (uint32_t)value);
	}
	return ERROR_OK;
}

/**
 * @par size in bits
 */
static uint32_t access_register_command(struct target *target, uint32_t number,
		unsigned size, uint32_t flags)
{
	uint32_t command = set_field(0, DM_COMMAND_CMDTYPE, 0);
	switch (size) {
		case 32:
			command = set_field(command, AC_ACCESS_REGISTER_AARSIZE, 2);
			break;
		case 64:
			command = set_field(command, AC_ACCESS_REGISTER_AARSIZE, 3);
			break;
		default:
			LOG_TARGET_ERROR(target, "%d-bit register %s not supported.",
					size, riscv_reg_gdb_regno_name(target, number));
			assert(0);
	}

	if (number <= GDB_REGNO_XPR31) {
		command = set_field(command, AC_ACCESS_REGISTER_REGNO,
				0x1000 + number - GDB_REGNO_ZERO);
	} else if (number >= GDB_REGNO_FPR0 && number <= GDB_REGNO_FPR31) {
		command = set_field(command, AC_ACCESS_REGISTER_REGNO,
				0x1020 + number - GDB_REGNO_FPR0);
	} else if (number >= GDB_REGNO_CSR0 && number <= GDB_REGNO_CSR4095) {
		command = set_field(command, AC_ACCESS_REGISTER_REGNO,
				number - GDB_REGNO_CSR0);
	} else if (number >= GDB_REGNO_COUNT) {
		/* Custom register. */
		assert(target->reg_cache->reg_list[number].arch_info);
		riscv_reg_info_t *reg_info = target->reg_cache->reg_list[number].arch_info;
		assert(reg_info);
		command = set_field(command, AC_ACCESS_REGISTER_REGNO,
				0xc000 + reg_info->custom_number);
	} else {
		assert(0);
	}

	command |= flags;

	return command;
}

static int register_read_abstract_with_size(struct target *target,
		riscv_reg_t *value, enum gdb_regno number, unsigned int size)
{
	RISCV013_INFO(info);

	if (number >= GDB_REGNO_FPR0 && number <= GDB_REGNO_FPR31 &&
			!info->abstract_read_fpr_supported)
		return ERROR_FAIL;
	if (number >= GDB_REGNO_CSR0 && number <= GDB_REGNO_CSR4095 &&
			!info->abstract_read_csr_supported)
		return ERROR_FAIL;
	/* The spec doesn't define abstract register numbers for vector registers. */
	if (number >= GDB_REGNO_V0 && number <= GDB_REGNO_V31)
		return ERROR_FAIL;

	if (number >= GDB_REGNO_TR0 && number <= GDB_REGNO_TR7)
		return ERROR_FAIL;

<<<<<<< HEAD
=======
	if (number >= GDB_REGNO_ACC0 && number <= GDB_REGNO_ACC7)
		return ERROR_FAIL;

>>>>>>> 958ca6f6
	uint32_t command = access_register_command(target, number, size,
			AC_ACCESS_REGISTER_TRANSFER);

	uint32_t cmderr;
	int result = execute_abstract_command(target, command, &cmderr);
	if (result != ERROR_OK) {
		if (cmderr == CMDERR_NOT_SUPPORTED) {
			if (number >= GDB_REGNO_FPR0 && number <= GDB_REGNO_FPR31) {
				info->abstract_read_fpr_supported = false;
				LOG_TARGET_INFO(target, "Disabling abstract command reads from FPRs.");
			} else if (number >= GDB_REGNO_CSR0 && number <= GDB_REGNO_CSR4095) {
				info->abstract_read_csr_supported = false;
				LOG_TARGET_INFO(target, "Disabling abstract command reads from CSRs.");
			}
		}
		return result;
	}

	if (value)
		return read_abstract_arg(target, value, 0, size);

	return ERROR_OK;
}

static int register_read_abstract(struct target *target, riscv_reg_t *value,
		enum gdb_regno number)
{
	const unsigned int size = register_size(target, number);

	return register_read_abstract_with_size(target, value, number, size);
}

static int register_write_abstract(struct target *target, enum gdb_regno number,
		riscv_reg_t value)
{
	RISCV013_INFO(info);

	dm013_info_t *dm = get_dm(target);
	if (!dm)
		return ERROR_FAIL;

	if (number >= GDB_REGNO_FPR0 && number <= GDB_REGNO_FPR31 &&
			!info->abstract_write_fpr_supported)
		return ERROR_FAIL;
	if (number >= GDB_REGNO_CSR0 && number <= GDB_REGNO_CSR4095 &&
			!info->abstract_write_csr_supported)
		return ERROR_FAIL;

	const unsigned int size_bits = register_size(target, number);
	const uint32_t command = access_register_command(target, number, size_bits,
			AC_ACCESS_REGISTER_TRANSFER |
			AC_ACCESS_REGISTER_WRITE);
	LOG_DEBUG_REG(target, AC_ACCESS_REGISTER, command);
	assert(size_bits % 32 == 0);
	const unsigned int size_in_words = size_bits / 32;
	const unsigned int batch_size = size_in_words
		+ ABSTRACT_COMMAND_BATCH_SIZE;
	struct riscv_batch * const batch = riscv_batch_alloc(target, batch_size);

	abstract_data_write_fill_batch(batch, value, /*index*/ 0, size_bits);
	const size_t abstractcs_read_key = abstract_cmd_fill_batch(batch, command);
	/* Abstract commands are executed while running the batch. */
	dm->abstract_cmd_maybe_busy = true;

	int res = batch_run_timeout(target, batch);
	if (res != ERROR_OK)
		goto cleanup;

	uint32_t cmderr;
	res = abstract_cmd_batch_check_and_clear_cmderr(target, batch,
			abstractcs_read_key, &cmderr);

	if (res != ERROR_OK) {
		if (cmderr == CMDERR_NOT_SUPPORTED) {
			if (number >= GDB_REGNO_FPR0 && number <= GDB_REGNO_FPR31) {
				info->abstract_write_fpr_supported = false;
				LOG_TARGET_INFO(target, "Disabling abstract command writes to FPRs.");
			} else if (number >= GDB_REGNO_CSR0 && number <= GDB_REGNO_CSR4095) {
				info->abstract_write_csr_supported = false;
				LOG_TARGET_INFO(target, "Disabling abstract command writes to CSRs.");
			}
		}
	}
cleanup:
	riscv_batch_free(batch);
	return res;
}

/*
 * Sets the AAMSIZE field of a memory access abstract command based on
 * the width (bits).
 */
static uint32_t abstract_memory_size(unsigned width)
{
	switch (width) {
		case 8:
			return set_field(0, AC_ACCESS_MEMORY_AAMSIZE, 0);
		case 16:
			return set_field(0, AC_ACCESS_MEMORY_AAMSIZE, 1);
		case 32:
			return set_field(0, AC_ACCESS_MEMORY_AAMSIZE, 2);
		case 64:
			return set_field(0, AC_ACCESS_MEMORY_AAMSIZE, 3);
		case 128:
			return set_field(0, AC_ACCESS_MEMORY_AAMSIZE, 4);
		default:
			LOG_ERROR("Unsupported memory width: %d", width);
			return 0;
	}
}

/*
 * Creates a memory access abstract command.
 */
static uint32_t access_memory_command(struct target *target, bool virtual,
		unsigned int width, bool postincrement, bool is_write)
{
	uint32_t command = set_field(0, AC_ACCESS_MEMORY_CMDTYPE, 2);
	command = set_field(command, AC_ACCESS_MEMORY_AAMVIRTUAL, virtual);
	command |= abstract_memory_size(width);
	command = set_field(command, AC_ACCESS_MEMORY_AAMPOSTINCREMENT,
						postincrement);
	command = set_field(command, AC_ACCESS_MEMORY_WRITE, is_write);

	return command;
}

static int examine_progbuf(struct target *target)
{
	riscv013_info_t *info = get_info(target);

	if (info->progbuf_writable != YNM_MAYBE)
		return ERROR_OK;

	/* Figure out if progbuf is writable. */

	if (info->progbufsize < 1) {
		info->progbuf_writable = YNM_NO;
		LOG_TARGET_INFO(target, "No program buffer present.");
		return ERROR_OK;
	}

	if (riscv013_reg_save(target, GDB_REGNO_S0) != ERROR_OK)
		return ERROR_FAIL;

	struct riscv_program program;
	riscv_program_init(&program, target);
	riscv_program_insert(&program, auipc(S0));
	if (riscv_program_exec(&program, target) != ERROR_OK)
		return ERROR_FAIL;

	if (register_read_direct(target, &info->progbuf_address, GDB_REGNO_S0) != ERROR_OK)
		return ERROR_FAIL;

	riscv_program_init(&program, target);
	riscv_program_insert(&program, sw(S0, S0, 0));
	int result = riscv_program_exec(&program, target);

	if (result != ERROR_OK) {
		/* This program might have failed if the program buffer is not
		 * writable. */
		info->progbuf_writable = YNM_NO;
		return ERROR_OK;
	}

	uint32_t written;
	if (dm_read(target, &written, DM_PROGBUF0) != ERROR_OK)
		return ERROR_FAIL;
	if (written == (uint32_t) info->progbuf_address) {
		LOG_TARGET_INFO(target, "progbuf is writable at 0x%" PRIx64,
				info->progbuf_address);
		info->progbuf_writable = YNM_YES;

	} else {
		LOG_TARGET_INFO(target, "progbuf is not writeable at 0x%" PRIx64,
				info->progbuf_address);
		info->progbuf_writable = YNM_NO;
	}

	return ERROR_OK;
}

static int is_fpu_reg(enum gdb_regno gdb_regno)
{
	return (gdb_regno >= GDB_REGNO_FPR0 && gdb_regno <= GDB_REGNO_FPR31) ||
		(gdb_regno == GDB_REGNO_CSR0 + CSR_FFLAGS) ||
		(gdb_regno == GDB_REGNO_CSR0 + CSR_FRM) ||
		(gdb_regno == GDB_REGNO_CSR0 + CSR_FCSR);
}

static int is_vector_reg(enum gdb_regno gdb_regno)
{
	return (gdb_regno >= GDB_REGNO_V0 && gdb_regno <= GDB_REGNO_V31) ||
		gdb_regno == GDB_REGNO_VSTART ||
		gdb_regno == GDB_REGNO_VXSAT ||
		gdb_regno == GDB_REGNO_VXRM ||
		gdb_regno == GDB_REGNO_VCSR ||
		gdb_regno == GDB_REGNO_VL ||
		gdb_regno == GDB_REGNO_VTYPE ||
		gdb_regno == GDB_REGNO_VLENB;
}

static int is_matrix_reg(enum gdb_regno gdb_regno)
{
	return (gdb_regno >= GDB_REGNO_TR0 && gdb_regno <= GDB_REGNO_TR7) ||
<<<<<<< HEAD
		gdb_regno == GDB_REGNO_MSTART ||
		gdb_regno == GDB_REGNO_MCSR ||
		gdb_regno == GDB_REGNO_MTILEM ||
		gdb_regno == GDB_REGNO_MTILEN ||
		gdb_regno == GDB_REGNO_MTILEK ||
		gdb_regno == GDB_REGNO_MTYPE ||
		gdb_regno == GDB_REGNO_MLENB ||
		gdb_regno == GDB_REGNO_MRLENB;
=======
		(gdb_regno >= GDB_REGNO_ACC0 && gdb_regno <= GDB_REGNO_ACC7) ||
		gdb_regno == GDB_REGNO_MSTART ||
		gdb_regno == GDB_REGNO_MCSR ||
		gdb_regno == GDB_REGNO_MTYPE ||
		gdb_regno == GDB_REGNO_MTILEM ||
		gdb_regno == GDB_REGNO_MTILEN ||
		gdb_regno == GDB_REGNO_MTILEK ||
		gdb_regno == GDB_REGNO_MLENB ||
		gdb_regno == GDB_REGNO_MRLENB ||
		gdb_regno == GDB_REGNO_MAMUL;
}

static int is_matrix_tile_reg(enum gdb_regno gdb_regno)
{
	return gdb_regno >= GDB_REGNO_TR0 && gdb_regno <= GDB_REGNO_TR7;
}

static int is_matrix_acc_reg(enum gdb_regno gdb_regno)
{
	return gdb_regno >= GDB_REGNO_ACC0 && gdb_regno <= GDB_REGNO_ACC7;
>>>>>>> 958ca6f6
}

static int prep_for_register_access(struct target *target,
		riscv_reg_t *orig_mstatus, enum gdb_regno regno)
{
	assert(orig_mstatus);

	if (!is_fpu_reg(regno) && !is_vector_reg(regno) && !is_matrix_reg(regno)) {
		/* If we don't assign orig_mstatus, clang static analysis
		 * complains when this value is passed to
		 * cleanup_after_register_access(). */
		*orig_mstatus = 0;
		/* No special preparation needed */
		return ERROR_OK;
	}

	LOG_TARGET_DEBUG(target, "Preparing mstatus to access %s",
			riscv_reg_gdb_regno_name(target, regno));

	assert(target->state == TARGET_HALTED &&
			"The target must be halted to modify and then restore mstatus");

	if (riscv_reg_get(target, orig_mstatus, GDB_REGNO_MSTATUS) != ERROR_OK)
		return ERROR_FAIL;

	riscv_reg_t new_mstatus = *orig_mstatus;
	riscv_reg_t field_mask = is_fpu_reg(regno) ? MSTATUS_FS : MSTATUS_VS;
	/* TODO: Add MS field in mstatus for matrix extension */
	#define MSTATUS_MS 0xffffffff
	field_mask = is_vector_reg(regno) ? MSTATUS_VS : MSTATUS_MS;

	if ((new_mstatus & field_mask) != 0)
		return ERROR_OK;

	new_mstatus = set_field(new_mstatus, field_mask, 1);

	if (riscv_reg_write(target, GDB_REGNO_MSTATUS, new_mstatus) != ERROR_OK)
		return ERROR_FAIL;

	LOG_TARGET_DEBUG(target, "Prepared to access %s (mstatus=0x%" PRIx64 ")",
			riscv_reg_gdb_regno_name(target, regno), new_mstatus);
	return ERROR_OK;
}

static int cleanup_after_register_access(struct target *target,
		riscv_reg_t mstatus, enum gdb_regno regno)
{
	if (!is_fpu_reg(regno) && !is_vector_reg(regno) && !is_matrix_reg(regno))
		/* Mstatus was not changed for this register access. No need to restore it. */
		return ERROR_OK;

	LOG_TARGET_DEBUG(target, "Restoring mstatus to 0x%" PRIx64, mstatus);
	return riscv_reg_write(target, GDB_REGNO_MSTATUS, mstatus);
}

typedef enum {
	SPACE_DM_DATA,
	SPACE_DMI_PROGBUF,
	SPACE_DMI_RAM
} memory_space_t;

typedef struct {
	/* How can the debugger access this memory? */
	memory_space_t memory_space;
	/* Memory address to access the scratch memory from the hart. */
	riscv_addr_t hart_address;
	/* Memory address to access the scratch memory from the debugger. */
	riscv_addr_t debug_address;
	struct working_area *area;
} scratch_mem_t;

/**
 * Find some scratch memory to be used with the given program.
 */
static int scratch_reserve(struct target *target,
		scratch_mem_t *scratch,
		struct riscv_program *program,
		unsigned size_bytes)
{
	riscv_addr_t alignment = 1;
	while (alignment < size_bytes)
		alignment *= 2;

	scratch->area = NULL;

	riscv013_info_t *info = get_info(target);

	/* Option 1: See if data# registers can be used as the scratch memory */
	if (info->dataaccess == 1) {
		/* Sign extend dataaddr. */
		scratch->hart_address = info->dataaddr;
		if (info->dataaddr & (1<<11))
			scratch->hart_address |= 0xfffffffffffff000ULL;
		/* Align. */
		scratch->hart_address = (scratch->hart_address + alignment - 1) & ~(alignment - 1);

		if ((size_bytes + scratch->hart_address - info->dataaddr + 3) / 4 >=
				info->datasize) {
			scratch->memory_space = SPACE_DM_DATA;
			scratch->debug_address = (scratch->hart_address - info->dataaddr) / 4;
			return ERROR_OK;
		}
	}

	/* Option 2: See if progbuf can be used as the scratch memory */
	if (examine_progbuf(target) != ERROR_OK)
		return ERROR_FAIL;

	/* Allow for ebreak at the end of the program. */
	unsigned program_size = (program->instruction_count + 1) * 4;
	scratch->hart_address = (info->progbuf_address + program_size + alignment - 1) &
		~(alignment - 1);
	if ((info->progbuf_writable == YNM_YES) &&
			((size_bytes + scratch->hart_address - info->progbuf_address + 3) / 4 >=
			info->progbufsize)) {
		scratch->memory_space = SPACE_DMI_PROGBUF;
		scratch->debug_address = (scratch->hart_address - info->progbuf_address) / 4;
		return ERROR_OK;
	}

	/* Option 3: User-configured memory area as scratch RAM */
	if (target_alloc_working_area(target, size_bytes + alignment - 1,
				&scratch->area) == ERROR_OK) {
		scratch->hart_address = (scratch->area->address + alignment - 1) &
			~(alignment - 1);
		scratch->memory_space = SPACE_DMI_RAM;
		scratch->debug_address = scratch->hart_address;
		return ERROR_OK;
	}

	LOG_TARGET_ERROR(target, "Couldn't find %d bytes of scratch RAM to use. Please configure "
			"a work area with 'configure -work-area-phys'.", size_bytes);
	return ERROR_FAIL;
}

static int scratch_release(struct target *target,
		scratch_mem_t *scratch)
{
	return target_free_working_area(target, scratch->area);
}

static int scratch_read64(struct target *target, scratch_mem_t *scratch,
		uint64_t *value)
{
	uint32_t v;
	switch (scratch->memory_space) {
		case SPACE_DM_DATA:
			if (dm_read(target, &v, DM_DATA0 + scratch->debug_address) != ERROR_OK)
				return ERROR_FAIL;
			*value = v;
			if (dm_read(target, &v, DM_DATA1 + scratch->debug_address) != ERROR_OK)
				return ERROR_FAIL;
			*value |= ((uint64_t) v) << 32;
			break;
		case SPACE_DMI_PROGBUF:
			if (dm_read(target, &v, DM_PROGBUF0 + scratch->debug_address) != ERROR_OK)
				return ERROR_FAIL;
			*value = v;
			if (dm_read(target, &v, DM_PROGBUF1 + scratch->debug_address) != ERROR_OK)
				return ERROR_FAIL;
			*value |= ((uint64_t) v) << 32;
			break;
		case SPACE_DMI_RAM:
			{
				uint8_t buffer[8] = {0};
				if (read_memory(target, scratch->debug_address, 4, 2, buffer, 4) != ERROR_OK)
					return ERROR_FAIL;
				*value = buffer[0] |
					(((uint64_t) buffer[1]) << 8) |
					(((uint64_t) buffer[2]) << 16) |
					(((uint64_t) buffer[3]) << 24) |
					(((uint64_t) buffer[4]) << 32) |
					(((uint64_t) buffer[5]) << 40) |
					(((uint64_t) buffer[6]) << 48) |
					(((uint64_t) buffer[7]) << 56);
			}
			break;
	}
	return ERROR_OK;
}

static int scratch_write64(struct target *target, scratch_mem_t *scratch,
		uint64_t value)
{
	switch (scratch->memory_space) {
		case SPACE_DM_DATA:
			dm_write(target, DM_DATA0 + scratch->debug_address, (uint32_t)value);
			dm_write(target, DM_DATA1 + scratch->debug_address, (uint32_t)(value >> 32));
			break;
		case SPACE_DMI_PROGBUF:
			dm_write(target, DM_PROGBUF0 + scratch->debug_address, (uint32_t)value);
			dm_write(target, DM_PROGBUF1 + scratch->debug_address, (uint32_t)(value >> 32));
			riscv013_invalidate_cached_progbuf(target);
			break;
		case SPACE_DMI_RAM:
			{
				uint8_t buffer[8] = {
					value,
					value >> 8,
					value >> 16,
					value >> 24,
					value >> 32,
					value >> 40,
					value >> 48,
					value >> 56
				};
				if (write_memory(target, scratch->debug_address, 4, 2, buffer) != ERROR_OK)
					return ERROR_FAIL;
			}
			break;
	}
	return ERROR_OK;
}

/** Return register size in bits. */
static unsigned int register_size(struct target *target, enum gdb_regno number)
{
	/* If reg_cache hasn't been initialized yet, make a guess. We need this for
	 * when this function is called during examine(). */
	if (target->reg_cache)
		return target->reg_cache->reg_list[number].size;
	else
		return riscv_xlen(target);
}

static bool has_sufficient_progbuf(struct target *target, unsigned size)
{
	RISCV013_INFO(info);
	RISCV_INFO(r);

	return info->progbufsize + r->impebreak >= size;
}

/**
 * This function is used to read a 64-bit value from a register by executing a
 * program.
 * The program stores a register to address located in S0.
 * The caller should save S0.
 */
static int internal_register_read64_progbuf_scratch(struct target *target,
		struct riscv_program *program, riscv_reg_t *value)
{
	scratch_mem_t scratch;

	if (scratch_reserve(target, &scratch, program, 8) != ERROR_OK)
		return ERROR_FAIL;

	if (register_write_abstract(target, GDB_REGNO_S0, scratch.hart_address)
			!= ERROR_OK) {
		scratch_release(target, &scratch);
		return ERROR_FAIL;
	}
	if (riscv_program_exec(program, target) != ERROR_OK) {
		scratch_release(target, &scratch);
		return ERROR_FAIL;
	}

	int result = scratch_read64(target, &scratch, value);

	scratch_release(target, &scratch);
	return result;
}

static int fpr_read_progbuf(struct target *target, uint64_t *value,
		enum gdb_regno number)
{
	assert(target->state == TARGET_HALTED);
	assert(number >= GDB_REGNO_FPR0 && number <= GDB_REGNO_FPR31);

	const unsigned int freg = number - GDB_REGNO_FPR0;

	if (riscv013_reg_save(target, GDB_REGNO_S0) != ERROR_OK)
		return ERROR_FAIL;

	struct riscv_program program;
	riscv_program_init(&program, target);
	if (riscv_supports_extension(target, 'D') && riscv_xlen(target) < 64) {
		/* There are no instructions to move all the bits from a
		 * register, so we need to use some scratch RAM.
		 */
		if (riscv_program_insert(&program, fsd(freg, S0, 0)) != ERROR_OK)
			return ERROR_FAIL;
		return internal_register_read64_progbuf_scratch(target, &program, value);
	}
	if (riscv_program_insert(&program,
				riscv_supports_extension(target, 'D') ?
				fmv_x_d(S0, freg) : fmv_x_w(S0, freg)) != ERROR_OK)
		return ERROR_FAIL;

	if (riscv_program_exec(&program, target) != ERROR_OK)
		return ERROR_FAIL;

	return register_read_abstract(target, value, GDB_REGNO_S0) != ERROR_OK;
}

static int csr_read_progbuf(struct target *target, uint64_t *value,
		enum gdb_regno number)
{
	assert(target->state == TARGET_HALTED);
	assert(number >= GDB_REGNO_CSR0 && number <= GDB_REGNO_CSR4095);

	if (riscv013_reg_save(target, GDB_REGNO_S0) != ERROR_OK)
		return ERROR_FAIL;

	struct riscv_program program;
	riscv_program_init(&program, target);
	if (riscv_program_csrr(&program, S0, number) != ERROR_OK)
		return ERROR_FAIL;
	if (riscv_program_exec(&program, target) != ERROR_OK)
		return ERROR_FAIL;

	return register_read_abstract(target, value, GDB_REGNO_S0) != ERROR_OK;
}

/**
 * This function reads a register by writing a program to program buffer and
 * executing it.
 */
static int register_read_progbuf(struct target *target, uint64_t *value,
		enum gdb_regno number)
{
	assert(target->state == TARGET_HALTED);

	if (number >= GDB_REGNO_FPR0 && number <= GDB_REGNO_FPR31)
		return fpr_read_progbuf(target, value, number);
	else if (number >= GDB_REGNO_CSR0 && number <= GDB_REGNO_CSR4095)
		return csr_read_progbuf(target, value, number);

	LOG_TARGET_ERROR(target, "Unexpected read of %s via program buffer.",
			riscv_reg_gdb_regno_name(target, number));
	return ERROR_FAIL;
}

/**
 * This function is used to write a 64-bit value to a register by executing a
 * program.
 * The program loads a value from address located in S0 to a register.
 * The caller should save S0.
 */
static int internal_register_write64_progbuf_scratch(struct target *target,
		struct riscv_program *program, riscv_reg_t value)
{
	scratch_mem_t scratch;

	if (scratch_reserve(target, &scratch, program, 8) != ERROR_OK)
		return ERROR_FAIL;

	if (register_write_abstract(target, GDB_REGNO_S0, scratch.hart_address)
			!= ERROR_OK) {
		scratch_release(target, &scratch);
		return ERROR_FAIL;
	}
	if (scratch_write64(target, &scratch, value) != ERROR_OK) {
		scratch_release(target, &scratch);
		return ERROR_FAIL;
	}
	int result = riscv_program_exec(program, target);

	scratch_release(target, &scratch);
	return result;
}

static int fpr_write_progbuf(struct target *target, enum gdb_regno number,
		riscv_reg_t value)
{
	assert(target->state == TARGET_HALTED);
	assert(number >= GDB_REGNO_FPR0 && number <= GDB_REGNO_FPR31);
	const unsigned int freg = number - GDB_REGNO_FPR0;

	if (riscv013_reg_save(target, GDB_REGNO_S0) != ERROR_OK)
		return ERROR_FAIL;

	struct riscv_program program;
	riscv_program_init(&program, target);

	if (riscv_supports_extension(target, 'D') && riscv_xlen(target) < 64) {
		/* There are no instructions to move all the bits from a register,
		 * so we need to use some scratch RAM.
		 */
		if (riscv_program_insert(&program, fld(freg, S0, 0)) != ERROR_OK)
			return ERROR_FAIL;
		return internal_register_write64_progbuf_scratch(target, &program, value);
	}

	if (register_write_abstract(target, GDB_REGNO_S0, value) != ERROR_OK)
		return ERROR_FAIL;

	if (riscv_program_insert(&program,
			riscv_supports_extension(target, 'D') ?
			fmv_d_x(freg, S0) : fmv_w_x(freg, S0)) != ERROR_OK)
		return ERROR_FAIL;

	return riscv_program_exec(&program, target);
}

static int vtype_write_progbuf(struct target *target, riscv_reg_t value)
{
	assert(target->state == TARGET_HALTED);

	if (riscv013_reg_save(target, GDB_REGNO_S0) != ERROR_OK)
		return ERROR_FAIL;
	if (register_write_abstract(target, GDB_REGNO_S0, value) != ERROR_OK)
		return ERROR_FAIL;
	if (riscv013_reg_save(target, GDB_REGNO_S1) != ERROR_OK)
		return ERROR_FAIL;

	struct riscv_program program;
	riscv_program_init(&program, target);
	if (riscv_program_insert(&program, csrr(S1, CSR_VL)) != ERROR_OK)
		return ERROR_FAIL;
	if (riscv_program_insert(&program, vsetvl(ZERO, S1, S0)) != ERROR_OK)
		return ERROR_FAIL;

	return riscv_program_exec(&program, target);
}

static int vl_write_progbuf(struct target *target, riscv_reg_t value)
{
	assert(target->state == TARGET_HALTED);

	if (riscv013_reg_save(target, GDB_REGNO_S0) != ERROR_OK)
		return ERROR_FAIL;
	if (register_write_abstract(target, GDB_REGNO_S0, value) != ERROR_OK)
		return ERROR_FAIL;
	if (riscv013_reg_save(target, GDB_REGNO_S1) != ERROR_OK)
		return ERROR_FAIL;

	struct riscv_program program;
	riscv_program_init(&program, target);
	if (riscv_program_insert(&program, csrr(S1, CSR_VTYPE)) != ERROR_OK)
		return ERROR_FAIL;
	if (riscv_program_insert(&program, vsetvl(ZERO, S0, S1)) != ERROR_OK)
		return ERROR_FAIL;

	return riscv_program_exec(&program, target);
}

static int mtype_write_progbuf(struct target *target, riscv_reg_t value)
{
	assert(target->state == TARGET_HALTED);

	if (riscv013_reg_save(target, GDB_REGNO_S0) != ERROR_OK)
		return ERROR_FAIL;
	if (register_write_abstract(target, GDB_REGNO_S0, value) != ERROR_OK)
		return ERROR_FAIL;

	struct riscv_program program;
	riscv_program_init(&program, target);
	if (riscv_program_insert(&program, msettype(ZERO, S0)) != ERROR_OK)
		return ERROR_FAIL;

	return riscv_program_exec(&program, target);
}

static int mtile_write_progbuf(struct target *target, enum gdb_regno number,
		riscv_reg_t value)
{
	assert(target->state == TARGET_HALTED);

	if (riscv013_reg_save(target, GDB_REGNO_S0) != ERROR_OK)
		return ERROR_FAIL;
	if (register_write_abstract(target, GDB_REGNO_S0, value) != ERROR_OK)
		return ERROR_FAIL;

	uint32_t (*msettilex)(unsigned int, unsigned int) =
<<<<<<< HEAD
		((number == GDB_REGNO_MTILEM) ? msettilem
		: (number == GDB_REGNO_MTILEN) ? msettilen
		: msettilek);
=======
		((number == GDB_REGNO_MTILEM) ? msettilem :
		(number == GDB_REGNO_MTILEN) ? msettilen :
		msettilek);
>>>>>>> 958ca6f6

	struct riscv_program program;
	riscv_program_init(&program, target);
	if (riscv_program_insert(&program, msettilex(ZERO, S0)) != ERROR_OK)
		return ERROR_FAIL;

	return riscv_program_exec(&program, target);
}

static int csr_write_progbuf(struct target *target, enum gdb_regno number,
		riscv_reg_t value)
{
	assert(target->state == TARGET_HALTED);
	assert(number >= GDB_REGNO_CSR0 && number <= GDB_REGNO_CSR4095);

	if (riscv013_reg_save(target, GDB_REGNO_S0) != ERROR_OK)
		return ERROR_FAIL;
	if (register_write_abstract(target, GDB_REGNO_S0, value) != ERROR_OK)
		return ERROR_FAIL;

	struct riscv_program program;
	riscv_program_init(&program, target);
	if (riscv_program_csrw(&program, S0, number) != ERROR_OK)
		return ERROR_FAIL;

	return riscv_program_exec(&program, target);
}

/**
 * This function writes a register by writing a program to program buffer and
 * executing it.
 */
static int register_write_progbuf(struct target *target, enum gdb_regno number,
		riscv_reg_t value)
{
	assert(target->state == TARGET_HALTED);

	if (number >= GDB_REGNO_FPR0 && number <= GDB_REGNO_FPR31)
		return fpr_write_progbuf(target, number, value);
	else if (number == GDB_REGNO_VTYPE)
		return vtype_write_progbuf(target, value);
	else if (number == GDB_REGNO_VL)
		return vl_write_progbuf(target, value);
	else if (number == GDB_REGNO_MTYPE)
		return mtype_write_progbuf(target, value);
<<<<<<< HEAD
	else if (number == GDB_REGNO_MTILEM || number == GDB_REGNO_MTILEN
			|| number == GDB_REGNO_MTILEK)
=======
	else if (number == GDB_REGNO_MTILEM || number == GDB_REGNO_MTILEN ||
			number == GDB_REGNO_MTILEK)
>>>>>>> 958ca6f6
		return mtile_write_progbuf(target, number, value);
	else if (number >= GDB_REGNO_CSR0 && number <= GDB_REGNO_CSR4095)
		return csr_write_progbuf(target, number, value);

	LOG_TARGET_ERROR(target, "Unexpected write to %s via program buffer.",
			riscv_reg_gdb_regno_name(target, number));
	return ERROR_FAIL;
}

/**
 * Immediately write the new value to the requested register. This mechanism
 * bypasses any caches.
 */
static int register_write_direct(struct target *target, enum gdb_regno number,
		riscv_reg_t value)
{
	LOG_TARGET_DEBUG(target, "Writing 0x%" PRIx64 " to %s", value,
			riscv_reg_gdb_regno_name(target, number));

	if (target->state != TARGET_HALTED)
		return register_write_abstract(target, number, value);

	riscv_reg_t mstatus;
	if (prep_for_register_access(target, &mstatus, number) != ERROR_OK)
		return ERROR_FAIL;

	int result = register_write_abstract(target, number, value);

	if (result != ERROR_OK && target->state == TARGET_HALTED)
		result = register_write_progbuf(target, number, value);

	if (cleanup_after_register_access(target, mstatus, number) != ERROR_OK)
		return ERROR_FAIL;

	if (result == ERROR_OK)
		LOG_TARGET_DEBUG(target, "%s <- 0x%" PRIx64, riscv_reg_gdb_regno_name(target, number),
				value);

	return result;
}

/** Actually read registers from the target right now. */
static int register_read_direct(struct target *target, riscv_reg_t *value,
		enum gdb_regno number)
{
	LOG_TARGET_DEBUG(target, "Reading %s", riscv_reg_gdb_regno_name(target, number));

	if (target->state != TARGET_HALTED)
		return register_read_abstract(target, value, number);

	riscv_reg_t mstatus;

	if (prep_for_register_access(target, &mstatus, number) != ERROR_OK)
		return ERROR_FAIL;

	int result = register_read_abstract(target, value, number);

	if (result != ERROR_OK && target->state == TARGET_HALTED)
		result = register_read_progbuf(target, value, number);

	if (cleanup_after_register_access(target, mstatus, number) != ERROR_OK)
		return ERROR_FAIL;

	if (result == ERROR_OK)
		LOG_TARGET_DEBUG(target, "%s = 0x%" PRIx64, riscv_reg_gdb_regno_name(target, number),
				*value);

	return result;
}

static int wait_for_authbusy(struct target *target, uint32_t *dmstatus)
{
	time_t start = time(NULL);
	while (1) {
		uint32_t value;
		if (dmstatus_read(target, &value, false) != ERROR_OK)
			return ERROR_FAIL;
		if (dmstatus)
			*dmstatus = value;
		if (!get_field(value, DM_DMSTATUS_AUTHBUSY))
			break;
		if (time(NULL) - start > riscv_get_command_timeout_sec()) {
			LOG_TARGET_ERROR(target, "Timed out after %ds waiting for authbusy to go low (dmstatus=0x%x). "
					"Increase the timeout with riscv set_command_timeout_sec.",
					riscv_get_command_timeout_sec(),
					value);
			return ERROR_FAIL;
		}
	}

	return ERROR_OK;
}

static int set_dcsr_ebreak(struct target *target, bool step)
{
	LOG_TARGET_DEBUG(target, "Set dcsr.ebreak*");

	if (dm013_select_target(target) != ERROR_OK)
		return ERROR_FAIL;

	RISCV_INFO(r);
	RISCV013_INFO(info);
	riscv_reg_t original_dcsr, dcsr;
	/* We want to twiddle some bits in the debug CSR so debugging works. */
	if (riscv_reg_get(target, &dcsr, GDB_REGNO_DCSR) != ERROR_OK)
		return ERROR_FAIL;
	original_dcsr = dcsr;
	dcsr = set_field(dcsr, CSR_DCSR_STEP, step);
	dcsr = set_field(dcsr, CSR_DCSR_EBREAKM, r->riscv_ebreakm);
	dcsr = set_field(dcsr, CSR_DCSR_EBREAKS, r->riscv_ebreaks && riscv_supports_extension(target, 'S'));
	dcsr = set_field(dcsr, CSR_DCSR_EBREAKU, r->riscv_ebreaku && riscv_supports_extension(target, 'U'));
	dcsr = set_field(dcsr, CSR_DCSR_EBREAKVS, r->riscv_ebreaku && riscv_supports_extension(target, 'H'));
	dcsr = set_field(dcsr, CSR_DCSR_EBREAKVU, r->riscv_ebreaku && riscv_supports_extension(target, 'H'));
	if (dcsr != original_dcsr &&
			riscv_reg_set(target, GDB_REGNO_DCSR, dcsr) != ERROR_OK)
		return ERROR_FAIL;
	info->dcsr_ebreak_is_set = true;
	return ERROR_OK;
}

static int halt_set_dcsr_ebreak(struct target *target)
{
	RISCV_INFO(r);
	RISCV013_INFO(info);
	LOG_TARGET_DEBUG(target, "Halt to set DCSR.ebreak*");

	/* Remove this hart from the halt group.  This won't work on all targets
	 * because the debug spec allows halt groups to be hard-coded, but I
	 * haven't actually encountered those in the wild yet.
	 *
	 * There is a possible race condition when another hart halts, and
	 * this one is expected to also halt because it's supposed to be in the
	 * same halt group. Or when this hart is halted when that happens.
	 *
	 * A better solution might be to leave the halt groups alone, and track
	 * why we're halting when a halt occurs. When there are halt groups,
	 * that leads to extra halting if not all harts need to set dcsr.ebreak
	 * at the same time.  It also makes for more complicated code.
	 *
	 * The perfect solution would be Quick Access, but I'm not aware of any
	 * hardware that implements it.
	 *
	 * We don't need a perfect solution, because we only get here when a
	 * hart spontaneously resets, or when it powers down and back up again.
	 * Those are both relatively rare. (At least I hope so. Maybe some
	 * design just powers each hart down for 90ms out of every 100ms)
	 */


	if (info->haltgroup_supported) {
		bool supported;
		if (set_group(target, &supported, 0, HALT_GROUP) != ERROR_OK)
			return ERROR_FAIL;
		if (!supported)
			LOG_TARGET_ERROR(target, "Couldn't place hart in halt group 0. "
						 "Some harts may be unexpectedly halted.");
	}

	int result = ERROR_OK;

	r->prepped = true;
	if (riscv013_halt_go(target) != ERROR_OK ||
			set_dcsr_ebreak(target, false) != ERROR_OK ||
			riscv013_step_or_resume_current_hart(target, false) != ERROR_OK) {
		result = ERROR_FAIL;
	} else {
		target->state = TARGET_RUNNING;
		target->debug_reason = DBG_REASON_NOTHALTED;
	}

	/* Add it back to the halt group. */
	if (info->haltgroup_supported) {
		bool supported;
		if (set_group(target, &supported, target->smp, HALT_GROUP) != ERROR_OK)
			return ERROR_FAIL;
		if (!supported)
			LOG_TARGET_ERROR(target, "Couldn't place hart back in halt group %d. "
						 "Some harts may be unexpectedly halted.", target->smp);
	}

	return result;
}

/*** OpenOCD target functions. ***/

static void deinit_target(struct target *target)
{
	LOG_TARGET_DEBUG(target, "Deinitializing target.");
	struct riscv_info *info = target->arch_info;
	if (!info)
		return;

	riscv013_dm_free(target);

	free(info->version_specific);
	/* TODO: free register arch_info */
	info->version_specific = NULL;
}

static int set_group(struct target *target, bool *supported, unsigned int group,
		grouptype_t grouptype)
{
	uint32_t write_val = DM_DMCS2_HGWRITE;
	assert(group <= 31);
	write_val = set_field(write_val, DM_DMCS2_GROUP, group);
	write_val = set_field(write_val, DM_DMCS2_GROUPTYPE, (grouptype == HALT_GROUP) ? 0 : 1);
	if (dm_write(target, DM_DMCS2, write_val) != ERROR_OK)
		return ERROR_FAIL;
	uint32_t read_val;
	if (dm_read(target, &read_val, DM_DMCS2) != ERROR_OK)
		return ERROR_FAIL;
	if (supported)
		*supported = (get_field(read_val, DM_DMCS2_GROUP) == group);
	return ERROR_OK;
}

static int wait_for_idle_if_needed(struct target *target)
{
	dm013_info_t *dm = get_dm(target);
	if (!dm)
		return ERROR_FAIL;
	if (!dm->abstract_cmd_maybe_busy)
		/* The previous abstract command ended correctly
		 * and busy was cleared. No need to do anything. */
		return ERROR_OK;

	/* The previous abstract command timed out and abstractcs.busy
	 * may have remained set. Wait for it to get cleared. */
	uint32_t abstractcs;
	int result = wait_for_idle(target, &abstractcs);
	if (result != ERROR_OK)
		return result;
	LOG_DEBUG_REG(target, DM_ABSTRACTCS, abstractcs);
	return ERROR_OK;
}

static int reset_dm(struct target *target)
{
	/* TODO: This function returns an error when a DMI operation fails.
	 * However, [3.14.2. Debug Module Control] states:
	 * > 0 (inactive): ... Any accesses to the module may fail.
	 *
	 * Ignoring failures may introduce incompatibility with 0.13.
	 * See https://github.com/riscv/riscv-debug-spec/issues/1021
	 */
	dm013_info_t *dm = get_dm(target);
	assert(dm && "DM is expected to be already allocated.");
	assert(!dm->was_reset && "Attempt to reset an already-reset debug module.");
	/* `dmcontrol.hartsel` should be read first, in order not to
	 * change it when requesting the reset, since changing it
	 * without checking that `abstractcs.busy` is low is
	 * prohibited.
	 */
	uint32_t dmcontrol;
	int result = dm_read(target, &dmcontrol, DM_DMCONTROL);
	if (result != ERROR_OK)
		return result;

	if (get_field32(dmcontrol, DM_DMCONTROL_DMACTIVE)) {
		/* `dmcontrol.hartsel` is not changed. */
		dmcontrol = (dmcontrol & DM_DMCONTROL_HARTSELLO) |
			(dmcontrol & DM_DMCONTROL_HARTSELHI);
		LOG_TARGET_DEBUG(target, "Initiating DM reset.");
		result = dm_write(target, DM_DMCONTROL, dmcontrol);
		if (result != ERROR_OK)
			return result;

		const time_t start = time(NULL);
		LOG_TARGET_DEBUG(target, "Waiting for the DM to acknowledge reset.");
		do {
			result = dm_read(target, &dmcontrol, DM_DMCONTROL);
			if (result != ERROR_OK)
				return result;

			if (time(NULL) - start > riscv_get_command_timeout_sec()) {
				LOG_TARGET_ERROR(target, "DM didn't acknowledge reset in %d s. "
						"Increase the timeout with 'riscv set_command_timeout_sec'.",
						riscv_get_command_timeout_sec());
				return ERROR_TIMEOUT_REACHED;
			}
		} while (get_field32(dmcontrol, DM_DMCONTROL_DMACTIVE));
		LOG_TARGET_DEBUG(target, "DM reset initiated.");
	}

	LOG_TARGET_DEBUG(target, "Activating the DM.");
	result = dm_write(target, DM_DMCONTROL, DM_DMCONTROL_DMACTIVE);
	if (result != ERROR_OK)
		return result;

	const time_t start = time(NULL);
	LOG_TARGET_DEBUG(target, "Waiting for the DM to come out of reset.");
	do {
		result = dm_read(target, &dmcontrol, DM_DMCONTROL);
		if (result != ERROR_OK)
			return result;

		if (time(NULL) - start > riscv_get_command_timeout_sec()) {
			LOG_TARGET_ERROR(target, "Debug Module did not become active in %d s. "
					"Increase the timeout with 'riscv set_command_timeout_sec'.",
					riscv_get_command_timeout_sec());
			return ERROR_TIMEOUT_REACHED;
		}
	} while (!get_field32(dmcontrol, DM_DMCONTROL_DMACTIVE));

	LOG_TARGET_DEBUG(target, "DM successfully reset.");
	dm->was_reset = true;
	return ERROR_OK;
}

static int examine_dm(struct target *target)
{
	dm013_info_t *dm = get_dm(target);
	if (!dm)
		return ERROR_FAIL;
	if (dm->was_examined)
		return ERROR_OK;

	int result = ERROR_FAIL;

	if (dm->was_reset) {
		/* The DM was already reset when examining a different hart.
		 * No need to reset it again. But for safety, assume that an abstract
		 * command might be in progress at the moment.
		 */
		dm->abstract_cmd_maybe_busy = true;
	} else {
		result = reset_dm(target);
		if (result != ERROR_OK)
			return result;
	}

	dm->current_hartid = HART_INDEX_UNKNOWN;

	result = dm_write(target, DM_DMCONTROL, DM_DMCONTROL_HARTSELLO |
			DM_DMCONTROL_HARTSELHI | DM_DMCONTROL_DMACTIVE |
			DM_DMCONTROL_HASEL);
	if (result != ERROR_OK)
		return result;

	uint32_t dmcontrol;
	result = dm_read(target, &dmcontrol, DM_DMCONTROL);
	if (result != ERROR_OK)
		return result;

	dm->hasel_supported = get_field(dmcontrol, DM_DMCONTROL_HASEL);

	uint32_t hartsel =
		(get_field(dmcontrol, DM_DMCONTROL_HARTSELHI) <<
		 DM_DMCONTROL_HARTSELLO_LENGTH) |
		get_field(dmcontrol, DM_DMCONTROL_HARTSELLO);

	/* Before doing anything else we must first enumerate the harts. */
	const int max_hart_count = MIN(RISCV_MAX_HARTS, hartsel + 1);
	if (dm->hart_count < 0) {
		for (int i = 0; i < max_hart_count; ++i) {
			/* TODO: This is extremely similar to
			 * riscv013_get_hart_state().
			 * It would be best to reuse the code.
			 */
			result = dm013_select_hart(target, i);
			if (result != ERROR_OK)
				return result;

			uint32_t s;
			result = dmstatus_read(target, &s, /*authenticated*/ true);
			if (result != ERROR_OK)
				return result;

			if (get_field(s, DM_DMSTATUS_ANYNONEXISTENT))
				break;

			dm->hart_count = i + 1;

			if (get_field(s, DM_DMSTATUS_ANYHAVERESET)) {
				dmcontrol = DM_DMCONTROL_DMACTIVE | DM_DMCONTROL_ACKHAVERESET;
				/* If `abstractcs.busy` is set, debugger should not
				 * change `hartsel`.
				 */
				result = wait_for_idle_if_needed(target);
				if (result != ERROR_OK)
					return result;
				dmcontrol = set_dmcontrol_hartsel(dmcontrol, i);
				result = dm_write(target, DM_DMCONTROL, dmcontrol);
				if (result != ERROR_OK)
					return result;
			}
		}
		LOG_TARGET_DEBUG(target, "Detected %d harts.", dm->hart_count);
	}

	if (dm->hart_count <= 0) {
		LOG_TARGET_ERROR(target, "No harts found!");
		return ERROR_FAIL;
	}

	dm->was_examined = true;
	return ERROR_OK;
}

static int examine(struct target *target)
{
	/* We reset target state in case if something goes wrong during examine:
	 * DTM/DM scans could fail or hart may fail to halt. */
	target->state = TARGET_UNKNOWN;
	target->debug_reason = DBG_REASON_UNDEFINED;

	/* Don't need to select dbus, since the first thing we do is read dtmcontrol. */
	LOG_TARGET_DEBUG(target, "dbgbase=0x%x", target->dbgbase);

	uint32_t dtmcontrol;
	if (dtmcontrol_scan(target, 0, &dtmcontrol) != ERROR_OK || dtmcontrol == 0) {
		LOG_TARGET_ERROR(target, "Could not scan dtmcontrol. Check JTAG connectivity/board power.");
		return ERROR_FAIL;
	}

	LOG_TARGET_DEBUG(target, "dtmcontrol=0x%x", dtmcontrol);
	LOG_DEBUG_REG(target, DTM_DTMCS, dtmcontrol);

	if (get_field(dtmcontrol, DTM_DTMCS_VERSION) != 1) {
		LOG_TARGET_ERROR(target, "Unsupported DTM version %" PRIu32 ". (dtmcontrol=0x%" PRIx32 ")",
				get_field32(dtmcontrol, DTM_DTMCS_VERSION), dtmcontrol);
		return ERROR_FAIL;
	}

	riscv013_info_t *info = get_info(target);

	info->index = target->coreid;
	info->abits = get_field(dtmcontrol, DTM_DTMCS_ABITS);
	info->dtmcs_idle = get_field(dtmcontrol, DTM_DTMCS_IDLE);

	if (!check_dbgbase_exists(target)) {
		LOG_TARGET_ERROR(target, "Could not find debug module with DMI base address (dbgbase) = 0x%x", target->dbgbase);
		return ERROR_FAIL;
	}

	int result = examine_dm(target);
	if (result != ERROR_OK)
		return result;

	result = dm013_select_target(target);
	if (result != ERROR_OK)
		return result;

	/* We're here because we're uncertain about the state of the target. That
	 * includes our progbuf cache. */
	riscv013_invalidate_cached_progbuf(target);

	uint32_t dmstatus;
	if (dmstatus_read(target, &dmstatus, false) != ERROR_OK)
		return ERROR_FAIL;
	LOG_TARGET_DEBUG(target, "dmstatus:  0x%08x", dmstatus);
	int dmstatus_version = get_field(dmstatus, DM_DMSTATUS_VERSION);
	if (dmstatus_version != 2 && dmstatus_version != 3) {
		/* Error was already printed out in dmstatus_read(). */
		return ERROR_FAIL;
	}

	uint32_t hartinfo;
	if (dm_read(target, &hartinfo, DM_HARTINFO) != ERROR_OK)
		return ERROR_FAIL;

	info->datasize = get_field(hartinfo, DM_HARTINFO_DATASIZE);
	info->dataaccess = get_field(hartinfo, DM_HARTINFO_DATAACCESS);
	info->dataaddr = get_field(hartinfo, DM_HARTINFO_DATAADDR);

	if (!get_field(dmstatus, DM_DMSTATUS_AUTHENTICATED)) {
		LOG_TARGET_ERROR(target, "Debugger is not authenticated to target Debug Module. "
				"(dmstatus=0x%x). Use `riscv authdata_read` and "
				"`riscv authdata_write` commands to authenticate.", dmstatus);
		return ERROR_FAIL;
	}

	if (dm_read(target, &info->sbcs, DM_SBCS) != ERROR_OK)
		return ERROR_FAIL;

	/* Check that abstract data registers are accessible. */
	uint32_t abstractcs;
	if (dm_read(target, &abstractcs, DM_ABSTRACTCS) != ERROR_OK)
		return ERROR_FAIL;
	info->datacount = get_field(abstractcs, DM_ABSTRACTCS_DATACOUNT);
	info->progbufsize = get_field(abstractcs, DM_ABSTRACTCS_PROGBUFSIZE);

	LOG_TARGET_INFO(target, "datacount=%d progbufsize=%d",
			info->datacount, info->progbufsize);

	RISCV_INFO(r);
	r->impebreak = get_field(dmstatus, DM_DMSTATUS_IMPEBREAK);

	if (!has_sufficient_progbuf(target, 2)) {
		LOG_TARGET_WARNING(target, "We won't be able to execute fence instructions on this "
				"target. Memory may not always appear consistent. "
				"(progbufsize=%d, impebreak=%d)", info->progbufsize,
				r->impebreak);
	}

	if (info->progbufsize < 4 && riscv_enable_virtual) {
		LOG_TARGET_ERROR(target, "set_enable_virtual is not available on this target. It "
				"requires a program buffer size of at least 4. (progbufsize=%d) "
				"Use `riscv set_enable_virtual off` to continue."
					, info->progbufsize);
	}

	/* Don't call any riscv_* functions until after we've counted the number of
	 * cores and initialized registers. */

	enum riscv_hart_state state_at_examine_start;
	if (riscv_get_hart_state(target, &state_at_examine_start) != ERROR_OK)
		return ERROR_FAIL;
	const bool hart_halted_at_examine_start = state_at_examine_start == RISCV_STATE_HALTED;
	if (!hart_halted_at_examine_start) {
		r->prepped = true;
		if (riscv013_halt_go(target) != ERROR_OK) {
			LOG_TARGET_ERROR(target, "Fatal: Hart %d failed to halt during %s",
					info->index, __func__);
			return ERROR_FAIL;
		}
	}

	target->state = TARGET_HALTED;
	target->debug_reason = hart_halted_at_examine_start ? DBG_REASON_UNDEFINED : DBG_REASON_DBGRQ;

	/* Without knowing anything else we can at least mess with the
	 * program buffer. */
	r->progbuf_size = info->progbufsize;

	result = register_read_abstract_with_size(target, NULL, GDB_REGNO_S0, 64);
	if (result == ERROR_OK)
		r->xlen = 64;
	else
		r->xlen = 32;

	/* Save s0 and s1. The register cache hasn't be initialized yet so we
	 * need to take care of this manually. */
	uint64_t s0, s1;
	if (register_read_abstract(target, &s0, GDB_REGNO_S0) != ERROR_OK) {
		LOG_TARGET_ERROR(target, "Fatal: Failed to read s0.");
		return ERROR_FAIL;
	}
	if (register_read_abstract(target, &s1, GDB_REGNO_S1) != ERROR_OK) {
		LOG_TARGET_ERROR(target, "Fatal: Failed to read s1.");
		return ERROR_FAIL;
	}

	if (register_read_direct(target, &r->misa, GDB_REGNO_MISA)) {
		LOG_TARGET_ERROR(target, "Fatal: Failed to read MISA.");
		return ERROR_FAIL;
	}

	uint64_t value;
	if (register_read_direct(target, &value, GDB_REGNO_VLENB) != ERROR_OK) {
		if (riscv_supports_extension(target, 'V'))
			LOG_TARGET_WARNING(target, "Couldn't read vlenb; vector register access won't work.");
		r->vlenb = 0;
	} else {
		r->vlenb = value;
		LOG_TARGET_INFO(target, "Vector support with vlenb=%d", r->vlenb);
	}

	if (register_read_direct(target, &value, GDB_REGNO_MLENB) != ERROR_OK) {
		if (riscv_supports_extension(target, 'Z'))
			LOG_TARGET_WARNING(target, "Couldn't read mlenb; matrix register access won't work.");
		r->mlenb = 0;
	} else {
<<<<<<< HEAD
		r->mlenb = value;
		LOG_TARGET_INFO(target, "Matrix support with mlenb=%d", r->mlenb);
=======
		if (value > UINT32_MAX / 8) {
			LOG_TARGET_WARNING(target, "Too large mlenb; matrix register access won't work.");
			r->mlenb = 0;
		} else {
			r->mlenb = value;
			LOG_TARGET_INFO(target, "Matrix support with mlenb=%u", r->mlenb);
		}
>>>>>>> 958ca6f6
	}

	if (register_read_direct(target, &value, GDB_REGNO_MRLENB) != ERROR_OK) {
		if (riscv_supports_extension(target, 'Z'))
			LOG_TARGET_WARNING(target, "Couldn't read mrlenb; matrix register access won't work.");
<<<<<<< HEAD
		r->mrlenb = 0;
	} else {
		r->mrlenb = value;
		LOG_TARGET_INFO(target, "Matrix support with mrlenb=%d", r->mrlenb);
=======
		r->mrlenb = r->mlenb = 0;
	} else {
		if (value > r->mlenb) {
			LOG_TARGET_WARNING(target, "Too large mrlenb; matrix register access won't work.");
			r->mrlenb = r->mlenb = 0;
		} else {
			r->mrlenb = value;
			LOG_TARGET_INFO(target, "Matrix support with mrlenb=%u", r->mrlenb);
		}
	}

	if (register_read_direct(target, &value, GDB_REGNO_MAMUL) != ERROR_OK) {
		if (riscv_supports_extension(target, 'Z'))
			LOG_TARGET_WARNING(target, "Couldn't read mamul; matrix register access won't work.");
		r->mamul = r->mlenb = r->mrlenb = 0;
	} else {
		if ((value != 0 && value != 1 && value != 2 && value != 4 && value != 8) ||
				value > UINT32_MAX / r->mlenb / 8) {
			LOG_TARGET_WARNING(target, "Illegal or too large mamul; matrix register access won't work.");
			r->mamul = r->mlenb = r->mrlenb = 0;
		} else {
			r->mamul = value;
			LOG_TARGET_INFO(target, "Matrix support with mamul=%u", r->mamul);
		}
>>>>>>> 958ca6f6
	}

	if (register_read_direct(target, &value, GDB_REGNO_MTOPI) == ERROR_OK) {
		r->mtopi_readable = true;

		if (register_read_direct(target, &value, GDB_REGNO_MTOPEI) == ERROR_OK) {
			LOG_TARGET_INFO(target, "S?aia detected with IMSIC");
			r->mtopei_readable = true;
		} else {
			r->mtopei_readable = false;
			LOG_TARGET_INFO(target, "S?aia detected without IMSIC");
		}
	} else {
		r->mtopi_readable = false;
	}

	/* Display this as early as possible to help people who are using
	 * really slow simulators. */
	LOG_TARGET_DEBUG(target, " XLEN=%d, misa=0x%" PRIx64, r->xlen, r->misa);

	/* Restore s0 and s1. */
	if (register_write_direct(target, GDB_REGNO_S0, s0) != ERROR_OK) {
		LOG_TARGET_ERROR(target, "Fatal: Failed to write back s0.");
		return ERROR_FAIL;
	}
	if (register_write_direct(target, GDB_REGNO_S1, s1) != ERROR_OK) {
		LOG_TARGET_ERROR(target, "Fatal: Failed to write back s1.");
		return ERROR_FAIL;
	}

	/* Now init registers based on what we discovered. */
	if (riscv013_reg_init_all(target) != ERROR_OK)
		return ERROR_FAIL;

	if (set_dcsr_ebreak(target, false) != ERROR_OK)
		return ERROR_FAIL;

	if (state_at_examine_start == RISCV_STATE_RUNNING) {
		riscv013_step_or_resume_current_hart(target, false);
		target->state = TARGET_RUNNING;
		target->debug_reason = DBG_REASON_NOTHALTED;
	} else if (state_at_examine_start == RISCV_STATE_HALTED) {
		target->state = TARGET_HALTED;
		target->debug_reason = DBG_REASON_UNDEFINED;
	}

	if (target->smp) {
		if (set_group(target, &info->haltgroup_supported, target->smp, HALT_GROUP) != ERROR_OK)
			return ERROR_FAIL;
		if (info->haltgroup_supported)
			LOG_TARGET_INFO(target, "Core %d made part of halt group %d.", info->index,
					target->smp);
		else
			LOG_TARGET_INFO(target, "Core %d could not be made part of halt group %d.",
					info->index, target->smp);
	}

	/* Some regression suites rely on seeing 'Examined RISC-V core' to know
	 * when they can connect with gdb/telnet.
	 * We will need to update those suites if we want to change that text. */
	LOG_TARGET_INFO(target, "Examined RISC-V core");
	LOG_TARGET_INFO(target, " XLEN=%d, misa=0x%" PRIx64, r->xlen, r->misa);
	return ERROR_OK;
}

static int riscv013_authdata_read(struct target *target, uint32_t *value, unsigned int index)
{
	if (index > 0) {
		LOG_TARGET_ERROR(target, "Spec 0.13 only has a single authdata register.");
		return ERROR_FAIL;
	}

	if (wait_for_authbusy(target, NULL) != ERROR_OK)
		return ERROR_FAIL;

	return dm_read(target, value, DM_AUTHDATA);
}

static int riscv013_authdata_write(struct target *target, uint32_t value, unsigned int index)
{
	if (index > 0) {
		LOG_TARGET_ERROR(target, "Spec 0.13 only has a single authdata register.");
		return ERROR_FAIL;
	}

	uint32_t before, after;
	if (wait_for_authbusy(target, &before) != ERROR_OK)
		return ERROR_FAIL;

	dm_write(target, DM_AUTHDATA, value);

	if (wait_for_authbusy(target, &after) != ERROR_OK)
		return ERROR_FAIL;

	if (!get_field(before, DM_DMSTATUS_AUTHENTICATED) &&
			get_field(after, DM_DMSTATUS_AUTHENTICATED)) {
		LOG_TARGET_INFO(target, "authdata_write resulted in successful authentication");
		int result = ERROR_OK;
		dm013_info_t *dm = get_dm(target);
		if (!dm)
			return ERROR_FAIL;
		target_list_t *entry;
		list_for_each_entry(entry, &dm->target_list, list) {
			if (target_examine_one(entry->target) != ERROR_OK)
				result = ERROR_FAIL;
		}
		return result;
	}

	return ERROR_OK;
}

/* Try to find out the widest memory access size depending on the selected memory access methods. */
static unsigned riscv013_data_bits(struct target *target)
{
	RISCV013_INFO(info);
	RISCV_INFO(r);

	for (unsigned int i = 0; i < RISCV_NUM_MEM_ACCESS_METHODS; i++) {
		int method = r->mem_access_methods[i];

		if (method == RISCV_MEM_ACCESS_PROGBUF) {
			if (has_sufficient_progbuf(target, 3))
				return riscv_xlen(target);
		} else if (method == RISCV_MEM_ACCESS_SYSBUS) {
			if (get_field(info->sbcs, DM_SBCS_SBACCESS128))
				return 128;
			if (get_field(info->sbcs, DM_SBCS_SBACCESS64))
				return 64;
			if (get_field(info->sbcs, DM_SBCS_SBACCESS32))
				return 32;
			if (get_field(info->sbcs, DM_SBCS_SBACCESS16))
				return 16;
			if (get_field(info->sbcs, DM_SBCS_SBACCESS8))
				return 8;
		} else if (method == RISCV_MEM_ACCESS_ABSTRACT) {
			/* TODO: Once there is a spec for discovering abstract commands, we can
			 * take those into account as well.  For now we assume abstract commands
			 * support XLEN-wide accesses. */
			return riscv_xlen(target);
		} else if (method == RISCV_MEM_ACCESS_UNSPECIFIED)
			/* No further mem access method to try. */
			break;
	}
	LOG_TARGET_ERROR(target, "Unable to determine supported data bits on this target. Assuming 32 bits.");
	return 32;
}

static COMMAND_HELPER(riscv013_print_info, struct target *target)
{
	RISCV013_INFO(info);

	/* Abstract description. */
	riscv_print_info_line(CMD, "target", "memory.read_while_running8", get_field(info->sbcs, DM_SBCS_SBACCESS8));
	riscv_print_info_line(CMD, "target", "memory.write_while_running8", get_field(info->sbcs, DM_SBCS_SBACCESS8));
	riscv_print_info_line(CMD, "target", "memory.read_while_running16", get_field(info->sbcs, DM_SBCS_SBACCESS16));
	riscv_print_info_line(CMD, "target", "memory.write_while_running16", get_field(info->sbcs, DM_SBCS_SBACCESS16));
	riscv_print_info_line(CMD, "target", "memory.read_while_running32", get_field(info->sbcs, DM_SBCS_SBACCESS32));
	riscv_print_info_line(CMD, "target", "memory.write_while_running32", get_field(info->sbcs, DM_SBCS_SBACCESS32));
	riscv_print_info_line(CMD, "target", "memory.read_while_running64", get_field(info->sbcs, DM_SBCS_SBACCESS64));
	riscv_print_info_line(CMD, "target", "memory.write_while_running64", get_field(info->sbcs, DM_SBCS_SBACCESS64));
	riscv_print_info_line(CMD, "target", "memory.read_while_running128", get_field(info->sbcs, DM_SBCS_SBACCESS128));
	riscv_print_info_line(CMD, "target", "memory.write_while_running128", get_field(info->sbcs, DM_SBCS_SBACCESS128));

	/* Lower level description. */
	riscv_print_info_line(CMD, "dm", "abits", info->abits);
	riscv_print_info_line(CMD, "dm", "progbufsize", info->progbufsize);
	riscv_print_info_line(CMD, "dm", "sbversion", get_field(info->sbcs, DM_SBCS_SBVERSION));
	riscv_print_info_line(CMD, "dm", "sbasize", get_field(info->sbcs, DM_SBCS_SBASIZE));
	riscv_print_info_line(CMD, "dm", "sbaccess128", get_field(info->sbcs, DM_SBCS_SBACCESS128));
	riscv_print_info_line(CMD, "dm", "sbaccess64", get_field(info->sbcs, DM_SBCS_SBACCESS64));
	riscv_print_info_line(CMD, "dm", "sbaccess32", get_field(info->sbcs, DM_SBCS_SBACCESS32));
	riscv_print_info_line(CMD, "dm", "sbaccess16", get_field(info->sbcs, DM_SBCS_SBACCESS16));
	riscv_print_info_line(CMD, "dm", "sbaccess8", get_field(info->sbcs, DM_SBCS_SBACCESS8));

	uint32_t dmstatus;
	if (dmstatus_read(target, &dmstatus, false) == ERROR_OK)
		riscv_print_info_line(CMD, "dm", "authenticated", get_field(dmstatus, DM_DMSTATUS_AUTHENTICATED));

	return 0;
}

static int try_set_vsew(struct target *target, unsigned int *debug_vsew)
{
	RISCV_INFO(r);
	unsigned int encoded_vsew =
		(riscv_xlen(target) == 64 && r->vsew64_supported != YNM_NO) ? 3 : 2;

	/* Set standard element width to match XLEN, for vmv instruction to move
	 * the least significant bits into a GPR.
	 */
	if (riscv_reg_write(target, GDB_REGNO_VTYPE, encoded_vsew << 3) != ERROR_OK)
		return ERROR_FAIL;

	if (encoded_vsew == 3 && r->vsew64_supported == YNM_MAYBE) {
		/* Check that it's supported. */
		riscv_reg_t vtype;

		if (riscv_reg_get(target, &vtype, GDB_REGNO_VTYPE) != ERROR_OK)
			return ERROR_FAIL;
		if (vtype >> (riscv_xlen(target) - 1)) {
			r->vsew64_supported = YNM_NO;
			/* Try again. */
			return try_set_vsew(target, debug_vsew);
		}
		r->vsew64_supported = YNM_YES;
	}
	*debug_vsew = encoded_vsew == 3 ? 64 : 32;
	return ERROR_OK;
}

static int prep_for_vector_access(struct target *target,
		riscv_reg_t *orig_mstatus, riscv_reg_t *orig_vtype, riscv_reg_t *orig_vl,
		unsigned int *debug_vl, unsigned int *debug_vsew)
{
	assert(orig_mstatus);
	assert(orig_vtype);
	assert(orig_vl);
	assert(debug_vl);
	assert(debug_vsew);

	RISCV_INFO(r);
	if (target->state != TARGET_HALTED) {
		LOG_TARGET_ERROR(target,
				"Unable to access vector register: target not halted");
		return ERROR_FAIL;
	}
	if (prep_for_register_access(target, orig_mstatus, GDB_REGNO_VL) != ERROR_OK)
		return ERROR_FAIL;

	/* Save vtype and vl. */
	if (riscv_reg_get(target, orig_vtype, GDB_REGNO_VTYPE) != ERROR_OK)
		return ERROR_FAIL;
	if (riscv_reg_get(target, orig_vl, GDB_REGNO_VL) != ERROR_OK)
		return ERROR_FAIL;

	if (try_set_vsew(target, debug_vsew) != ERROR_OK)
		return ERROR_FAIL;
	/* Set the number of elements to be updated with results from a vector
	 * instruction, for the vslide1down instruction.
	 * Set it so the entire V register is updated. */
	*debug_vl = DIV_ROUND_UP(r->vlenb * 8, *debug_vsew);
	return riscv_reg_write(target, GDB_REGNO_VL, *debug_vl);
}

static int cleanup_after_vector_access(struct target *target,
		riscv_reg_t mstatus, riscv_reg_t vtype, riscv_reg_t vl)
{
	/* Restore vtype and vl. */
	if (riscv_reg_write(target, GDB_REGNO_VTYPE, vtype) != ERROR_OK)
		return ERROR_FAIL;
	if (riscv_reg_write(target, GDB_REGNO_VL, vl) != ERROR_OK)
		return ERROR_FAIL;
	return cleanup_after_register_access(target, mstatus, GDB_REGNO_VL);
}

static int try_set_msew(struct target *target, unsigned int *debug_msew)
{
	RISCV_INFO(r);
	unsigned int encoded_msew =
		(riscv_xlen(target) == 64 && r->msew64_supported != YNM_NO) ? 3 : 2;

	/* Set standard element width to match XLEN, for mmv instruction to move
	 * the least significant bits into a GPR.
	 */
<<<<<<< HEAD
	if (riscv_reg_write(target, GDB_REGNO_MTYPE, encoded_msew << 2) != ERROR_OK)
=======
	if (riscv_reg_write(target, GDB_REGNO_MTYPE, encoded_msew) != ERROR_OK)
>>>>>>> 958ca6f6
		return ERROR_FAIL;

	if (encoded_msew == 3 && r->msew64_supported == YNM_MAYBE) {
		/* Check that it's supported. */
		riscv_reg_t mtype;

		if (riscv_reg_get(target, &mtype, GDB_REGNO_MTYPE) != ERROR_OK)
			return ERROR_FAIL;
		if (mtype >> (riscv_xlen(target) - 1)) {
			r->msew64_supported = YNM_NO;
			/* Try again. */
			return try_set_msew(target, debug_msew);
		}
		r->msew64_supported = YNM_YES;
	}
	*debug_msew = encoded_msew == 3 ? 64 : 32;
	return ERROR_OK;
}

struct riscv_ml_reg {riscv_reg_t mtilem, mtilen, mtilek;};

static int prep_for_matrix_access(struct target *target,
		riscv_reg_t *orig_mstatus, riscv_reg_t *orig_mtype,
		struct riscv_ml_reg *orig_ml, struct riscv_ml_reg *debug_ml,
<<<<<<< HEAD
		unsigned int *debug_msew)
=======
		unsigned int *debug_msew, riscv_reg_t mamul)
>>>>>>> 958ca6f6
{
	assert(orig_mstatus);
	assert(orig_mtype);
	assert(orig_ml);
	assert(debug_ml);
	assert(debug_msew);

	RISCV_INFO(r);
	if (target->state != TARGET_HALTED) {
		LOG_TARGET_ERROR(target,
				"Unable to access matrix register: target not halted");
		return ERROR_FAIL;
	}
	if (prep_for_register_access(target, orig_mstatus, GDB_REGNO_MTILEM) != ERROR_OK)
		return ERROR_FAIL;

	/* Save mtype and ml. */
	if (riscv_reg_get(target, orig_mtype, GDB_REGNO_MTYPE) != ERROR_OK)
		return ERROR_FAIL;
	if (riscv_reg_get(target, &orig_ml->mtilem, GDB_REGNO_MTILEM) != ERROR_OK)
		return ERROR_FAIL;
	if (riscv_reg_get(target, &orig_ml->mtilen, GDB_REGNO_MTILEN) != ERROR_OK)
		return ERROR_FAIL;
	if (riscv_reg_get(target, &orig_ml->mtilek, GDB_REGNO_MTILEK) != ERROR_OK)
		return ERROR_FAIL;

	if (try_set_msew(target, debug_msew) != ERROR_OK)
		return ERROR_FAIL;
	/* Set the number of elements to be updated with results from a matrix
	 * instruction, for the mmv.x.s and mmv.s.x instruction.
	 * Set it so the entire TR register is updated. */
	debug_ml->mtilem = r->mlenb / r->mrlenb;
<<<<<<< HEAD
	debug_ml->mtilen = DIV_ROUND_UP(r->mrlenb * 8, *debug_msew);
=======
	debug_ml->mtilen = DIV_ROUND_UP(r->mrlenb * mamul * 8, *debug_msew);
>>>>>>> 958ca6f6
	debug_ml->mtilek = MIN(debug_ml->mtilem, debug_ml->mtilen);
	if (riscv_reg_write(target, GDB_REGNO_MTILEM, debug_ml->mtilem) != ERROR_OK)
		return ERROR_FAIL;
	if (riscv_reg_write(target, GDB_REGNO_MTILEN, debug_ml->mtilen) != ERROR_OK)
		return ERROR_FAIL;
	return riscv_reg_write(target, GDB_REGNO_MTILEK, debug_ml->mtilek);
}

static int cleanup_after_matrix_access(struct target *target,
		riscv_reg_t mstatus, riscv_reg_t mtype, struct riscv_ml_reg *ml)
{
	/* Restore mtype and ml. */
	if (riscv_reg_write(target, GDB_REGNO_VTYPE, mtype) != ERROR_OK)
		return ERROR_FAIL;
	if (riscv_reg_write(target, GDB_REGNO_MTILEM, ml->mtilem) != ERROR_OK)
		return ERROR_FAIL;
	if (riscv_reg_write(target, GDB_REGNO_MTILEN, ml->mtilen) != ERROR_OK)
		return ERROR_FAIL;
	if (riscv_reg_write(target, GDB_REGNO_MTILEK, ml->mtilek) != ERROR_OK)
		return ERROR_FAIL;
	return cleanup_after_register_access(target, mstatus, GDB_REGNO_MTILEM);
}

int riscv013_get_register_buf(struct target *target, uint8_t *value,
		enum gdb_regno regno)
{
	if (regno >= GDB_REGNO_V0 && regno <= GDB_REGNO_V31)
		return riscv013_get_register_vector(target, value, regno);
	else
		return riscv013_get_register_matrix(target, value, regno);
}

static int riscv013_get_register_vector(struct target *target,
		uint8_t *value, enum gdb_regno regno)
{
	assert(regno >= GDB_REGNO_V0 && regno <= GDB_REGNO_V31);

	if (dm013_select_target(target) != ERROR_OK)
		return ERROR_FAIL;

	riscv_reg_t mstatus, vtype, vl;
	unsigned int debug_vl, debug_vsew;

	if (prep_for_vector_access(target, &mstatus, &vtype, &vl,
				&debug_vl, &debug_vsew) != ERROR_OK)
		return ERROR_FAIL;

	if (riscv013_reg_save(target, GDB_REGNO_S0) != ERROR_OK)
		return ERROR_FAIL;

	unsigned int vnum = regno - GDB_REGNO_V0;

	int result = ERROR_OK;
	for (unsigned int i = 0; i < debug_vl; i++) {
		/* Can't reuse the same program because riscv_program_exec() adds
		 * ebreak to the end every time. */
		struct riscv_program program;
		riscv_program_init(&program, target);
		riscv_program_insert(&program, vmv_x_s(S0, vnum));
		riscv_program_insert(&program, vslide1down_vx(vnum, vnum, S0, true));

		/* Executing the program might result in an exception if there is some
		 * issue with the vector implementation/instructions we're using. If that
		 * happens, attempt to restore as usual. We may have clobbered the
		 * vector register we tried to read already.
		 * For other failures, we just return error because things are probably
		 * so messed up that attempting to restore isn't going to help. */
		result = riscv_program_exec(&program, target);
		if (result == ERROR_OK) {
			riscv_reg_t v;
			if (register_read_direct(target, &v, GDB_REGNO_S0) != ERROR_OK)
				return ERROR_FAIL;
			buf_set_u64(value, debug_vsew * i, debug_vsew, v);
		} else {
			LOG_TARGET_ERROR(target,
					"Failed to execute vmv/vslide1down while reading %s",
					riscv_reg_gdb_regno_name(target, regno));
			break;
		}
	}

	if (cleanup_after_vector_access(target, mstatus, vtype, vl) != ERROR_OK)
		return ERROR_FAIL;

	return result;
}

static int riscv013_get_register_matrix(struct target *target,
		uint8_t *value, enum gdb_regno regno)
{
<<<<<<< HEAD
	assert(regno >= GDB_REGNO_TR0 && regno <= GDB_REGNO_TR7);
=======
	assert(regno >= GDB_REGNO_TR0 && regno <= GDB_REGNO_ACC7);
>>>>>>> 958ca6f6

	if (dm013_select_target(target) != ERROR_OK)
		return ERROR_FAIL;

<<<<<<< HEAD
	riscv_reg_t mstatus, mtype;
=======
	riscv_reg_t mstatus, mtype, mamul;
>>>>>>> 958ca6f6
	struct riscv_ml_reg ml, debug_ml;
	unsigned int debug_msew;

	if (riscv013_reg_save(target, GDB_REGNO_S0) != ERROR_OK)
		return ERROR_FAIL;

	if (riscv013_reg_save(target, GDB_REGNO_S1) != ERROR_OK)
		return ERROR_FAIL;

<<<<<<< HEAD
	if (prep_for_matrix_access(target, &mstatus, &mtype, &ml,
				&debug_ml, &debug_msew) != ERROR_OK)
		return ERROR_FAIL;

	unsigned int trnum = regno - GDB_REGNO_TR0;
=======
	mamul = is_matrix_acc_reg(regno) ? riscv_mamul(target) : 1;
	if (prep_for_matrix_access(target, &mstatus, &mtype, &ml,
				&debug_ml, &debug_msew, mamul) != ERROR_OK)
		return ERROR_FAIL;

	unsigned int mnum = is_matrix_tile_reg(regno) ?
			regno - GDB_REGNO_TR0 : regno - GDB_REGNO_ACC0;

	uint32_t (*mmv_x_s)(uint32_t, uint32_t, uint32_t) = (debug_msew == 32) ?
			(is_matrix_tile_reg(regno) ? mmve32_x_t : mmve32_x_a) :
			(is_matrix_tile_reg(regno) ? mmve64_x_t : mmve64_x_a);
>>>>>>> 958ca6f6

	int result = ERROR_OK;
	for (unsigned int i = 0; i < debug_ml.mtilem; i++) {
		for (unsigned int j = 0; j < debug_ml.mtilen; j++) {
			/* # x[rd] = ts1[i, j], i = rs2[15:0], j = rs2[XLEN-1:16]
			 * mmv.x.s rd, ts1, rs2 */
			result = register_write_direct(target, GDB_REGNO_S1,
						(j & UINT16_MAX) << 16 | (i & UINT16_MAX));
			if (result != ERROR_OK)
				goto CLEANUP;
			/* Can't reuse the same program because riscv_program_exec() adds
				* ebreak to the end every time. */
			struct riscv_program program;
			riscv_program_init(&program, target);
<<<<<<< HEAD
			riscv_program_insert(&program, mmv_x_s(S0, trnum, S1));
=======
			riscv_program_insert(&program, mmv_x_s(S0, mnum, S1));
>>>>>>> 958ca6f6
			result = riscv_program_exec(&program, target);
			if (result != ERROR_OK) {
				LOG_TARGET_ERROR(target,
						"Failed to execute mmv while reading %s",
						riscv_reg_gdb_regno_name(target, regno));
				goto CLEANUP;
			}
<<<<<<< HEAD
			riscv_reg_t tr;
			result = register_read_direct(target, &tr, GDB_REGNO_S0);
			if (result != ERROR_OK)
				goto CLEANUP;
			buf_set_u64(value + debug_msew / 8 * (debug_ml.mtilen * i + j), 0,
					debug_msew, tr);
=======
			riscv_reg_t mxr;
			result = register_read_direct(target, &mxr, GDB_REGNO_S0);
			if (result != ERROR_OK)
				goto CLEANUP;
			buf_set_u64(value + debug_msew / 8 * (debug_ml.mtilen * i + j), 0,
					debug_msew, mxr);
>>>>>>> 958ca6f6
		}
	}
CLEANUP:
	if (cleanup_after_matrix_access(target, mstatus, mtype, &ml) != ERROR_OK)
		return ERROR_FAIL;

	return result;
}

int riscv013_set_register_buf(struct target *target, enum gdb_regno regno,
		const uint8_t *value)
{
	if (regno >= GDB_REGNO_V0 && regno <= GDB_REGNO_V31)
		return riscv013_set_register_vector(target, regno, value);
	else
		return riscv013_set_register_matrix(target, regno, value);
}

static int riscv013_set_register_vector(struct target *target,
		enum gdb_regno regno, const uint8_t *value)
{
	assert(regno >= GDB_REGNO_V0 && regno <= GDB_REGNO_V31);

	if (dm013_select_target(target) != ERROR_OK)
		return ERROR_FAIL;

	riscv_reg_t mstatus, vtype, vl;
	unsigned int debug_vl, debug_vsew;

	if (prep_for_vector_access(target, &mstatus, &vtype, &vl,
				&debug_vl, &debug_vsew) != ERROR_OK)
		return ERROR_FAIL;

	if (riscv013_reg_save(target, GDB_REGNO_S0) != ERROR_OK)
		return ERROR_FAIL;

	unsigned int vnum = regno - GDB_REGNO_V0;

	struct riscv_program program;
	riscv_program_init(&program, target);
	riscv_program_insert(&program, vslide1down_vx(vnum, vnum, S0, true));
	int result = ERROR_OK;
	for (unsigned int i = 0; i < debug_vl; i++) {
		if (register_write_direct(target, GDB_REGNO_S0,
					buf_get_u64(value, debug_vsew * i, debug_vsew)) != ERROR_OK)
			return ERROR_FAIL;
		result = riscv_program_exec(&program, target);
		if (result != ERROR_OK)
			break;
	}

	if (cleanup_after_vector_access(target, mstatus, vtype, vl) != ERROR_OK)
		return ERROR_FAIL;

	return result;
}

static int riscv013_set_register_matrix(struct target *target,
		enum gdb_regno regno, const uint8_t *value)
{
<<<<<<< HEAD
	assert(regno >= GDB_REGNO_TR0 && regno <= GDB_REGNO_TR7);
=======
	assert(regno >= GDB_REGNO_TR0 && regno <= GDB_REGNO_ACC7);
>>>>>>> 958ca6f6

	if (dm013_select_target(target) != ERROR_OK)
		return ERROR_FAIL;

<<<<<<< HEAD
	riscv_reg_t mstatus, mtype;
=======
	riscv_reg_t mstatus, mtype, mamul;
>>>>>>> 958ca6f6
	struct riscv_ml_reg ml, debug_ml;
	unsigned int debug_msew;

	if (riscv013_reg_save(target, GDB_REGNO_S0) != ERROR_OK)
		return ERROR_FAIL;

	if (riscv013_reg_save(target, GDB_REGNO_S1) != ERROR_OK)
		return ERROR_FAIL;

<<<<<<< HEAD
	if (prep_for_matrix_access(target, &mstatus, &mtype, &ml,
				&debug_ml, &debug_msew) != ERROR_OK)
		return ERROR_FAIL;

	unsigned int trnum = regno - GDB_REGNO_TR0;
=======
	mamul = is_matrix_acc_reg(regno) ? riscv_mamul(target) : 1;
	if (prep_for_matrix_access(target, &mstatus, &mtype, &ml,
				&debug_ml, &debug_msew, mamul) != ERROR_OK)
		return ERROR_FAIL;

	unsigned int mnum = is_matrix_tile_reg(regno) ?
			regno - GDB_REGNO_TR0 : regno - GDB_REGNO_ACC0;

	uint32_t (*mmv_s_x)(uint32_t, uint32_t, uint32_t) = (debug_msew == 32) ?
			(is_matrix_tile_reg(regno) ? mmve32_t_x : mmve32_a_x) :
			(is_matrix_tile_reg(regno) ? mmve64_t_x : mmve64_a_x);
>>>>>>> 958ca6f6

	int result = ERROR_OK;
	for (unsigned int i = 0; i < debug_ml.mtilem; i++) {
		for (unsigned int j = 0; j < debug_ml.mtilen; j++) {
			/* # td[i, j] = x[rs1], i = rs2[15:0], j = rs2[XLEN-1:16]
			 * mmv.s.x td, rs1, rs2 */
			result = register_write_direct(target, GDB_REGNO_S1,   
						(j & UINT16_MAX) << 16 | (i & UINT16_MAX));
			if (result != ERROR_OK)
				goto CLEANUP;
			result = register_write_direct(target, GDB_REGNO_S0,
						buf_get_u64(value + debug_msew / 8 * (debug_ml.mtilen * i + j),
								0, debug_msew));
			if (result != ERROR_OK)
				goto CLEANUP;
			struct riscv_program program;
			riscv_program_init(&program, target);
<<<<<<< HEAD
			riscv_program_insert(&program, mmv_s_x(trnum, S0, S1));
=======
			riscv_program_insert(&program, mmv_s_x(mnum, S0, S1));
>>>>>>> 958ca6f6
			result = riscv_program_exec(&program, target);
			if (result != ERROR_OK)
				break;
		}
	}
CLEANUP:
	if (cleanup_after_matrix_access(target, mstatus, mtype, &ml) != ERROR_OK)
		return ERROR_FAIL;

	return result;
}

static uint32_t sb_sbaccess(unsigned int size_bytes)
{
	switch (size_bytes) {
		case 1:
			return set_field(0, DM_SBCS_SBACCESS, 0);
		case 2:
			return set_field(0, DM_SBCS_SBACCESS, 1);
		case 4:
			return set_field(0, DM_SBCS_SBACCESS, 2);
		case 8:
			return set_field(0, DM_SBCS_SBACCESS, 3);
		case 16:
			return set_field(0, DM_SBCS_SBACCESS, 4);
	}
	assert(0);
	return 0;
}

static unsigned int get_sbaadress_reg_count(const struct target *target)
{
	RISCV013_INFO(info);
	const unsigned int sbasize = get_field(info->sbcs, DM_SBCS_SBASIZE);
	return DIV_ROUND_UP(sbasize, 32);
}

static void batch_fill_sb_write_address(const struct target *target,
		struct riscv_batch *batch, target_addr_t address,
		enum riscv_scan_delay_class sbaddr0_delay)
{
	/* There currently is no support for >64-bit addresses in OpenOCD. */
	assert(sizeof(target_addr_t) == sizeof(uint64_t));
	const uint32_t addresses[] = {DM_SBADDRESS0, DM_SBADDRESS1, DM_SBADDRESS2, DM_SBADDRESS3};
	const uint32_t values[] = {(uint32_t)address, (uint32_t)(address >> 32), 0, 0};
	const unsigned int reg_count = get_sbaadress_reg_count(target);
	assert(reg_count > 0);
	assert(reg_count <= ARRAY_SIZE(addresses));
	assert(ARRAY_SIZE(addresses) == ARRAY_SIZE(values));

	for (unsigned int i = reg_count - 1; i > 0; --i)
		riscv_batch_add_dm_write(batch, addresses[i], values[i], /* read back */ true,
				RISCV_DELAY_BASE);
	riscv_batch_add_dm_write(batch, addresses[0], values[0], /* read back */ true,
			sbaddr0_delay);
}

static int sb_write_address(struct target *target, target_addr_t address,
		enum riscv_scan_delay_class sbaddr0_delay)
{
	struct riscv_batch *batch = riscv_batch_alloc(target,
			get_sbaadress_reg_count(target));
	batch_fill_sb_write_address(target, batch, address, sbaddr0_delay);
	const int res = batch_run_timeout(target, batch);
	riscv_batch_free(batch);
	return res;
}

static int batch_run(struct target *target, struct riscv_batch *batch)
{
	RISCV_INFO(r);
	RISCV013_INFO(info);
	select_dmi(target);
	riscv_batch_add_nop(batch);
	const int result = riscv_batch_run_from(batch, 0, &info->learned_delays,
			/*resets_delays*/  r->reset_delays_wait >= 0,
			r->reset_delays_wait);
	if (result != ERROR_OK)
		return result;
	/* TODO: To use `riscv_batch_finished_scans()` here, it is needed for
	 * all scans to not discard input, meaning
	 * "riscv_batch_add_dm_write(..., false)" should not be used. */
	const size_t finished_scans = batch->used_scans;
	decrement_reset_delays_counter(target, finished_scans);
	if (riscv_batch_was_batch_busy(batch))
		return increase_dmi_busy_delay(target);
	return ERROR_OK;
}

/* It is expected that during creation of the batch
 * "riscv_batch_add_dm_write(..., false)" was not used.
 */
static int batch_run_timeout(struct target *target, struct riscv_batch *batch)
{
	RISCV013_INFO(info);
	select_dmi(target);
	riscv_batch_add_nop(batch);

	size_t finished_scans = 0;
	const time_t start = time(NULL);
	const unsigned int old_base_delay = riscv_scan_get_delay(&info->learned_delays,
			RISCV_DELAY_BASE);
	int result;
	do {
		RISCV_INFO(r);
		result = riscv_batch_run_from(batch, finished_scans,
				&info->learned_delays,
				/*resets_delays*/  r->reset_delays_wait >= 0,
				r->reset_delays_wait);
		if (result != ERROR_OK)
			return result;
		const size_t new_finished_scans = riscv_batch_finished_scans(batch);
		assert(new_finished_scans >= finished_scans);
		decrement_reset_delays_counter(target, new_finished_scans - finished_scans);
		finished_scans = new_finished_scans;
		if (!riscv_batch_was_batch_busy(batch)) {
			assert(finished_scans == batch->used_scans);
			return ERROR_OK;
		}
		result = increase_dmi_busy_delay(target);
		if (result != ERROR_OK)
			return result;
	} while (time(NULL) - start < riscv_get_command_timeout_sec());

	assert(result == ERROR_OK);
	assert(riscv_batch_was_batch_busy(batch));

	/* Reset dmi_busy_delay, so the value doesn't get too big. */
	LOG_TARGET_DEBUG(target, "%s delay is restored to %u.",
			riscv_scan_delay_class_name(RISCV_DELAY_BASE),
			old_base_delay);
	riscv_scan_set_delay(&info->learned_delays, RISCV_DELAY_BASE,
			old_base_delay);

	LOG_TARGET_ERROR(target, "DMI operation didn't complete in %d seconds. "
			"The target is either really slow or broken. You could increase "
			"the timeout with riscv set_command_timeout_sec.",
			riscv_get_command_timeout_sec());
	return ERROR_TIMEOUT_REACHED;
}

static int sba_supports_access(struct target *target, unsigned int size_bytes)
{
	RISCV013_INFO(info);
	switch (size_bytes) {
		case 1:
			return get_field(info->sbcs, DM_SBCS_SBACCESS8);
		case 2:
			return get_field(info->sbcs, DM_SBCS_SBACCESS16);
		case 4:
			return get_field(info->sbcs, DM_SBCS_SBACCESS32);
		case 8:
			return get_field(info->sbcs, DM_SBCS_SBACCESS64);
		case 16:
			return get_field(info->sbcs, DM_SBCS_SBACCESS128);
		default:
			return 0;
	}
}

static int sample_memory_bus_v1(struct target *target,
								struct riscv_sample_buf *buf,
								const riscv_sample_config_t *config,
								int64_t until_ms)
{
	RISCV013_INFO(info);
	unsigned int sbasize = get_field(info->sbcs, DM_SBCS_SBASIZE);
	if (sbasize > 64) {
		LOG_TARGET_ERROR(target, "Memory sampling is only implemented for sbasize <= 64.");
		return ERROR_NOT_IMPLEMENTED;
	}

	if (get_field(info->sbcs, DM_SBCS_SBVERSION) != 1) {
		LOG_TARGET_ERROR(target, "Memory sampling is only implemented for SBA version 1.");
		return ERROR_NOT_IMPLEMENTED;
	}

	uint32_t sbcs = 0;
	uint32_t sbcs_valid = false;

	uint32_t sbaddress0 = 0;
	bool sbaddress0_valid = false;
	uint32_t sbaddress1 = 0;
	bool sbaddress1_valid = false;

	/* How often to read each value in a batch. */
	const unsigned int repeat = 5;

	unsigned int enabled_count = 0;
	for (unsigned int i = 0; i < ARRAY_SIZE(config->bucket); i++) {
		if (config->bucket[i].enabled)
			enabled_count++;
	}

	while (timeval_ms() < until_ms) {
		/*
		 * batch_run() adds to the batch, so we can't simply reuse the same
		 * batch over and over. So we create a new one every time through the
		 * loop.
		 */
		struct riscv_batch *batch = riscv_batch_alloc(
			target, 1 + enabled_count * 5 * repeat);
		if (!batch)
			return ERROR_FAIL;

		unsigned int result_bytes = 0;
		for (unsigned int n = 0; n < repeat; n++) {
			for (unsigned int i = 0; i < ARRAY_SIZE(config->bucket); i++) {
				if (config->bucket[i].enabled) {
					if (!sba_supports_access(target, config->bucket[i].size_bytes)) {
						LOG_TARGET_ERROR(target, "Hardware does not support SBA access for %d-byte memory sampling.",
								config->bucket[i].size_bytes);
						return ERROR_NOT_IMPLEMENTED;
					}

					uint32_t sbcs_write = DM_SBCS_SBREADONADDR;
					if (enabled_count == 1)
						sbcs_write |= DM_SBCS_SBREADONDATA;
					sbcs_write |= sb_sbaccess(config->bucket[i].size_bytes);
					if (!sbcs_valid || sbcs_write != sbcs) {
						riscv_batch_add_dm_write(batch, DM_SBCS, sbcs_write,
								true, RISCV_DELAY_BASE);
						sbcs = sbcs_write;
						sbcs_valid = true;
					}

					if (sbasize > 32 &&
							(!sbaddress1_valid ||
							sbaddress1 != config->bucket[i].address >> 32)) {
						sbaddress1 = config->bucket[i].address >> 32;
						riscv_batch_add_dm_write(batch, DM_SBADDRESS1,
								sbaddress1, true, RISCV_DELAY_BASE);
						sbaddress1_valid = true;
					}
					if (!sbaddress0_valid ||
							sbaddress0 != (config->bucket[i].address & 0xffffffff)) {
						sbaddress0 = config->bucket[i].address;
						riscv_batch_add_dm_write(batch, DM_SBADDRESS0,
								sbaddress0, true,
								RISCV_DELAY_SYSBUS_READ);
						sbaddress0_valid = true;
					}
					if (config->bucket[i].size_bytes > 4)
						riscv_batch_add_dm_read(batch, DM_SBDATA1,
								RISCV_DELAY_SYSBUS_READ);
					riscv_batch_add_dm_read(batch, DM_SBDATA0,
							RISCV_DELAY_SYSBUS_READ);
					result_bytes += 1 + config->bucket[i].size_bytes;
				}
			}
		}

		if (buf->used + result_bytes >= buf->size) {
			riscv_batch_free(batch);
			break;
		}

		size_t sbcs_read_index = riscv_batch_add_dm_read(batch, DM_SBCS,
				RISCV_DELAY_BASE);

		int result = batch_run(target, batch);
		if (result != ERROR_OK) {
			riscv_batch_free(batch);
			return result;
		}

		/* Discard the batch when we encounter a busy state on the DMI level.
		 * It's too much hassle to try to recover partial data. We'll try again
		 * with a larger DMI delay. */
		unsigned int sbcs_read_op = riscv_batch_get_dmi_read_op(batch, sbcs_read_index);
		if (sbcs_read_op == DTM_DMI_OP_BUSY) {
			result = increase_dmi_busy_delay(target);
			if (result != ERROR_OK) {
				riscv_batch_free(batch);
				return result;
			}
			continue;
		}

		uint32_t sbcs_read = riscv_batch_get_dmi_read_data(batch, sbcs_read_index);
		if (get_field(sbcs_read, DM_SBCS_SBBUSYERROR)) {
			/* Discard this batch when we encounter "busy error" state on the System Bus level.
			 * We'll try next time with a larger System Bus read delay. */
			dm_write(target, DM_SBCS, sbcs_read | DM_SBCS_SBBUSYERROR | DM_SBCS_SBERROR);
			int res = riscv_scan_increase_delay(&info->learned_delays,
					RISCV_DELAY_SYSBUS_READ);
			riscv_batch_free(batch);
			if (res != ERROR_OK)
				return res;
			continue;
		}
		if (get_field(sbcs_read, DM_SBCS_SBERROR)) {
			/* The memory we're sampling was unreadable, somehow. Give up. */
			dm_write(target, DM_SBCS, DM_SBCS_SBBUSYERROR | DM_SBCS_SBERROR);
			riscv_batch_free(batch);
			return ERROR_FAIL;
		}

		unsigned int read_count = 0;
		for (unsigned int n = 0; n < repeat; n++) {
			for (unsigned int i = 0; i < ARRAY_SIZE(config->bucket); i++) {
				if (config->bucket[i].enabled) {
					assert(i < RISCV_SAMPLE_BUF_TIMESTAMP_BEFORE);
					uint64_t value = 0;
					if (config->bucket[i].size_bytes > 4)
						value = ((uint64_t)riscv_batch_get_dmi_read_data(batch, read_count++)) << 32;
					value |= riscv_batch_get_dmi_read_data(batch, read_count++);

					buf->buf[buf->used] = i;
					buf_set_u64(buf->buf + buf->used + 1, 0, config->bucket[i].size_bytes * 8, value);
					buf->used += 1 + config->bucket[i].size_bytes;
				}
			}
		}

		riscv_batch_free(batch);
	}

	return ERROR_OK;
}

static int sample_memory(struct target *target,
						 struct riscv_sample_buf *buf,
						 riscv_sample_config_t *config,
						 int64_t until_ms)
{
	if (!config->enabled)
		return ERROR_OK;

	return sample_memory_bus_v1(target, buf, config, until_ms);
}

static int riscv013_get_hart_state(struct target *target, enum riscv_hart_state *state)
{
	RISCV013_INFO(info);
	if (dm013_select_target(target) != ERROR_OK)
		return ERROR_FAIL;

	uint32_t dmstatus;
	if (dmstatus_read(target, &dmstatus, true) != ERROR_OK)
		return ERROR_FAIL;
	if (get_field(dmstatus, DM_DMSTATUS_ANYHAVERESET)) {
		LOG_TARGET_INFO(target, "Hart unexpectedly reset!");
		info->dcsr_ebreak_is_set = false;
		/* TODO: Can we make this more obvious to eg. a gdb user? */
		uint32_t dmcontrol = DM_DMCONTROL_DMACTIVE |
			DM_DMCONTROL_ACKHAVERESET;
		dmcontrol = set_dmcontrol_hartsel(dmcontrol, info->index);
		/* If we had been halted when we reset, request another halt. If we
		 * ended up running out of reset, then the user will (hopefully) get a
		 * message that a reset happened, that the target is running, and then
		 * that it is halted again once the request goes through.
		 */
		if (target->state == TARGET_HALTED) {
			dmcontrol |= DM_DMCONTROL_HALTREQ;
			/* `haltreq` should not be issued if `abstractcs.busy`
			 * is set. */
			int result = wait_for_idle_if_needed(target);
			if (result != ERROR_OK)
				return result;
		}
		dm_write(target, DM_DMCONTROL, dmcontrol);
	}
	if (get_field(dmstatus, DM_DMSTATUS_ALLNONEXISTENT)) {
		*state = RISCV_STATE_NON_EXISTENT;
		return ERROR_OK;
	}
	if (get_field(dmstatus, DM_DMSTATUS_ALLUNAVAIL)) {
		*state = RISCV_STATE_UNAVAILABLE;
		return ERROR_OK;
	}
	if (get_field(dmstatus, DM_DMSTATUS_ALLHALTED)) {
		*state = RISCV_STATE_HALTED;
		return ERROR_OK;
	}
	if (get_field(dmstatus, DM_DMSTATUS_ALLRUNNING)) {
		*state = RISCV_STATE_RUNNING;
		return ERROR_OK;
	}
	LOG_TARGET_ERROR(target, "Couldn't determine state. dmstatus=0x%x", dmstatus);
	return ERROR_FAIL;
}

static int handle_became_unavailable(struct target *target,
		enum riscv_hart_state previous_riscv_state)
{
	RISCV013_INFO(info);
	info->dcsr_ebreak_is_set = false;
	return ERROR_OK;
}

static int tick(struct target *target)
{
	RISCV013_INFO(info);
	if (!info->dcsr_ebreak_is_set &&
			target->state == TARGET_RUNNING &&
			target_was_examined(target))
		return halt_set_dcsr_ebreak(target);
	return ERROR_OK;
}

static int init_target(struct command_context *cmd_ctx,
		struct target *target)
{
	LOG_TARGET_DEBUG(target, "Init.");
	RISCV_INFO(generic_info);

	generic_info->select_target = &dm013_select_target;
	generic_info->get_hart_state = &riscv013_get_hart_state;
	generic_info->resume_go = &riscv013_resume_go;
	generic_info->step_current_hart = &riscv013_step_current_hart;
	generic_info->resume_prep = &riscv013_resume_prep;
	generic_info->halt_prep = &riscv013_halt_prep;
	generic_info->halt_go = &riscv013_halt_go;
	generic_info->on_step = &riscv013_on_step;
	generic_info->halt_reason = &riscv013_halt_reason;
	generic_info->read_progbuf = &riscv013_read_progbuf;
	generic_info->write_progbuf = &riscv013_write_progbuf;
	generic_info->execute_progbuf = &riscv013_execute_progbuf;
	generic_info->invalidate_cached_progbuf = &riscv013_invalidate_cached_progbuf;
	generic_info->fill_dmi_write = &riscv013_fill_dmi_write;
	generic_info->fill_dmi_read = &riscv013_fill_dmi_read;
	generic_info->fill_dm_nop = &riscv013_fill_dm_nop;
	generic_info->get_dmi_scan_length = &riscv013_get_dmi_scan_length;
	generic_info->authdata_read = &riscv013_authdata_read;
	generic_info->authdata_write = &riscv013_authdata_write;
	generic_info->dmi_read = &dmi_read;
	generic_info->dmi_write = &dmi_write;
	generic_info->get_dmi_address = &riscv013_get_dmi_address;
	generic_info->read_memory = read_memory;
	generic_info->data_bits = &riscv013_data_bits;
	generic_info->print_info = &riscv013_print_info;

	generic_info->handle_became_unavailable = &handle_became_unavailable;
	generic_info->tick = &tick;

	if (!generic_info->version_specific) {
		generic_info->version_specific = calloc(1, sizeof(riscv013_info_t));
		if (!generic_info->version_specific)
			return ERROR_FAIL;
	}
	generic_info->sample_memory = sample_memory;
	riscv013_info_t *info = get_info(target);

	info->progbufsize = -1;
	reset_learned_delays(target);

	/* Assume all these abstract commands are supported until we learn
	 * otherwise.
	 * TODO: The spec allows eg. one CSR to be able to be accessed abstractly
	 * while another one isn't. We don't track that this closely here, but in
	 * the future we probably should. */
	info->abstract_read_csr_supported = true;
	info->abstract_write_csr_supported = true;
	info->abstract_read_fpr_supported = true;
	info->abstract_write_fpr_supported = true;

	info->has_aampostincrement = YNM_MAYBE;

	return ERROR_OK;
}

static int assert_reset(struct target *target)
{
	RISCV013_INFO(info);
	int result;

	select_dmi(target);

	if (target_has_event_action(target, TARGET_EVENT_RESET_ASSERT)) {
		/* Run the user-supplied script if there is one. */
		target_handle_event(target, TARGET_EVENT_RESET_ASSERT);
	} else {
		dm013_info_t *dm = get_dm(target);
		if (!dm)
			return ERROR_FAIL;

		uint32_t control = set_field(0, DM_DMCONTROL_DMACTIVE, 1);
		control = set_dmcontrol_hartsel(control, info->index);
		control = set_field(control, DM_DMCONTROL_HALTREQ,
				target->reset_halt ? 1 : 0);
		control = set_field(control, DM_DMCONTROL_NDMRESET, 1);
		/* If `abstractcs.busy` is set, debugger should not
		 * change `hartsel` or set `haltreq`
		 */
		const bool hartsel_changed = (int)info->index != dm->current_hartid;
		if (hartsel_changed || target->reset_halt) {
			result = wait_for_idle_if_needed(target);
			if (result != ERROR_OK)
				return result;
		}
		result = dm_write(target, DM_DMCONTROL, control);
		if (result != ERROR_OK)
			return result;
	}

	target->state = TARGET_RESET;

	/* The DM might have gotten reset if OpenOCD called us in some reset that
	 * involves SRST being toggled. So clear our cache which may be out of
	 * date. */
	return riscv013_invalidate_cached_progbuf(target);
}

static int deassert_reset(struct target *target)
{
	RISCV013_INFO(info);
	dm013_info_t *dm = get_dm(target);
	if (!dm)
		return ERROR_FAIL;
	int result;

	select_dmi(target);
	/* Clear the reset, but make sure haltreq is still set */
	uint32_t control = 0;
	control = set_field(control, DM_DMCONTROL_DMACTIVE, 1);
	control = set_field(control, DM_DMCONTROL_HALTREQ, target->reset_halt ? 1 : 0);
	control = set_dmcontrol_hartsel(control, info->index);
	/* If `abstractcs.busy` is set, debugger should not
	 * change `hartsel`.
	 */
	const bool hartsel_changed = (int)info->index != dm->current_hartid;
	if (hartsel_changed) {
		result = wait_for_idle_if_needed(target);
		if (result != ERROR_OK)
			return result;
	}
	result = dm_write(target, DM_DMCONTROL, control);
	if (result != ERROR_OK)
		return result;

	uint32_t dmstatus;
	const unsigned int orig_base_delay = riscv_scan_get_delay(&info->learned_delays,
			RISCV_DELAY_BASE);
	time_t start = time(NULL);
	LOG_TARGET_DEBUG(target, "Waiting for hart to come out of reset.");
	do {
		result = dmstatus_read(target, &dmstatus, true);
		if (result != ERROR_OK)
			return result;

		if (time(NULL) - start > riscv_get_command_timeout_sec()) {
			LOG_TARGET_ERROR(target, "Hart didn't leave reset in %ds; "
					"dmstatus=0x%x (allunavail=%s, allhavereset=%s); "
					"Increase the timeout with riscv set_command_timeout_sec.",
					riscv_get_command_timeout_sec(), dmstatus,
					get_field(dmstatus, DM_DMSTATUS_ALLUNAVAIL) ? "true" : "false",
					get_field(dmstatus, DM_DMSTATUS_ALLHAVERESET) ? "true" : "false");
			return ERROR_TIMEOUT_REACHED;
		}
		/* Certain debug modules, like the one in GD32VF103
		 * MCUs, violate the specification's requirement that
		 * each hart is in "exactly one of four states" and,
		 * during reset, report harts as both unavailable and
		 * halted/running. To work around this, we check for
		 * the absence of the unavailable state rather than
		 * the presence of any other state. */
	} while (get_field(dmstatus, DM_DMSTATUS_ALLUNAVAIL) &&
			!get_field(dmstatus, DM_DMSTATUS_ALLHAVERESET));

	riscv_scan_set_delay(&info->learned_delays, RISCV_DELAY_BASE,
			orig_base_delay);

	if (target->reset_halt) {
		target->state = TARGET_HALTED;
		target->debug_reason = DBG_REASON_DBGRQ;
	} else {
		target->state = TARGET_RUNNING;
		target->debug_reason = DBG_REASON_NOTHALTED;
	}
	info->dcsr_ebreak_is_set = false;

	/* Ack reset and clear DM_DMCONTROL_HALTREQ if previously set */
	control = 0;
	control = set_field(control, DM_DMCONTROL_DMACTIVE, 1);
	control = set_field(control, DM_DMCONTROL_ACKHAVERESET, 1);
	control = set_dmcontrol_hartsel(control, info->index);
	return dm_write(target, DM_DMCONTROL, control);
}

static int execute_fence(struct target *target)
{
	if (dm013_select_target(target) != ERROR_OK)
		return ERROR_FAIL;

	/* FIXME: For non-coherent systems we need to flush the caches right
	 * here, but there's no ISA-defined way of doing that. */
	struct riscv_program program;

	/* program.execution_result may indicate RISCV_PROGBUF_EXEC_RESULT_EXCEPTION -
	 * currently, we ignore this error since most likely this is an indication
	 * that target does not support a fence instruction (execution of an
	 * unsupported instruction results in "Illegal instruction" exception on
	 * targets that comply with riscv-privilege spec).
	 * Currently, RISC-V specification does not provide us with a portable and
	 * less invasive way to detect if a fence is supported by the target. We may
	 * revise this code once the spec allows us to do this */
	if (has_sufficient_progbuf(target, 3)) {
		riscv_program_init(&program, target);
		riscv_program_fence_i(&program);
		riscv_program_fence_rw_rw(&program);
		if (riscv_program_exec(&program, target) != ERROR_OK) {
			if (program.execution_result != RISCV_PROGBUF_EXEC_RESULT_EXCEPTION) {
				LOG_TARGET_ERROR(target, "Unexpected error during fence execution");
				return ERROR_FAIL;
			}
			LOG_TARGET_DEBUG(target, "Unable to execute fence");
		}
		return ERROR_OK;
	}

	if (has_sufficient_progbuf(target, 2)) {
		riscv_program_init(&program, target);
		riscv_program_fence_i(&program);
		if (riscv_program_exec(&program, target) != ERROR_OK) {
			if (program.execution_result != RISCV_PROGBUF_EXEC_RESULT_EXCEPTION) {
				LOG_TARGET_ERROR(target, "Unexpected error during fence.i execution");
				return ERROR_FAIL;
			}
			LOG_TARGET_DEBUG(target, "Unable to execute fence.i");
		}

		riscv_program_init(&program, target);
		riscv_program_fence_rw_rw(&program);
		if (riscv_program_exec(&program, target) != ERROR_OK) {
			if (program.execution_result != RISCV_PROGBUF_EXEC_RESULT_EXCEPTION) {
				LOG_TARGET_ERROR(target, "Unexpected error during fence rw, rw execution");
				return ERROR_FAIL;
			}
			LOG_TARGET_DEBUG(target, "Unable to execute fence rw, rw");
		}
		return ERROR_OK;
	}

	return ERROR_FAIL;
}

static void log_memory_access128(target_addr_t address, uint64_t value_h,
		uint64_t value_l, bool is_read)
{
	if (debug_level < LOG_LVL_DEBUG)
		return;

	char fmt[80];
	sprintf(fmt, "M[0x%" TARGET_PRIxADDR "] %ss 0x%%016" PRIx64 "%%016" PRIx64,
			address, is_read ? "read" : "write");
	LOG_DEBUG(fmt, value_h, value_l);
}

static void log_memory_access64(target_addr_t address, uint64_t value,
		unsigned int size_bytes, bool is_read)
{
	if (debug_level < LOG_LVL_DEBUG)
		return;

	char fmt[80];
	sprintf(fmt, "M[0x%" TARGET_PRIxADDR "] %ss 0x%%0%d" PRIx64,
			address, is_read ? "read" : "write", size_bytes * 2);
	switch (size_bytes) {
		case 1:
			value &= 0xff;
			break;
		case 2:
			value &= 0xffff;
			break;
		case 4:
			value &= 0xffffffffUL;
			break;
		case 8:
			break;
		default:
			assert(false);
	}
	LOG_DEBUG(fmt, value);
}
static void log_memory_access(target_addr_t address, uint32_t *sbvalue,
		unsigned int size_bytes, bool is_read)
{
	if (size_bytes == 16) {
		uint64_t value_h = ((uint64_t)sbvalue[3] << 32) | sbvalue[2];
		uint64_t value_l = ((uint64_t)sbvalue[1] << 32) | sbvalue[0];
		log_memory_access128(address, value_h, value_l, is_read);
	} else {
		uint64_t value = ((uint64_t)sbvalue[1] << 32) | sbvalue[0];
		log_memory_access64(address, value, size_bytes, is_read);
	}
}

/* Read the relevant sbdata regs depending on size, and put the results into
 * buffer. */
static int read_memory_bus_word(struct target *target, target_addr_t address,
		uint32_t size, uint8_t *buffer)
{
	int result;
	uint32_t sbvalue[4] = { 0 };
	static int sbdata[4] = { DM_SBDATA0, DM_SBDATA1, DM_SBDATA2, DM_SBDATA3 };
	assert(size <= 16);
	for (int i = (size - 1) / 4; i >= 0; i--) {
		result = dm_read(target, &sbvalue[i], sbdata[i]);
		if (result != ERROR_OK)
			return result;
		buf_set_u32(buffer + i * 4, 0, 8 * MIN(size, 4), sbvalue[i]);
	}
	log_memory_access(address, sbvalue, size, true);
	return ERROR_OK;
}

static target_addr_t sb_read_address(struct target *target)
{
	RISCV013_INFO(info);
	unsigned sbasize = get_field(info->sbcs, DM_SBCS_SBASIZE);
	target_addr_t address = 0;
	uint32_t v;
	if (sbasize > 32) {
		if (dm_read(target, &v, DM_SBADDRESS1) == ERROR_OK)
			address |= v;
		address <<= 32;
	}
	if (dm_read(target, &v, DM_SBADDRESS0) == ERROR_OK)
		address |= v;
	return address;
}

static int read_sbcs_nonbusy(struct target *target, uint32_t *sbcs)
{
	time_t start = time(NULL);
	while (1) {
		if (dm_read(target, sbcs, DM_SBCS) != ERROR_OK)
			return ERROR_FAIL;
		if (!get_field(*sbcs, DM_SBCS_SBBUSY))
			return ERROR_OK;
		if (time(NULL) - start > riscv_get_command_timeout_sec()) {
			LOG_TARGET_ERROR(target, "Timed out after %ds waiting for sbbusy to go low (sbcs=0x%x). "
					"Increase the timeout with riscv set_command_timeout_sec.",
					riscv_get_command_timeout_sec(), *sbcs);
			return ERROR_FAIL;
		}
	}
}

static int modify_privilege(struct target *target, uint64_t *mstatus, uint64_t *mstatus_old)
{
	if (riscv_enable_virtual && has_sufficient_progbuf(target, 5)) {
		/* Read DCSR */
		uint64_t dcsr;
		if (register_read_direct(target, &dcsr, GDB_REGNO_DCSR) != ERROR_OK)
			return ERROR_FAIL;

		/* Read and save MSTATUS */
		if (register_read_direct(target, mstatus, GDB_REGNO_MSTATUS) != ERROR_OK)
			return ERROR_FAIL;
		*mstatus_old = *mstatus;

		/* If we come from m-mode with mprv set, we want to keep mpp */
		if (get_field(dcsr, CSR_DCSR_PRV) < 3) {
			/* MPP = PRIV */
			*mstatus = set_field(*mstatus, MSTATUS_MPP, get_field(dcsr, CSR_DCSR_PRV));

			/* MPRV = 1 */
			*mstatus = set_field(*mstatus, MSTATUS_MPRV, 1);

			/* Write MSTATUS */
			if (*mstatus != *mstatus_old)
				if (register_write_direct(target, GDB_REGNO_MSTATUS, *mstatus) != ERROR_OK)
					return ERROR_FAIL;
		}
	}

	return ERROR_OK;
}

static int read_memory_bus_v0(struct target *target, target_addr_t address,
		uint32_t size, uint32_t count, uint8_t *buffer, uint32_t increment)
{
	if (size != increment) {
		LOG_TARGET_ERROR(target, "sba v0 reads only support size==increment");
		return ERROR_NOT_IMPLEMENTED;
	}

	LOG_TARGET_DEBUG(target, "System Bus Access: size: %d\tcount:%d\tstart address: 0x%08"
			TARGET_PRIxADDR, size, count, address);
	uint8_t *t_buffer = buffer;
	riscv_addr_t cur_addr = address;
	riscv_addr_t fin_addr = address + (count * size);
	uint32_t access = 0;

	const int DM_SBCS_SBSINGLEREAD_OFFSET = 20;
	const uint32_t DM_SBCS_SBSINGLEREAD = (0x1U << DM_SBCS_SBSINGLEREAD_OFFSET);

	const int DM_SBCS_SBAUTOREAD_OFFSET = 15;
	const uint32_t DM_SBCS_SBAUTOREAD = (0x1U << DM_SBCS_SBAUTOREAD_OFFSET);

	/* ww favorise one off reading if there is an issue */
	if (count == 1) {
		for (uint32_t i = 0; i < count; i++) {
			if (dm_read(target, &access, DM_SBCS) != ERROR_OK)
				return ERROR_FAIL;
			dm_write(target, DM_SBADDRESS0, cur_addr);
			/* size/2 matching the bit access of the spec 0.13 */
			access = set_field(access, DM_SBCS_SBACCESS, size/2);
			access = set_field(access, DM_SBCS_SBSINGLEREAD, 1);
			LOG_TARGET_DEBUG(target, "read_memory: sab: access:  0x%08x", access);
			dm_write(target, DM_SBCS, access);
			/* 3) read */
			uint32_t value;
			if (dm_read(target, &value, DM_SBDATA0) != ERROR_OK)
				return ERROR_FAIL;
			LOG_TARGET_DEBUG(target, "read_memory: sab: value:  0x%08x", value);
			buf_set_u32(t_buffer, 0, 8 * size, value);
			t_buffer += size;
			cur_addr += size;
		}
		return ERROR_OK;
	}

	/* has to be the same size if we want to read a block */
	LOG_TARGET_DEBUG(target, "Reading block until final address 0x%" PRIx64, fin_addr);
	if (dm_read(target, &access, DM_SBCS) != ERROR_OK)
		return ERROR_FAIL;
	/* set current address */
	dm_write(target, DM_SBADDRESS0, cur_addr);
	/* 2) write sbaccess=2, sbsingleread,sbautoread,sbautoincrement
	 * size/2 matching the bit access of the spec 0.13 */
	access = set_field(access, DM_SBCS_SBACCESS, size/2);
	access = set_field(access, DM_SBCS_SBAUTOREAD, 1);
	access = set_field(access, DM_SBCS_SBSINGLEREAD, 1);
	access = set_field(access, DM_SBCS_SBAUTOINCREMENT, 1);
	LOG_TARGET_DEBUG(target, "access:  0x%08x", access);
	dm_write(target, DM_SBCS, access);

	while (cur_addr < fin_addr) {
		LOG_TARGET_DEBUG(target, "sab:autoincrement:\r\n\tsize: %d\tcount:%d\taddress: 0x%08"
				PRIx64, size, count, cur_addr);
		/* read */
		uint32_t value;
		if (dm_read(target, &value, DM_SBDATA0) != ERROR_OK)
			return ERROR_FAIL;
		buf_set_u32(t_buffer, 0, 8 * size, value);
		cur_addr += size;
		t_buffer += size;

		/* if we are reaching last address, we must clear autoread */
		if (cur_addr == fin_addr && count != 1) {
			dm_write(target, DM_SBCS, 0);
			if (dm_read(target, &value, DM_SBDATA0) != ERROR_OK)
				return ERROR_FAIL;
			buf_set_u32(t_buffer, 0, 8 * size, value);
		}
	}

	uint32_t sbcs;
	if (dm_read(target, &sbcs, DM_SBCS) != ERROR_OK)
		return ERROR_FAIL;

	return ERROR_OK;
}

/**
 * Read the requested memory using the system bus interface.
 */
static int read_memory_bus_v1(struct target *target, target_addr_t address,
		uint32_t size, uint32_t count, uint8_t *buffer, uint32_t increment)
{
	if (increment != size && increment != 0) {
		LOG_TARGET_ERROR(target, "sba v1 reads only support increment of size or 0");
		return ERROR_NOT_IMPLEMENTED;
	}

	dm013_info_t *dm = get_dm(target);
	if (!dm)
		return ERROR_FAIL;

	RISCV013_INFO(info);
	target_addr_t next_address = address;
	target_addr_t end_address = address + (increment ? count : 1) * size;

	/* TODO: Reading all the elements in a single batch will boost the
	 * performance.
	 */
	while (next_address < end_address) {
		uint32_t sbcs_write = set_field(0, DM_SBCS_SBREADONADDR, 1);
		sbcs_write |= sb_sbaccess(size);
		if (increment == size)
			sbcs_write = set_field(sbcs_write, DM_SBCS_SBAUTOINCREMENT, 1);
		if (count > 1)
			sbcs_write = set_field(sbcs_write, DM_SBCS_SBREADONDATA, count > 1);
		if (dm_write(target, DM_SBCS, sbcs_write) != ERROR_OK)
			return ERROR_FAIL;

		/* This address write will trigger the first read. */
		if (sb_write_address(target, next_address, RISCV_DELAY_SYSBUS_READ) != ERROR_OK)
			return ERROR_FAIL;

		/* First read has been started. Optimistically assume that it has
		 * completed. */

		static int sbdata[4] = {DM_SBDATA0, DM_SBDATA1, DM_SBDATA2, DM_SBDATA3};
		/* TODO: The only purpose of "sbvalue" is to be passed to
		 * "log_memory_access()".  If "log_memory_access()" were to
		 * accept "uint8_t *" instead of "uint32_t *", "sbvalue" would
		 * be unnecessary.
		 */
		uint32_t sbvalue[4] = {0};
		assert(size <= 16);
		for (uint32_t i = (next_address - address) / size; i < count - 1; i++) {
			const uint32_t size_in_words = DIV_ROUND_UP(size, 4);
			struct riscv_batch *batch = riscv_batch_alloc(target, size_in_words);
			/* Read of sbdata0 must be performed as last because it
			 * starts the new bus data transfer
			 * (in case "sbcs.sbreadondata" was set above).
			 * We don't want to start the next bus read before we
			 * fetch all the data from the last bus read. */
			for (uint32_t j = size_in_words - 1; j > 0; --j)
				riscv_batch_add_dm_read(batch, sbdata[j], RISCV_DELAY_BASE);
			riscv_batch_add_dm_read(batch, sbdata[0], RISCV_DELAY_SYSBUS_READ);

			int res = batch_run_timeout(target, batch);
			if (res != ERROR_OK) {
				riscv_batch_free(batch);
				return res;
			}

			const size_t last_key = batch->read_keys_used - 1;
			for (size_t k = 0; k <= last_key; ++k) {
				sbvalue[k] = riscv_batch_get_dmi_read_data(batch,
						last_key - k);
				buf_set_u32(buffer + i * size + k * 4, 0, 8 * size, sbvalue[k]);
			}
			riscv_batch_free(batch);
			const target_addr_t read_addr = address + i * increment;
			log_memory_access(read_addr, sbvalue, size, true);
		}

		uint32_t sbcs_read = 0;
		if (count > 1) {
			/* "Writes to sbcs while sbbusy is high result in undefined behavior.
			 * A debugger must not write to sbcs until it reads sbbusy as 0." */
			if (read_sbcs_nonbusy(target, &sbcs_read) != ERROR_OK)
				return ERROR_FAIL;

			sbcs_write = set_field(sbcs_write, DM_SBCS_SBREADONDATA, 0);
			if (dm_write(target, DM_SBCS, sbcs_write) != ERROR_OK)
				return ERROR_FAIL;
		}

		/* Read the last word, after we disabled sbreadondata if necessary. */
		if (!get_field(sbcs_read, DM_SBCS_SBERROR) &&
				!get_field(sbcs_read, DM_SBCS_SBBUSYERROR)) {
			if (read_memory_bus_word(target, address + (count - 1) * increment, size,
						buffer + (count - 1) * size) != ERROR_OK)
				return ERROR_FAIL;

			if (read_sbcs_nonbusy(target, &sbcs_read) != ERROR_OK)
				return ERROR_FAIL;
		}

		if (get_field(sbcs_read, DM_SBCS_SBBUSYERROR)) {
			/* We read while the target was busy. Slow down and try again.
			 * Clear sbbusyerror, as well as readondata or readonaddr. */
			if (dm_write(target, DM_SBCS, DM_SBCS_SBBUSYERROR) != ERROR_OK)
				return ERROR_FAIL;

			if (get_field(sbcs_read, DM_SBCS_SBERROR) == DM_SBCS_SBERROR_NONE) {
				/* Read the address whose read was last completed. */
				next_address = sb_read_address(target);

				/* Read the value for the last address. It's
				 * sitting in the register for us, but we read it
				 * too early (sbbusyerror became set). */
				target_addr_t current_address = next_address - (increment ? size : 0);
				if (read_memory_bus_word(target, current_address, size,
							buffer + current_address - address) != ERROR_OK)
					return ERROR_FAIL;
			}

			int res = riscv_scan_increase_delay(&info->learned_delays,
					RISCV_DELAY_SYSBUS_READ);
			if (res != ERROR_OK)
				return res;
			continue;
		}

		unsigned error = get_field(sbcs_read, DM_SBCS_SBERROR);
		if (error == DM_SBCS_SBERROR_NONE) {
			next_address = end_address;
		} else {
			/* Some error indicating the bus access failed, but not because of
			 * something we did wrong. */
			if (dm_write(target, DM_SBCS, DM_SBCS_SBERROR) != ERROR_OK)
				return ERROR_FAIL;
			return ERROR_FAIL;
		}
	}

	return ERROR_OK;
}

static void log_mem_access_result(struct target *target, bool success, int method, bool is_read)
{
	RISCV_INFO(r);
	bool warn = false;
	char msg[60];

	/* Compose the message */
	snprintf(msg, 60, "%s to %s memory via %s.",
			success ? "Succeeded" : "Failed",
			is_read ? "read" : "write",
			(method == RISCV_MEM_ACCESS_PROGBUF) ? "program buffer" :
			(method == RISCV_MEM_ACCESS_SYSBUS) ? "system bus" : "abstract access");

	/* Determine the log message severity. Show warnings only once. */
	if (!success) {
		if (method == RISCV_MEM_ACCESS_PROGBUF) {
			warn = r->mem_access_progbuf_warn;
			r->mem_access_progbuf_warn = false;
		}
		if (method == RISCV_MEM_ACCESS_SYSBUS) {
			warn = r->mem_access_sysbus_warn;
			r->mem_access_sysbus_warn = false;
		}
		if (method == RISCV_MEM_ACCESS_ABSTRACT) {
			warn = r->mem_access_abstract_warn;
			r->mem_access_abstract_warn = false;
		}
	}

	if (warn)
		LOG_TARGET_WARNING(target, "%s", msg);
	else
		LOG_TARGET_DEBUG(target, "%s", msg);
}

static bool mem_should_skip_progbuf(struct target *target, target_addr_t address,
		uint32_t size, bool is_read, char **skip_reason)
{
	assert(skip_reason);

	if (!has_sufficient_progbuf(target, 3)) {
		LOG_TARGET_DEBUG(target, "Skipping mem %s via progbuf - insufficient progbuf size.",
				is_read ? "read" : "write");
		*skip_reason = "skipped (insufficient progbuf)";
		return true;
	}
	if (target->state != TARGET_HALTED) {
		LOG_TARGET_DEBUG(target, "Skipping mem %s via progbuf - target not halted.",
				is_read ? "read" : "write");
		*skip_reason = "skipped (target not halted)";
		return true;
	}
	if (riscv_xlen(target) < size * 8) {
		LOG_TARGET_DEBUG(target, "Skipping mem %s via progbuf - XLEN (%d) is too short for %d-bit memory access.",
				is_read ? "read" : "write", riscv_xlen(target), size * 8);
		*skip_reason = "skipped (XLEN too short)";
		return true;
	}
	if (size > 8) {
		LOG_TARGET_DEBUG(target, "Skipping mem %s via progbuf - unsupported size.",
				is_read ? "read" : "write");
		*skip_reason = "skipped (unsupported size)";
		return true;
	}
	if ((sizeof(address) * 8 > riscv_xlen(target)) && (address >> riscv_xlen(target))) {
		LOG_TARGET_DEBUG(target, "Skipping mem %s via progbuf - progbuf only supports %u-bit address.",
				is_read ? "read" : "write", riscv_xlen(target));
		*skip_reason = "skipped (too large address)";
		return true;
	}

	return false;
}

static bool mem_should_skip_sysbus(struct target *target, target_addr_t address,
		uint32_t size, uint32_t increment, bool is_read, char **skip_reason)
{
	assert(skip_reason);

	RISCV013_INFO(info);
	if (!sba_supports_access(target, size)) {
		LOG_TARGET_DEBUG(target, "Skipping mem %s via system bus - unsupported size.",
				is_read ? "read" : "write");
		*skip_reason = "skipped (unsupported size)";
		return true;
	}
	unsigned int sbasize = get_field(info->sbcs, DM_SBCS_SBASIZE);
	if ((sizeof(address) * 8 > sbasize) && (address >> sbasize)) {
		LOG_TARGET_DEBUG(target, "Skipping mem %s via system bus - sba only supports %u-bit address.",
				is_read ? "read" : "write", sbasize);
		*skip_reason = "skipped (too large address)";
		return true;
	}
	if (is_read && increment != size && (get_field(info->sbcs, DM_SBCS_SBVERSION) == 0 || increment != 0)) {
		LOG_TARGET_DEBUG(target, "Skipping mem read via system bus - "
				"sba reads only support size==increment or also size==0 for sba v1.");
		*skip_reason = "skipped (unsupported increment)";
		return true;
	}

	return false;
}

static bool mem_should_skip_abstract(struct target *target, target_addr_t address,
		uint32_t size, uint32_t increment, bool is_read, char **skip_reason)
{
	assert(skip_reason);

	if (size > 8) {
		/* TODO: Add 128b support if it's ever used. Involves modifying
				 read/write_abstract_arg() to work on two 64b values. */
		LOG_TARGET_DEBUG(target, "Skipping mem %s via abstract access - unsupported size: %d bits",
				is_read ? "read" : "write", size * 8);
		*skip_reason = "skipped (unsupported size)";
		return true;
	}
	if ((sizeof(address) * 8 > riscv_xlen(target)) && (address >> riscv_xlen(target))) {
		LOG_TARGET_DEBUG(target, "Skipping mem %s via abstract access - abstract access only supports %u-bit address.",
				is_read ? "read" : "write", riscv_xlen(target));
		*skip_reason = "skipped (too large address)";
		return true;
	}
	if (is_read && size != increment) {
		LOG_TARGET_ERROR(target, "Skipping mem read via abstract access - "
				"abstract command reads only support size==increment.");
		*skip_reason = "skipped (unsupported increment)";
		return true;
	}

	return false;
}

/*
 * Performs a memory read using memory access abstract commands. The read sizes
 * supported are 1, 2, and 4 bytes despite the spec's support of 8 and 16 byte
 * aamsize fields in the memory access abstract command.
 */
static int read_memory_abstract(struct target *target, target_addr_t address,
		uint32_t size, uint32_t count, uint8_t *buffer, uint32_t increment)
{
	RISCV013_INFO(info);

	int result = ERROR_OK;
	bool use_aampostincrement = info->has_aampostincrement != YNM_NO;

	LOG_TARGET_DEBUG(target, "Reading %d words of %d bytes from 0x%" TARGET_PRIxADDR, count,
			  size, address);

	memset(buffer, 0, count * size);

	/* Convert the size (bytes) to width (bits) */
	unsigned width = size << 3;

	/* Create the command (physical address, postincrement, read) */
	uint32_t command = access_memory_command(target, false, width, use_aampostincrement, false);

	/* Execute the reads */
	uint8_t *p = buffer;
	bool updateaddr = true;
	unsigned int width32 = (width < 32) ? 32 : width;
	for (uint32_t c = 0; c < count; c++) {
		/* Update the address if it is the first time or aampostincrement is not supported by the target. */
		if (updateaddr) {
			/* Set arg1 to the address: address + c * size */
			result = write_abstract_arg(target, 1, address + c * size, riscv_xlen(target));
			if (result != ERROR_OK) {
				LOG_TARGET_ERROR(target, "Failed to write arg1.");
				return result;
			}
		}

		/* Execute the command */
		uint32_t cmderr;
		result = execute_abstract_command(target, command, &cmderr);

		/* TODO: we need to modify error handling here. */
		/* NOTE: in case of timeout cmderr is set to CMDERR_NONE */
		if (info->has_aampostincrement == YNM_MAYBE) {
			if (result == ERROR_OK) {
				/* Safety: double-check that the address was really auto-incremented */
				riscv_reg_t new_address;
				result = read_abstract_arg(target, &new_address, 1, riscv_xlen(target));
				if (result != ERROR_OK)
					return result;

				if (new_address == address + size) {
					LOG_TARGET_DEBUG(target, "aampostincrement is supported on this target.");
					info->has_aampostincrement = YNM_YES;
				} else {
					LOG_TARGET_WARNING(target, "Buggy aampostincrement! Address not incremented correctly.");
					info->has_aampostincrement = YNM_NO;
				}
			} else {
				/* Try the same access but with postincrement disabled. */
				command = access_memory_command(target, false, width, false, false);
				result = execute_abstract_command(target, command, &cmderr);
				if (result == ERROR_OK) {
					LOG_TARGET_DEBUG(target, "aampostincrement is not supported on this target.");
					info->has_aampostincrement = YNM_NO;
				}
			}
		}

		if (result != ERROR_OK)
			return result;

		/* Copy arg0 to buffer (rounded width up to nearest 32) */
		riscv_reg_t value;
		result = read_abstract_arg(target, &value, 0, width32);
		if (result != ERROR_OK)
			return result;
		buf_set_u64(p, 0, 8 * size, value);

		if (info->has_aampostincrement == YNM_YES)
			updateaddr = false;
		p += size;
	}

	return result;
}

/*
 * Performs a memory write using memory access abstract commands. The write
 * sizes supported are 1, 2, and 4 bytes despite the spec's support of 8 and 16
 * byte aamsize fields in the memory access abstract command.
 */
static int write_memory_abstract(struct target *target, target_addr_t address,
		uint32_t size, uint32_t count, const uint8_t *buffer)
{
	RISCV013_INFO(info);
	int result = ERROR_OK;
	bool use_aampostincrement = info->has_aampostincrement != YNM_NO;

	LOG_TARGET_DEBUG(target, "writing %d words of %d bytes from 0x%" TARGET_PRIxADDR, count,
			  size, address);

	/* Convert the size (bytes) to width (bits) */
	unsigned width = size << 3;

	/* Create the command (physical address, postincrement, write) */
	uint32_t command = access_memory_command(target, false, width, use_aampostincrement, true);

	/* Execute the writes */
	const uint8_t *p = buffer;
	bool updateaddr = true;
	for (uint32_t c = 0; c < count; c++) {
		/* Move data to arg0 */
		riscv_reg_t value = buf_get_u64(p, 0, 8 * size);
		result = write_abstract_arg(target, 0, value, riscv_xlen(target));
		if (result != ERROR_OK) {
			LOG_TARGET_ERROR(target, "Failed to write arg0.");
			return result;
		}

		/* Update the address if it is the first time or aampostincrement is not supported by the target. */
		if (updateaddr) {
			/* Set arg1 to the address: address + c * size */
			result = write_abstract_arg(target, 1, address + c * size, riscv_xlen(target));
			if (result != ERROR_OK) {
				LOG_TARGET_ERROR(target, "Failed to write arg1.");
				return result;
			}
		}

		/* Execute the command */
		uint32_t cmderr;
		result = execute_abstract_command(target, command, &cmderr);

		/* TODO: we need to modify error handling here. */
		/* NOTE: in case of timeout cmderr is set to CMDERR_NONE */
		if (info->has_aampostincrement == YNM_MAYBE) {
			if (result == ERROR_OK) {
				/* Safety: double-check that the address was really auto-incremented */
				riscv_reg_t new_address;
				result = read_abstract_arg(target, &new_address, 1, riscv_xlen(target));
				if (result != ERROR_OK)
					return result;

				if (new_address == address + size) {
					LOG_TARGET_DEBUG(target, "aampostincrement is supported on this target.");
					info->has_aampostincrement = YNM_YES;
				} else {
					LOG_TARGET_WARNING(target, "Buggy aampostincrement! Address not incremented correctly.");
					info->has_aampostincrement = YNM_NO;
				}
			} else {
				/* Try the same access but with postincrement disabled. */
				command = access_memory_command(target, false, width, false, true);
				result = execute_abstract_command(target, command, &cmderr);
				if (result == ERROR_OK) {
					LOG_TARGET_DEBUG(target, "aampostincrement is not supported on this target.");
					info->has_aampostincrement = YNM_NO;
				}
			}
		}

		if (result != ERROR_OK)
			return result;

		if (info->has_aampostincrement == YNM_YES)
			updateaddr = false;
		p += size;
	}

	return result;
}

/**
 * This function is used to start the memory-reading pipeline.
 * The pipeline looks like this:
 * memory -> s1 -> dm_data[0:1] -> debugger
 * Prior to calling it, the program buffer should contain the appropriate
 * program.
 * This function sets DM_ABSTRACTAUTO_AUTOEXECDATA to trigger second stage of the
 * pipeline (s1 -> dm_data[0:1]) whenever dm_data is read.
 */
static int read_memory_progbuf_inner_startup(struct target *target,
		target_addr_t address, uint32_t increment, uint32_t index)
{
	/* s0 holds the next address to read from.
	 * s1 holds the next data value read.
	 * a0 is a counter in case increment is 0.
	 */
	if (register_write_direct(target, GDB_REGNO_S0, address + index * increment)
			!= ERROR_OK)
		return ERROR_FAIL;

	if (/*is_repeated_read*/ increment == 0 &&
			register_write_direct(target, GDB_REGNO_A0, index) != ERROR_OK)
		return ERROR_FAIL;

	/* AC_ACCESS_REGISTER_POSTEXEC is used to trigger first stage of the
	 * pipeline (memory -> s1) whenever this command is executed.
	 */
	const uint32_t startup_command = access_register_command(target,
			GDB_REGNO_S1, riscv_xlen(target),
			AC_ACCESS_REGISTER_TRANSFER | AC_ACCESS_REGISTER_POSTEXEC);
	uint32_t cmderr;
	if (execute_abstract_command(target, startup_command, &cmderr) != ERROR_OK)
		return ERROR_FAIL;
	/* TODO: we need to modify error handling here. */
	/* NOTE: in case of timeout cmderr is set to CMDERR_NONE */

	/* First read has just triggered. Result is in s1.
	 * dm_data registers contain the previous value of s1 (garbage).
	 */
	if (dm_write(target, DM_ABSTRACTAUTO,
				set_field(0, DM_ABSTRACTAUTO_AUTOEXECDATA, 1)) != ERROR_OK)
		return ERROR_FAIL;

	/* Read garbage from dm_data0, which triggers another execution of the
	 * program. Now dm_data contains the first good result (from s1),
	 * and s1 the next memory value.
	 */
	if (dm_read_exec(target, NULL, DM_DATA0) != ERROR_OK)
		goto clear_abstractauto_and_fail;

	uint32_t abstractcs;
	if (wait_for_idle(target, &abstractcs) != ERROR_OK)
		goto clear_abstractauto_and_fail;

	cmderr = get_field32(abstractcs, DM_ABSTRACTCS_CMDERR);
	switch (cmderr) {
	case CMDERR_NONE:
		return ERROR_OK;
	case CMDERR_BUSY:
		LOG_TARGET_ERROR(target, "Unexpected busy error. This is probably a hardware bug.");
		/* fall through */
	default:
		LOG_TARGET_DEBUG(target, "error when reading memory, cmderr=0x%" PRIx32, cmderr);
		riscv013_clear_abstract_error(target);
		goto clear_abstractauto_and_fail;
	}
clear_abstractauto_and_fail:
	dm_write(target, DM_ABSTRACTAUTO, 0);
	return ERROR_FAIL;
}

struct memory_access_info {
	uint8_t *buffer_address;
	target_addr_t target_address;
	uint32_t element_size;
	uint32_t increment;
};

/**
 * This function attempts to restore the pipeline after a busy on abstract
 * access.
 * Target's state is as follows:
 * s0 contains address + index_on_target * increment
 * s1 contains mem[address + (index_on_target - 1) * increment]
 * dm_data[0:1] contains mem[address + (index_on_target - 2) * increment]
 */
static int read_memory_progbuf_inner_on_ac_busy(struct target *target,
		uint32_t start_index, uint32_t *elements_read,
		struct memory_access_info access)
{
	int res = riscv013_clear_abstract_error(target);
	if (res != ERROR_OK)
		return res;
	res = increase_ac_busy_delay(target);
	if (res != ERROR_OK)
		return res;

	if (dm_write(target, DM_ABSTRACTAUTO, 0) != ERROR_OK)
		return ERROR_FAIL;

	/* See how far we got by reading s0/a0 */
	uint32_t index_on_target;

	if (/*is_repeated_read*/ access.increment == 0) {
		/* s0 is constant, a0 is incremented by one each execution */
		riscv_reg_t counter;

		if (register_read_direct(target, &counter, GDB_REGNO_A0) != ERROR_OK)
			return ERROR_FAIL;
		index_on_target = counter;
	} else {
		target_addr_t address_on_target;

		if (register_read_direct(target, &address_on_target, GDB_REGNO_S0) != ERROR_OK)
			return ERROR_FAIL;
		index_on_target = (address_on_target - access.target_address) /
			access.increment;
	}

	/* According to the spec, if an abstract command fails, one can't make any
	 * assumptions about dm_data registers, so all the values in the pipeline
	 * are clobbered now and need to be reread.
	 */
	const uint32_t min_index_on_target = start_index + 2;
	if (index_on_target < min_index_on_target) {
		LOG_TARGET_ERROR(target, "Arithmetic does not work correctly on the target");
		return ERROR_FAIL;
	} else if (index_on_target == min_index_on_target) {
		LOG_TARGET_DEBUG(target, "No forward progress");
	}
	const uint32_t next_index = (index_on_target - 2);
	*elements_read = next_index - start_index;
	LOG_TARGET_WARNING(target, "Re-reading memory from addresses 0x%"
			TARGET_PRIxADDR " and 0x%" TARGET_PRIxADDR ".",
			access.target_address + access.increment * next_index,
			access.target_address + access.increment * (next_index + 1));
	return read_memory_progbuf_inner_startup(target, access.target_address,
			access.increment, next_index);
}

/**
 * This function attempts to restore the pipeline after a dmi busy.
 */
static int read_memory_progbuf_inner_on_dmi_busy(struct target *target,
		uint32_t start_index, uint32_t next_start_index,
		struct memory_access_info access)
{
	LOG_TARGET_DEBUG(target, "DMI_STATUS_BUSY encountered in batch. Memory read [%"
			PRIu32 ", %" PRIu32 ")", start_index, next_start_index);
	if (start_index == next_start_index)
		LOG_TARGET_DEBUG(target, "No forward progress");

	if (dm_write(target, DM_ABSTRACTAUTO, 0) != ERROR_OK)
		return ERROR_FAIL;
	return read_memory_progbuf_inner_startup(target, access.target_address,
			access.increment, next_start_index);
}

/**
 * This function extracts the data from the batch.
 */
static int read_memory_progbuf_inner_extract_batch_data(struct target *target,
		const struct riscv_batch *batch,
		uint32_t start_index, uint32_t elements_to_read, uint32_t *elements_read,
		struct memory_access_info access)
{
	const bool two_reads_per_element = access.element_size > 4;
	const uint32_t reads_per_element = (two_reads_per_element ? 2 : 1);
	assert(!two_reads_per_element || riscv_xlen(target) == 64);
	assert(elements_to_read <= UINT32_MAX / reads_per_element);
	const uint32_t nreads = elements_to_read * reads_per_element;
	for (uint32_t curr_idx = start_index, read = 0; read < nreads; ++read) {
		switch (riscv_batch_get_dmi_read_op(batch, read)) {
		case DMI_STATUS_BUSY:
			*elements_read = curr_idx - start_index;
			return read_memory_progbuf_inner_on_dmi_busy(target, start_index, curr_idx
					, access);
		case DMI_STATUS_FAILED:
			LOG_TARGET_DEBUG(target,
					"Batch memory read encountered DMI_STATUS_FAILED on read %"
					PRIu32, read);
			return ERROR_FAIL;
		case DMI_STATUS_SUCCESS:
			break;
		default:
			assert(0);
		}
		const uint32_t value = riscv_batch_get_dmi_read_data(batch, read);
		uint8_t * const curr_buff = access.buffer_address +
			curr_idx * access.element_size;
		const target_addr_t curr_addr = access.target_address +
			curr_idx * access.increment;
		const uint32_t size = access.element_size;

		assert(size <= 8);
		const bool is_odd_read = read % 2;

		if (two_reads_per_element && !is_odd_read) {
			buf_set_u32(curr_buff + 4, 0, (size * 8) - 32, value);
			continue;
		}
		const bool is_second_read = two_reads_per_element;

		buf_set_u32(curr_buff, 0, is_second_read ? 32 : (size * 8), value);
		log_memory_access64(curr_addr, buf_get_u64(curr_buff, 0, size * 8),
				size, /*is_read*/ true);
		++curr_idx;
	}
	*elements_read = elements_to_read;
	return ERROR_OK;
}

/**
 * This function reads a batch of elements from memory.
 * Prior to calling this function the folowing conditions should be met:
 * - Appropriate program loaded to program buffer.
 * - DM_ABSTRACTAUTO_AUTOEXECDATA is set.
 */
static int read_memory_progbuf_inner_run_and_process_batch(struct target *target,
		struct riscv_batch *batch, struct memory_access_info access,
		uint32_t start_index, uint32_t elements_to_read, uint32_t *elements_read)
{
	dm013_info_t *dm = get_dm(target);
	if (!dm)
		return ERROR_FAIL;

	/* Abstract commands are executed while running the batch. */
	dm->abstract_cmd_maybe_busy = true;
	if (batch_run(target, batch) != ERROR_OK)
		return ERROR_FAIL;

	uint32_t abstractcs;
	if (wait_for_idle(target, &abstractcs) != ERROR_OK)
		return ERROR_FAIL;

	uint32_t elements_to_extract_from_batch;

	uint32_t cmderr = get_field32(abstractcs, DM_ABSTRACTCS_CMDERR);
	switch (cmderr) {
	case CMDERR_NONE:
		LOG_TARGET_DEBUG(target, "successful (partial?) memory read [%"
				PRIu32 ", %" PRIu32 ")", start_index, start_index + elements_to_read);
		elements_to_extract_from_batch = elements_to_read;
		break;
	case CMDERR_BUSY:
		LOG_TARGET_DEBUG(target, "memory read resulted in busy response");
		if (read_memory_progbuf_inner_on_ac_busy(target, start_index,
					&elements_to_extract_from_batch, access)
				!= ERROR_OK)
			return ERROR_FAIL;
		break;
	default:
		LOG_TARGET_DEBUG(target, "error when reading memory, cmderr=0x%" PRIx32, cmderr);
		riscv013_clear_abstract_error(target);
		return ERROR_FAIL;
	}

	if (read_memory_progbuf_inner_extract_batch_data(target, batch, start_index,
				elements_to_extract_from_batch, elements_read, access) != ERROR_OK)
		return ERROR_FAIL;

	return ERROR_OK;
}

static uint32_t read_memory_progbuf_inner_fill_batch(struct riscv_batch *batch,
		uint32_t count, uint32_t size)
{
	assert(size <= 8);
	const uint32_t two_regs_used[] = {DM_DATA1, DM_DATA0};
	const uint32_t one_reg_used[] = {DM_DATA0};
	const uint32_t reads_per_element = size > 4 ? 2 : 1;
	const uint32_t * const used_regs = size > 4 ? two_regs_used : one_reg_used;
	const uint32_t batch_capacity = riscv_batch_available_scans(batch) / reads_per_element;
	const uint32_t end = MIN(batch_capacity, count);

	for (uint32_t j = 0; j < end; ++j) {
		/* TODO: reuse "abstract_data_read_fill_batch()" here.
		 * TODO: Only the read of "DM_DATA0" starts an abstract
		 * command, so the other read can use "RISCV_DELAY_BASE"
		 */
		for (uint32_t i = 0; i < reads_per_element; ++i)
			riscv_batch_add_dm_read(batch, used_regs[i],
					RISCV_DELAY_ABSTRACT_COMMAND);
	}
	return end;
}

static int read_memory_progbuf_inner_try_to_read(struct target *target,
		struct memory_access_info access, uint32_t *elements_read,
		uint32_t index, uint32_t loop_count)
{
	struct riscv_batch *batch = riscv_batch_alloc(target, RISCV_BATCH_ALLOC_SIZE);
	if (!batch)
		return ERROR_FAIL;

	const uint32_t elements_to_read = read_memory_progbuf_inner_fill_batch(batch,
			loop_count - index, access.element_size);

	int result = read_memory_progbuf_inner_run_and_process_batch(target, batch,
			access, index, elements_to_read, elements_read);
	riscv_batch_free(batch);
	return result;
}

/**
 * read_memory_progbuf_inner_startup() must be called before calling this function
 * with the address argument equal to curr_target_address.
 */
static int read_memory_progbuf_inner_ensure_forward_progress(struct target *target,
		struct memory_access_info access, uint32_t start_index)
{
	LOG_TARGET_DEBUG(target,
			"Executing one loop iteration to ensure forward progress (index=%"
			PRIu32 ")", start_index);
	const target_addr_t curr_target_address = access.target_address +
		start_index * access.increment;
	uint8_t * const curr_buffer_address = access.buffer_address +
		start_index * access.element_size;
	const struct memory_access_info curr_access = {
		.buffer_address = curr_buffer_address,
		.target_address = curr_target_address,
		.element_size = access.element_size,
		.increment = access.increment,
	};
	uint32_t elements_read;
	if (read_memory_progbuf_inner_try_to_read(target, curr_access, &elements_read,
			/*index*/ 0, /*loop_count*/ 1) != ERROR_OK)
		return ERROR_FAIL;

	if (elements_read != 1) {
		assert(elements_read == 0);
		LOG_TARGET_DEBUG(target, "Can not ensure forward progress");
		/* FIXME: Here it would be better to retry the read and fail only if the
		 * delay is greater then some threshold.
		 */
		return ERROR_FAIL;
	}
	return ERROR_OK;
}

static void set_buffer_and_log_read(struct memory_access_info access,
		uint32_t index, uint64_t value)
{
	uint8_t * const buffer = access.buffer_address;
	const uint32_t size = access.element_size;
	const uint32_t increment = access.increment;
	const target_addr_t address = access.target_address;

	assert(size <= 8);
	buf_set_u64(buffer + index * size, 0, 8 * size, value);
	log_memory_access64(address + index * increment, value, size,
			/*is_read*/ true);
}

static int read_word_from_dm_data_regs(struct target *target,
		struct memory_access_info access, uint32_t index)
{
	assert(access.element_size <= 8);
	uint64_t value;
	int result = read_abstract_arg(target, &value, /*index*/ 0,
			access.element_size > 4 ? 64 : 32);
	if (result == ERROR_OK)
		set_buffer_and_log_read(access, index, value);
	return result;
}

static int read_word_from_s1(struct target *target,
		struct memory_access_info access, uint32_t index)
{
	uint64_t value;

	if (register_read_direct(target, &value, GDB_REGNO_S1) != ERROR_OK)
		return ERROR_FAIL;
	set_buffer_and_log_read(access, index, value);
	return ERROR_OK;
}

static int riscv_program_load_mprv(struct riscv_program *p, enum gdb_regno d,
		enum gdb_regno b, int offset, unsigned int size, bool mprven)
{
	if (mprven && riscv_program_csrrsi(p, GDB_REGNO_ZERO, CSR_DCSR_MPRVEN,
				GDB_REGNO_DCSR) != ERROR_OK)
		return ERROR_FAIL;

	if (riscv_program_load(p, d, b, offset, size) != ERROR_OK)
		return ERROR_FAIL;

	if (mprven && riscv_program_csrrci(p, GDB_REGNO_ZERO, CSR_DCSR_MPRVEN,
				GDB_REGNO_DCSR) != ERROR_OK)
		return ERROR_FAIL;

	return ERROR_OK;
}

static int read_memory_progbuf_inner_fill_progbuf(struct target *target,
		uint32_t increment, uint32_t size, bool mprven)
{
	const bool is_repeated_read = increment == 0;

	if (riscv013_reg_save(target, GDB_REGNO_S0) != ERROR_OK)
		return ERROR_FAIL;
	if (riscv013_reg_save(target, GDB_REGNO_S1) != ERROR_OK)
		return ERROR_FAIL;
	if (is_repeated_read &&	riscv013_reg_save(target, GDB_REGNO_A0) != ERROR_OK)
		return ERROR_FAIL;

	struct riscv_program program;

	riscv_program_init(&program, target);
	if (riscv_program_load_mprv(&program, GDB_REGNO_S1, GDB_REGNO_S0, 0, size,
				mprven) != ERROR_OK)
		return ERROR_FAIL;
	if (is_repeated_read) {
		if (riscv_program_addi(&program, GDB_REGNO_A0, GDB_REGNO_A0, 1)
				!= ERROR_OK)
			return ERROR_FAIL;
	} else {
		if (riscv_program_addi(&program, GDB_REGNO_S0, GDB_REGNO_S0,
					increment)
				!= ERROR_OK)
			return ERROR_FAIL;
	}
	if (riscv_program_ebreak(&program) != ERROR_OK)
		return ERROR_FAIL;
	if (riscv_program_write(&program) != ERROR_OK)
		return ERROR_FAIL;

	return ERROR_OK;
}

/**
 * Read the requested memory, taking care to minimize the number of reads and
 * re-read the data only if `abstract command busy` or `DMI busy`
 * is encountered in the process.
 */
static int read_memory_progbuf_inner(struct target *target,
		struct memory_access_info access, uint32_t count, bool mprven)
{
	assert(count > 1 && "If count == 1, read_memory_progbuf_inner_one must be called");

	if (read_memory_progbuf_inner_fill_progbuf(target, access.increment,
				access.element_size, mprven) != ERROR_OK)
		return ERROR_FAIL;

	if (read_memory_progbuf_inner_startup(target, access.target_address,
				access.increment, /*index*/ 0)
			!= ERROR_OK)
		return ERROR_FAIL;
	/* The program in program buffer is executed twice during
	 * read_memory_progbuf_inner_startup().
	 * Here:
	 * dm_data[0:1] == M[address]
	 * s1 == M[address + increment]
	 * s0 == address + increment * 2
	 * `count - 2` program executions are performed in this loop.
	 * No need to execute the program any more, since S1 will already contain
	 * M[address + increment * (count - 1)] and we can read it directly.
	 */
	const uint32_t loop_count = count - 2;

	for (uint32_t index = 0; index < loop_count;) {
		uint32_t elements_read;
		if (read_memory_progbuf_inner_try_to_read(target, access, &elements_read,
					index, loop_count) != ERROR_OK) {
			dm_write(target, DM_ABSTRACTAUTO, 0);
			return ERROR_FAIL;
		}
		if (elements_read == 0) {
			if (read_memory_progbuf_inner_ensure_forward_progress(target, access,
						index) != ERROR_OK) {
				dm_write(target, DM_ABSTRACTAUTO, 0);
				return ERROR_FAIL;
			}
			elements_read = 1;
		}
		index += elements_read;
		assert(index <= loop_count);
	}
	if (dm_write(target, DM_ABSTRACTAUTO, 0) != ERROR_OK)
		return ERROR_FAIL;

	/* Read the penultimate word. */
	if (read_word_from_dm_data_regs(target, access, count - 2)
			!= ERROR_OK)
		return ERROR_FAIL;
	/* Read the last word. */
	return read_word_from_s1(target, access, count - 1);
}

/**
 * Only need to save/restore one GPR to read a single word, and the progbuf
 * program doesn't need to increment.
 */
static int read_memory_progbuf_inner_one(struct target *target,
		struct memory_access_info access, bool mprven)
{
	if (riscv013_reg_save(target, GDB_REGNO_S1) != ERROR_OK)
		return ERROR_FAIL;

	struct riscv_program program;

	riscv_program_init(&program, target);
	if (riscv_program_load_mprv(&program, GDB_REGNO_S1, GDB_REGNO_S1, 0,
				access.element_size, mprven) != ERROR_OK)
		return ERROR_FAIL;
	if (riscv_program_ebreak(&program) != ERROR_OK)
		return ERROR_FAIL;
	if (riscv_program_write(&program) != ERROR_OK)
		return ERROR_FAIL;

	/* Write address to S1, and execute buffer. */
	if (write_abstract_arg(target, 0, access.target_address, riscv_xlen(target))
			!= ERROR_OK)
		return ERROR_FAIL;
	uint32_t command = access_register_command(target, GDB_REGNO_S1,
			riscv_xlen(target), AC_ACCESS_REGISTER_WRITE |
			AC_ACCESS_REGISTER_TRANSFER | AC_ACCESS_REGISTER_POSTEXEC);
	uint32_t cmderr;
	if (execute_abstract_command(target, command, &cmderr) != ERROR_OK)
		return ERROR_FAIL;

	return read_word_from_s1(target, access, 0);
}

/**
 * Read the requested memory, silently handling memory access errors.
 */
static int read_memory_progbuf(struct target *target, target_addr_t address,
		uint32_t size, uint32_t count, uint8_t *buffer, uint32_t increment)
{
	if (riscv_xlen(target) < size * 8) {
		LOG_TARGET_ERROR(target, "XLEN (%d) is too short for %"
				PRIu32 "-bit memory read.", riscv_xlen(target), size * 8);
		return ERROR_FAIL;
	}

	LOG_TARGET_DEBUG(target, "reading %" PRIu32 " elements of %" PRIu32
			" bytes from 0x%" TARGET_PRIxADDR, count, size, address);

	if (dm013_select_target(target) != ERROR_OK)
		return ERROR_FAIL;

	select_dmi(target);

	memset(buffer, 0, count*size);

	if (execute_fence(target) != ERROR_OK)
		return ERROR_FAIL;

	uint64_t mstatus = 0;
	uint64_t mstatus_old = 0;
	if (modify_privilege(target, &mstatus, &mstatus_old) != ERROR_OK)
		return ERROR_FAIL;

	const bool mprven = riscv_enable_virtual && get_field(mstatus, MSTATUS_MPRV);
	const struct memory_access_info access = {
		.target_address = address,
		.increment = increment,
		.buffer_address = buffer,
		.element_size = size,
	};
	int result = (count == 1) ?
		read_memory_progbuf_inner_one(target, access, mprven) :
		read_memory_progbuf_inner(target, access, count, mprven);

	if (mstatus != mstatus_old &&
			register_write_direct(target, GDB_REGNO_MSTATUS, mstatus_old) != ERROR_OK)
		return ERROR_FAIL;

	return result;
}

static int read_memory(struct target *target, target_addr_t address,
		uint32_t size, uint32_t count, uint8_t *buffer, uint32_t increment)
{
	if (count == 0)
		return ERROR_OK;

	if (size != 1 && size != 2 && size != 4 && size != 8 && size != 16) {
		LOG_TARGET_ERROR(target, "BUG: Unsupported size for memory read: %d", size);
		return ERROR_FAIL;
	}

	int ret = ERROR_FAIL;
	RISCV_INFO(r);
	RISCV013_INFO(info);

	char *progbuf_result = "disabled";
	char *sysbus_result = "disabled";
	char *abstract_result = "disabled";

	for (unsigned int i = 0; i < RISCV_NUM_MEM_ACCESS_METHODS; i++) {
		int method = r->mem_access_methods[i];

		if (method == RISCV_MEM_ACCESS_PROGBUF) {
			if (mem_should_skip_progbuf(target, address, size, true, &progbuf_result))
				continue;

			ret = read_memory_progbuf(target, address, size, count, buffer, increment);

			if (ret != ERROR_OK)
				progbuf_result = "failed";
		} else if (method == RISCV_MEM_ACCESS_SYSBUS) {
			if (mem_should_skip_sysbus(target, address, size, increment, true, &sysbus_result))
				continue;

			if (get_field(info->sbcs, DM_SBCS_SBVERSION) == 0)
				ret = read_memory_bus_v0(target, address, size, count, buffer, increment);
			else if (get_field(info->sbcs, DM_SBCS_SBVERSION) == 1)
				ret = read_memory_bus_v1(target, address, size, count, buffer, increment);

			if (ret != ERROR_OK)
				sysbus_result = "failed";
		} else if (method == RISCV_MEM_ACCESS_ABSTRACT) {
			if (mem_should_skip_abstract(target, address, size, increment, true, &abstract_result))
				continue;

			ret = read_memory_abstract(target, address, size, count, buffer, increment);

			if (ret != ERROR_OK)
				abstract_result = "failed";
		} else if (method == RISCV_MEM_ACCESS_UNSPECIFIED)
			/* No further mem access method to try. */
			break;

		log_mem_access_result(target, ret == ERROR_OK, method, true);

		if (ret == ERROR_OK)
			return ret;
	}

	LOG_TARGET_ERROR(target, "Failed to read memory (addr=0x%" PRIx64 ")", address);
	LOG_TARGET_ERROR(target, "  progbuf=%s, sysbus=%s, abstract=%s", progbuf_result, sysbus_result, abstract_result);
	return ret;
}

static int write_memory_bus_v0(struct target *target, target_addr_t address,
		uint32_t size, uint32_t count, const uint8_t *buffer)
{
	/*1) write sbaddress: for singlewrite and autoincrement, we need to write the address once*/
	LOG_TARGET_DEBUG(target, "System Bus Access: size: %d\tcount:%d\tstart address: 0x%08"
			TARGET_PRIxADDR, size, count, address);
	dm_write(target, DM_SBADDRESS0, address);
	int64_t value = 0;
	int64_t access = 0;
	riscv_addr_t offset = 0;
	riscv_addr_t t_addr = 0;
	const uint8_t *t_buffer = buffer + offset;

	/* B.8 Writing Memory, single write check if we write in one go */
	if (count == 1) { /* count is in bytes here */
		value = buf_get_u64(t_buffer, 0, 8 * size);

		access = 0;
		access = set_field(access, DM_SBCS_SBACCESS, size/2);
		dm_write(target, DM_SBCS, access);
		LOG_TARGET_DEBUG(target, "  access:  0x%08" PRIx64, access);
		LOG_TARGET_DEBUG(target, "  write_memory:SAB: ONE OFF: value 0x%08" PRIx64, value);
		dm_write(target, DM_SBDATA0, value);
		return ERROR_OK;
	}

	/*B.8 Writing Memory, using autoincrement*/

	access = 0;
	access = set_field(access, DM_SBCS_SBACCESS, size/2);
	access = set_field(access, DM_SBCS_SBAUTOINCREMENT, 1);
	LOG_TARGET_DEBUG(target, "  access:  0x%08" PRIx64, access);
	dm_write(target, DM_SBCS, access);

	/*2)set the value according to the size required and write*/
	for (riscv_addr_t i = 0; i < count; ++i) {
		offset = size*i;
		/* for monitoring only */
		t_addr = address + offset;
		t_buffer = buffer + offset;

		value = buf_get_u64(t_buffer, 0, 8 * size);
		LOG_TARGET_DEBUG(target, "SAB:autoincrement: expected address: 0x%08x value: 0x%08x"
				PRIx64, (uint32_t)t_addr, (uint32_t)value);
		dm_write(target, DM_SBDATA0, value);
	}
	/*reset the autoincrement when finished (something weird is happening if this is not done at the end*/
	access = set_field(access, DM_SBCS_SBAUTOINCREMENT, 0);
	dm_write(target, DM_SBCS, access);

	return ERROR_OK;
}

static int write_memory_bus_v1(struct target *target, target_addr_t address,
		uint32_t size, uint32_t count, const uint8_t *buffer)
{
	RISCV013_INFO(info);
	uint32_t sbcs = sb_sbaccess(size);
	sbcs = set_field(sbcs, DM_SBCS_SBAUTOINCREMENT, 1);
	dm_write(target, DM_SBCS, sbcs);

	target_addr_t next_address = address;
	target_addr_t end_address = address + count * size;

	int result = sb_write_address(target, next_address, RISCV_DELAY_BASE);
	if (result != ERROR_OK)
		return result;

	while (next_address < end_address) {
		LOG_TARGET_DEBUG(target, "Transferring burst starting at address 0x%" TARGET_PRIxADDR,
				next_address);

		struct riscv_batch *batch = riscv_batch_alloc(target, RISCV_BATCH_ALLOC_SIZE);
		if (!batch)
			return ERROR_FAIL;

		for (uint32_t i = (next_address - address) / size; i < count; i++) {
			const uint8_t *p = buffer + i * size;

			if (riscv_batch_available_scans(batch) < (size + 3) / 4)
				break;

			uint32_t sbvalue[4] = { 0 };
			if (size > 12) {
				sbvalue[3] = ((uint32_t)p[12]) |
						(((uint32_t)p[13]) << 8) |
						(((uint32_t)p[14]) << 16) |
						(((uint32_t)p[15]) << 24);
				riscv_batch_add_dm_write(batch, DM_SBDATA3, sbvalue[3], false,
						RISCV_DELAY_BASE);
			}

			if (size > 8) {
				sbvalue[2] = ((uint32_t)p[8]) |
						(((uint32_t)p[9]) << 8) |
						(((uint32_t)p[10]) << 16) |
						(((uint32_t)p[11]) << 24);
				riscv_batch_add_dm_write(batch, DM_SBDATA2, sbvalue[2], false,
						RISCV_DELAY_BASE);
			}
			if (size > 4) {
				sbvalue[1] = ((uint32_t)p[4]) |
						(((uint32_t)p[5]) << 8) |
						(((uint32_t)p[6]) << 16) |
						(((uint32_t)p[7]) << 24);
				riscv_batch_add_dm_write(batch, DM_SBDATA1, sbvalue[1], false,
						RISCV_DELAY_BASE);
			}

			sbvalue[0] = p[0];
			if (size > 2) {
				sbvalue[0] |= ((uint32_t)p[2]) << 16;
				sbvalue[0] |= ((uint32_t)p[3]) << 24;
			}
			if (size > 1)
				sbvalue[0] |= ((uint32_t)p[1]) << 8;

			riscv_batch_add_dm_write(batch, DM_SBDATA0, sbvalue[0], false,
						RISCV_DELAY_SYSBUS_WRITE);

			log_memory_access(address + i * size, sbvalue, size, false);

			next_address += size;
		}

		/* Execute the batch of writes */
		result = batch_run(target, batch);
		if (result != ERROR_OK) {
			riscv_batch_free(batch);
			return result;
		}

		bool dmi_busy_encountered = riscv_batch_was_batch_busy(batch);
		riscv_batch_free(batch);
		if (dmi_busy_encountered)
			LOG_TARGET_DEBUG(target, "DMI busy encountered during system bus write.");

		result = read_sbcs_nonbusy(target, &sbcs);
		if (result != ERROR_OK)
			return result;

		if (get_field(sbcs, DM_SBCS_SBBUSYERROR)) {
			/* We wrote while the target was busy. */
			LOG_TARGET_DEBUG(target, "Sbbusyerror encountered during system bus write.");
			/* Clear the sticky error flag. */
			dm_write(target, DM_SBCS, sbcs | DM_SBCS_SBBUSYERROR);
			/* Slow down before trying again.
			 * FIXME: Possible overflow is ignored here.
			 */
			riscv_scan_increase_delay(&info->learned_delays,
					RISCV_DELAY_SYSBUS_WRITE);
		}

		if (get_field(sbcs, DM_SBCS_SBBUSYERROR) || dmi_busy_encountered) {
			/* Recover from the case when the write commands were issued too fast.
			 * Determine the address from which to resume writing. */
			next_address = sb_read_address(target);
			if (next_address < address) {
				/* This should never happen, probably buggy hardware. */
				LOG_TARGET_DEBUG(target, "unexpected sbaddress=0x%" TARGET_PRIxADDR
						  " - buggy sbautoincrement in hw?", next_address);
				/* Fail the whole operation. */
				return ERROR_FAIL;
			}
			/* Try again - resume writing. */
			continue;
		}

		unsigned int sberror = get_field(sbcs, DM_SBCS_SBERROR);
		if (sberror != 0) {
			/* Sberror indicates the bus access failed, but not because we issued the writes
			 * too fast. Cannot recover. Sbaddress holds the address where the error occurred
			 * (unless sbautoincrement in the HW is buggy).
			 */
			target_addr_t sbaddress = sb_read_address(target);
			LOG_TARGET_DEBUG(target, "System bus access failed with sberror=%u (sbaddress=0x%" TARGET_PRIxADDR ")",
					  sberror, sbaddress);
			if (sbaddress < address) {
				/* This should never happen, probably buggy hardware.
				 * Make a note to the user not to trust the sbaddress value. */
				LOG_TARGET_DEBUG(target, "unexpected sbaddress=0x%" TARGET_PRIxADDR
						  " - buggy sbautoincrement in hw?", next_address);
			}
			/* Clear the sticky error flag */
			dm_write(target, DM_SBCS, DM_SBCS_SBERROR);
			/* Fail the whole operation */
			return ERROR_FAIL;
		}
	}

	return ERROR_OK;
}

/**
 * This function is used to start the memory-writing pipeline.
 * As part of the process, the function writes the first item and waits for completion,
 * so forward progress is ensured.
 * The pipeline looks like this:
 * debugger -> dm_data[0:1] -> s1 -> memory
 * Prior to calling it, the program buffer should contain the appropriate
 * program.
 * This function sets DM_ABSTRACTAUTO_AUTOEXECDATA to trigger second stage of the
 * pipeline (dm_data[0:1] -> s1) whenever dm_data is written.
 */
static int write_memory_progbuf_startup(struct target *target, target_addr_t *address_p,
		const uint8_t *buffer, uint32_t size)
{
	/* TODO: There is potential to gain some performance if the operations below are
	 * executed inside the first DMI batch (not separately). */
	if (register_write_direct(target, GDB_REGNO_S0, *address_p) != ERROR_OK)
		return ERROR_FAIL;

	/* Write the first item to data0 [, data1] */
	assert(size <= 8);
	const uint64_t value = buf_get_u64(buffer, 0, 8 * size);
	if (write_abstract_arg(target, /*index*/ 0, value, size > 4 ? 64 : 32)
			!= ERROR_OK)
		return ERROR_FAIL;

	/* Write and execute command that moves the value from data0 [, data1]
	 * into S1 and executes program buffer. */
	uint32_t command = access_register_command(target,
			GDB_REGNO_S1, riscv_xlen(target),
			AC_ACCESS_REGISTER_POSTEXEC |
			AC_ACCESS_REGISTER_TRANSFER |
			AC_ACCESS_REGISTER_WRITE);

	uint32_t cmderr;
	if (execute_abstract_command(target, command, &cmderr) != ERROR_OK)
		return ERROR_FAIL;

	log_memory_access64(*address_p, value, size, /*is_read*/ false);

	/* The execution of the command succeeded, which means:
	 * - write of the first item to memory succeeded
	 * - address on the target (S0) was incremented
	 */
	*address_p += size;

	/* TODO: Setting abstractauto.autoexecdata is not necessary for a write
	 * of one element. */
	return dm_write(target, DM_ABSTRACTAUTO,
			1 << DM_ABSTRACTAUTO_AUTOEXECDATA_OFFSET);
}

/**
 * This function reverts the changes made by `write_memory_progbuf_startup()`
 */
static int write_memory_progbuf_teardown(struct target *target)
{
	return dm_write(target, DM_ABSTRACTAUTO, 0);
}

/**
 * This function attempts to restore the pipeline after a busy on abstract
 * access or a DMI busy by reading the content of s0 -- the address of the
 * failed write.
 */
static int write_memory_progbuf_handle_busy(struct target *target,
		target_addr_t *address_p, uint32_t size, const uint8_t *buffer)
{
	int res = riscv013_clear_abstract_error(target);
	if (res != ERROR_OK)
		return res;
	res = increase_ac_busy_delay(target);
	if (res != ERROR_OK)
		return res;

	if (write_memory_progbuf_teardown(target) != ERROR_OK)
		return ERROR_FAIL;

	target_addr_t address_on_target;
	if (register_read_direct(target, &address_on_target, GDB_REGNO_S0) != ERROR_OK)
		return ERROR_FAIL;
	const uint8_t * const curr_buff = buffer + (address_on_target - *address_p);
	LOG_TARGET_DEBUG(target, "Restarting from 0x%" TARGET_PRIxADDR, *address_p);
	*address_p = address_on_target;
	/* This restores the pipeline and ensures one item gets reliably written */
	return write_memory_progbuf_startup(target, address_p, curr_buff, size);
}

/**
 * This function fills the batch with DMI writes (but does not execute the batch).
 * It returns the next address -- the address that will be the start of the next batch.
 */
static target_addr_t write_memory_progbuf_fill_batch(struct riscv_batch *batch,
		target_addr_t start_address, target_addr_t end_address, uint32_t size,
		const uint8_t *buffer)
{
	assert(size <= 8);
	const unsigned int writes_per_element = size > 4 ? 2 : 1;
	const size_t batch_capacity = riscv_batch_available_scans(batch) / writes_per_element;
	/* This is safe even for the edge case when writing at the very top of
	 * the 64-bit address space (in which case end_address overflows to 0).
	 */
	const target_addr_t batch_end_address = start_address +
		MIN((target_addr_t)batch_capacity * size,
				end_address - start_address);
	for (target_addr_t address = start_address; address != batch_end_address;
			address += size, buffer += size) {
		assert(size <= 8);
		const uint64_t value = buf_get_u64(buffer, 0, 8 * size);
		log_memory_access64(address, value, size, /*is_read*/ false);
		if (writes_per_element == 2)
			riscv_batch_add_dm_write(batch, DM_DATA1,
					(uint32_t)(value >> 32), false,	RISCV_DELAY_BASE);
		riscv_batch_add_dm_write(batch, DM_DATA0, (uint32_t)value, false,
				RISCV_DELAY_ABSTRACT_COMMAND);
	}
	return batch_end_address;
}

/**
 * This function runs the batch of writes and updates address_p with the
 * address of the next write.
 */
static int write_memory_progbuf_run_batch(struct target *target, struct riscv_batch *batch,
		target_addr_t *address_p, target_addr_t end_address, uint32_t size,
		const uint8_t *buffer)
{
	dm013_info_t *dm = get_dm(target);
	if (!dm)
		return ERROR_FAIL;

	/* Abstract commands are executed while running the batch. */
	dm->abstract_cmd_maybe_busy = true;
	if (batch_run(target, batch) != ERROR_OK)
		return ERROR_FAIL;

	/* Note that if the scan resulted in a Busy DMI response, it
	 * is this call to wait_for_idle() that will cause the dmi_busy_delay
	 * to be incremented if necessary. */
	uint32_t abstractcs;

	if (wait_for_idle(target, &abstractcs) != ERROR_OK)
		return ERROR_FAIL;

	uint32_t cmderr = get_field32(abstractcs, DM_ABSTRACTCS_CMDERR);
	const bool dmi_busy_encountered = riscv_batch_was_batch_busy(batch);
	if (cmderr == CMDERR_NONE && !dmi_busy_encountered) {
		LOG_TARGET_DEBUG(target, "Successfully written memory block M[0x%" TARGET_PRIxADDR
				".. 0x%" TARGET_PRIxADDR ")", *address_p, end_address);
		*address_p = end_address;
		return ERROR_OK;
	} else if (cmderr == CMDERR_BUSY || dmi_busy_encountered) {
		if (cmderr == CMDERR_BUSY)
			LOG_TARGET_DEBUG(target, "Encountered abstract command busy response while writing block M[0x%"
					TARGET_PRIxADDR ".. 0x%" TARGET_PRIxADDR ")", *address_p, end_address);
		if (dmi_busy_encountered)
			LOG_TARGET_DEBUG(target, "Encountered DMI busy response while writing block M[0x%"
					TARGET_PRIxADDR ".. 0x%" TARGET_PRIxADDR ")", *address_p, end_address);
		/* TODO: If dmi busy is encountered, the address of the last
		 * successful write can be deduced by analysing the batch.
		 */
		return write_memory_progbuf_handle_busy(target, address_p, size, buffer);
	}
	LOG_TARGET_ERROR(target, "Error when writing memory, abstractcs=0x%" PRIx32,
			abstractcs);
	riscv013_clear_abstract_error(target);
	return ERROR_FAIL;
}

static int write_memory_progbuf_try_to_write(struct target *target,
		target_addr_t *address_p, target_addr_t end_address, uint32_t size,
		const uint8_t *buffer)
{
	struct riscv_batch * const batch = riscv_batch_alloc(target, RISCV_BATCH_ALLOC_SIZE);
	if (!batch)
		return ERROR_FAIL;

	const target_addr_t batch_end_addr = write_memory_progbuf_fill_batch(batch,
			*address_p, end_address, size, buffer);

	int result = write_memory_progbuf_run_batch(target, batch, address_p,
			batch_end_addr, size, buffer);
	riscv_batch_free(batch);
	return result;
}

static int riscv_program_store_mprv(struct riscv_program *p, enum gdb_regno d,
		enum gdb_regno b, int offset, unsigned int size, bool mprven)
{
	if (mprven && riscv_program_csrrsi(p, GDB_REGNO_ZERO, CSR_DCSR_MPRVEN,
				GDB_REGNO_DCSR) != ERROR_OK)
		return ERROR_FAIL;

	if (riscv_program_store(p, d, b, offset, size) != ERROR_OK)
		return ERROR_FAIL;

	if (mprven && riscv_program_csrrci(p, GDB_REGNO_ZERO, CSR_DCSR_MPRVEN,
				GDB_REGNO_DCSR) != ERROR_OK)
		return ERROR_FAIL;

	return ERROR_OK;
}

static int write_memory_progbuf_fill_progbuf(struct target *target,
		uint32_t size, bool mprven)
{
	if (riscv013_reg_save(target, GDB_REGNO_S0) != ERROR_OK)
		return ERROR_FAIL;
	if (riscv013_reg_save(target, GDB_REGNO_S1) != ERROR_OK)
		return ERROR_FAIL;

	struct riscv_program program;

	riscv_program_init(&program, target);
	if (riscv_program_store_mprv(&program, GDB_REGNO_S1, GDB_REGNO_S0, 0, size,
				mprven) != ERROR_OK)
		return ERROR_FAIL;

	if (riscv_program_addi(&program, GDB_REGNO_S0, GDB_REGNO_S0, size) != ERROR_OK)
		return ERROR_FAIL;

	if (riscv_program_ebreak(&program) != ERROR_OK)
		return ERROR_FAIL;

	return riscv_program_write(&program);
}

static int write_memory_progbuf_inner(struct target *target, target_addr_t start_addr,
		uint32_t size, uint32_t count, const uint8_t *buffer, bool mprven)
{
	if (write_memory_progbuf_fill_progbuf(target, size,
				mprven) != ERROR_OK)
		return ERROR_FAIL;

	target_addr_t addr_on_target = start_addr;
	if (write_memory_progbuf_startup(target, &addr_on_target, buffer, size) != ERROR_OK)
		return ERROR_FAIL;

	const target_addr_t end_addr = start_addr + (target_addr_t)size * count;

	for (target_addr_t next_addr_on_target = addr_on_target; addr_on_target != end_addr;
			addr_on_target = next_addr_on_target) {
		const uint8_t * const curr_buff = buffer + (addr_on_target - start_addr);
		if (write_memory_progbuf_try_to_write(target, &next_addr_on_target,
					end_addr, size, curr_buff) != ERROR_OK) {
			write_memory_progbuf_teardown(target);
			return ERROR_FAIL;
		}
		/* write_memory_progbuf_try_to_write() ensures that at least one item
		 * gets successfully written even when busy condition is encountered.
		 * These assertions shuld hold when next_address_on_target overflows. */
		assert(next_addr_on_target - addr_on_target > 0);
		assert(next_addr_on_target - start_addr <= (target_addr_t)size * count);
	}

	return write_memory_progbuf_teardown(target);
}

static int write_memory_progbuf(struct target *target, target_addr_t address,
		uint32_t size, uint32_t count, const uint8_t *buffer)
{
	if (riscv_xlen(target) < size * 8) {
		LOG_TARGET_ERROR(target, "XLEN (%u) is too short for %" PRIu32 "-bit memory write.",
				riscv_xlen(target), size * 8);
		return ERROR_FAIL;
	}

	LOG_TARGET_DEBUG(target, "writing %" PRIu32 " words of %" PRIu32
			" bytes to 0x%" TARGET_PRIxADDR, count, size, address);

	if (dm013_select_target(target) != ERROR_OK)
		return ERROR_FAIL;

	uint64_t mstatus = 0;
	uint64_t mstatus_old = 0;
	if (modify_privilege(target, &mstatus, &mstatus_old) != ERROR_OK)
		return ERROR_FAIL;

	const bool mprven = riscv_enable_virtual && get_field(mstatus, MSTATUS_MPRV);

	int result = write_memory_progbuf_inner(target, address, size, count, buffer, mprven);

	/* Restore MSTATUS */
	if (mstatus != mstatus_old)
		if (register_write_direct(target, GDB_REGNO_MSTATUS, mstatus_old))
			return ERROR_FAIL;

	if (execute_fence(target) != ERROR_OK)
		return ERROR_FAIL;

	return result;
}

static int write_memory(struct target *target, target_addr_t address,
		uint32_t size, uint32_t count, const uint8_t *buffer)
{
	if (size != 1 && size != 2 && size != 4 && size != 8 && size != 16) {
		LOG_TARGET_ERROR(target, "BUG: Unsupported size for memory write: %d", size);
		return ERROR_FAIL;
	}

	int ret = ERROR_FAIL;
	RISCV_INFO(r);
	RISCV013_INFO(info);

	char *progbuf_result = "disabled";
	char *sysbus_result = "disabled";
	char *abstract_result = "disabled";

	for (unsigned int i = 0; i < RISCV_NUM_MEM_ACCESS_METHODS; i++) {
		int method = r->mem_access_methods[i];

		if (method == RISCV_MEM_ACCESS_PROGBUF) {
			if (mem_should_skip_progbuf(target, address, size, false, &progbuf_result))
				continue;

			ret = write_memory_progbuf(target, address, size, count, buffer);

			if (ret != ERROR_OK)
				progbuf_result = "failed";
		} else if (method == RISCV_MEM_ACCESS_SYSBUS) {
			if (mem_should_skip_sysbus(target, address, size, 0, false, &sysbus_result))
				continue;

			if (get_field(info->sbcs, DM_SBCS_SBVERSION) == 0)
				ret = write_memory_bus_v0(target, address, size, count, buffer);
			else if (get_field(info->sbcs, DM_SBCS_SBVERSION) == 1)
				ret = write_memory_bus_v1(target, address, size, count, buffer);

			if (ret != ERROR_OK)
				sysbus_result = "failed";
		} else if (method == RISCV_MEM_ACCESS_ABSTRACT) {
			if (mem_should_skip_abstract(target, address, size, 0, false, &abstract_result))
				continue;

			ret = write_memory_abstract(target, address, size, count, buffer);

			if (ret != ERROR_OK)
				abstract_result = "failed";
		} else if (method == RISCV_MEM_ACCESS_UNSPECIFIED)
			/* No further mem access method to try. */
			break;

		log_mem_access_result(target, ret == ERROR_OK, method, false);

		if (ret == ERROR_OK)
			return ret;
	}

	LOG_TARGET_ERROR(target, "Target %s: Failed to write memory (addr=0x%" PRIx64 ")", target_name(target), address);
	LOG_TARGET_ERROR(target, "  progbuf=%s, sysbus=%s, abstract=%s", progbuf_result, sysbus_result, abstract_result);
	return ret;
}

static int arch_state(struct target *target)
{
	return ERROR_OK;
}

struct target_type riscv013_target = {
	.name = "riscv",

	.init_target = init_target,
	.deinit_target = deinit_target,
	.examine = examine,

	.poll = &riscv_openocd_poll,
	.halt = &riscv_halt,
	.step = &riscv_openocd_step,

	.assert_reset = assert_reset,
	.deassert_reset = deassert_reset,

	.write_memory = write_memory,

	.arch_state = arch_state
};

/*** 0.13-specific implementations of various RISC-V helper functions. ***/
int riscv013_get_register(struct target *target,
		riscv_reg_t *value, enum gdb_regno rid)
{
	/* It would be beneficial to move this redirection to the
	 * version-independent section, but there is a conflict:
	 * `dcsr[5]` is `dcsr.v` in current spec, but it is `dcsr.debugint` in 0.11.
	 */
	if (rid == GDB_REGNO_PRIV) {
		uint64_t dcsr;
		if (riscv_reg_get(target, &dcsr, GDB_REGNO_DCSR) != ERROR_OK)
			return ERROR_FAIL;
		*value = set_field(0, VIRT_PRIV_V, get_field(dcsr, CSR_DCSR_V));
		*value = set_field(*value, VIRT_PRIV_PRV, get_field(dcsr, CSR_DCSR_PRV));
		return ERROR_OK;
	}

	LOG_TARGET_DEBUG(target, "reading register %s",	riscv_reg_gdb_regno_name(target, rid));

	if (dm013_select_target(target) != ERROR_OK)
		return ERROR_FAIL;

	if (register_read_direct(target, value, rid) != ERROR_OK) {
		*value = -1;
		return ERROR_FAIL;
	}

	return ERROR_OK;
}

int riscv013_set_register(struct target *target, enum gdb_regno rid,
		riscv_reg_t value)
{
	LOG_TARGET_DEBUG(target, "writing 0x%" PRIx64 " to register %s",
			value, riscv_reg_gdb_regno_name(target, rid));

	if (dm013_select_target(target) != ERROR_OK)
		return ERROR_FAIL;

	return register_write_direct(target, rid, value);
}

static int dm013_select_hart(struct target *target, int hart_index)
{
	dm013_info_t *dm = get_dm(target);
	if (!dm)
		return ERROR_FAIL;
	if (hart_index == dm->current_hartid)
		return ERROR_OK;

	/* `hartsel` should not be changed if `abstractcs.busy` is set. */
	int result = wait_for_idle_if_needed(target);
	if (result != ERROR_OK)
		return result;

	uint32_t dmcontrol = DM_DMCONTROL_DMACTIVE;
	dmcontrol = set_dmcontrol_hartsel(dmcontrol, hart_index);
	if (dm_write(target, DM_DMCONTROL, dmcontrol) != ERROR_OK) {
		/* Who knows what the state is? */
		dm->current_hartid = HART_INDEX_UNKNOWN;
		return ERROR_FAIL;
	}
	dm->current_hartid = hart_index;
	return ERROR_OK;
}

/* Select all harts that were prepped and that are selectable, clearing the
 * prepped flag on the harts that actually were selected. */
static int select_prepped_harts(struct target *target)
{
	RISCV_INFO(r);
	dm013_info_t *dm = get_dm(target);
	if (!dm)
		return ERROR_FAIL;
	if (!dm->hasel_supported) {
		r->prepped = false;
		return dm013_select_target(target);
	}

	assert(dm->hart_count);
	unsigned hawindow_count = (dm->hart_count + 31) / 32;
	uint32_t *hawindow = calloc(hawindow_count, sizeof(uint32_t));
	if (!hawindow)
		return ERROR_FAIL;

	target_list_t *entry;
	unsigned total_selected = 0;
	unsigned int selected_index = 0;
	list_for_each_entry(entry, &dm->target_list, list) {
		struct target *t = entry->target;
		struct riscv_info *info = riscv_info(t);
		riscv013_info_t *info_013 = get_info(t);
		unsigned int index = info_013->index;
		LOG_TARGET_DEBUG(target, "index=%d, prepped=%d", index, info->prepped);
		if (info->prepped) {
			info_013->selected = true;
			hawindow[index / 32] |= 1 << (index % 32);
			info->prepped = false;
			total_selected++;
			selected_index = index;
		}
	}

	if (total_selected == 0) {
		LOG_TARGET_ERROR(target, "No harts were prepped!");
		free(hawindow);
		return ERROR_FAIL;
	} else if (total_selected == 1) {
		/* Don't use hasel if we only need to talk to one hart. */
		free(hawindow);
		return dm013_select_hart(target, selected_index);
	}

	if (dm013_select_hart(target, HART_INDEX_MULTIPLE) != ERROR_OK) {
		free(hawindow);
		return ERROR_FAIL;
	}

	for (unsigned i = 0; i < hawindow_count; i++) {
		if (dm_write(target, DM_HAWINDOWSEL, i) != ERROR_OK) {
			free(hawindow);
			return ERROR_FAIL;
		}
		if (dm_write(target, DM_HAWINDOW, hawindow[i]) != ERROR_OK) {
			free(hawindow);
			return ERROR_FAIL;
		}
	}

	free(hawindow);
	return ERROR_OK;
}

static int riscv013_halt_prep(struct target *target)
{
	return ERROR_OK;
}

static int riscv013_halt_go(struct target *target)
{
	dm013_info_t *dm = get_dm(target);
	if (!dm)
		return ERROR_FAIL;

	if (select_prepped_harts(target) != ERROR_OK)
		return ERROR_FAIL;

	LOG_TARGET_DEBUG(target, "halting hart");

	/* `haltreq` should not be issued if `abstractcs.busy` is set. */
	int result = wait_for_idle_if_needed(target);
	if (result != ERROR_OK)
		return result;

	/* Issue the halt command, and then wait for the current hart to halt. */
	uint32_t dmcontrol = DM_DMCONTROL_DMACTIVE | DM_DMCONTROL_HALTREQ;
	dmcontrol = set_dmcontrol_hartsel(dmcontrol, dm->current_hartid);
	dm_write(target, DM_DMCONTROL, dmcontrol);
	uint32_t dmstatus;
	for (size_t i = 0; i < 256; ++i) {
		if (dmstatus_read(target, &dmstatus, true) != ERROR_OK)
			return ERROR_FAIL;
		/* When no harts are running, there's no point in continuing this loop. */
		if (!get_field(dmstatus, DM_DMSTATUS_ANYRUNNING))
			break;
	}

	/* We declare success if no harts are running. One or more of them may be
	 * unavailable, though. */

	if ((get_field(dmstatus, DM_DMSTATUS_ANYRUNNING))) {
		if (dm_read(target, &dmcontrol, DM_DMCONTROL) != ERROR_OK)
			return ERROR_FAIL;

		LOG_TARGET_ERROR(target, "Unable to halt. dmcontrol=0x%08x, dmstatus=0x%08x",
				  dmcontrol, dmstatus);
		return ERROR_FAIL;
	}

	dmcontrol = set_field(dmcontrol, DM_DMCONTROL_HALTREQ, 0);
	dm_write(target, DM_DMCONTROL, dmcontrol);

	if (dm->current_hartid == HART_INDEX_MULTIPLE) {
		target_list_t *entry;
		list_for_each_entry(entry, &dm->target_list, list) {
			struct target *t = entry->target;
			uint32_t t_dmstatus;
			if (get_field(dmstatus, DM_DMSTATUS_ALLHALTED) ||
					get_field(dmstatus, DM_DMSTATUS_ALLUNAVAIL)) {
				/* All harts are either halted or unavailable. No
				 * need to read dmstatus for each hart. */
				t_dmstatus = dmstatus;
			} else {
				/* Only some harts were halted/unavailable. Read
				 * dmstatus for this one to see what its status
				 * is. */
				if (dm013_select_target(target) != ERROR_OK)
					return ERROR_FAIL;
				if (dm_read(target, &t_dmstatus, DM_DMSTATUS) != ERROR_OK)
					return ERROR_FAIL;
			}
			/* Set state for the current target based on its dmstatus. */
			if (get_field(t_dmstatus, DM_DMSTATUS_ALLHALTED)) {
				t->state = TARGET_HALTED;
				if (t->debug_reason == DBG_REASON_NOTHALTED)
					t->debug_reason = DBG_REASON_DBGRQ;
			} else if (get_field(t_dmstatus, DM_DMSTATUS_ALLUNAVAIL)) {
				t->state = TARGET_UNAVAILABLE;
			}
		}

	} else {
		/* Set state for the current target based on its dmstatus. */
		if (get_field(dmstatus, DM_DMSTATUS_ALLHALTED)) {
			target->state = TARGET_HALTED;
			if (target->debug_reason == DBG_REASON_NOTHALTED)
				target->debug_reason = DBG_REASON_DBGRQ;
		} else if (get_field(dmstatus, DM_DMSTATUS_ALLUNAVAIL)) {
			target->state = TARGET_UNAVAILABLE;
		}
	}

	return ERROR_OK;
}

static int riscv013_resume_go(struct target *target)
{
	if (select_prepped_harts(target) != ERROR_OK)
		return ERROR_FAIL;

	return riscv013_step_or_resume_current_hart(target, false);
}

static int riscv013_step_current_hart(struct target *target)
{
	return riscv013_step_or_resume_current_hart(target, true);
}

static int riscv013_resume_prep(struct target *target)
{
	assert(target->state == TARGET_HALTED);
	return riscv013_on_step_or_resume(target, false);
}

static int riscv013_on_step(struct target *target)
{
	return riscv013_on_step_or_resume(target, true);
}

static enum riscv_halt_reason riscv013_halt_reason(struct target *target)
{
	riscv_reg_t dcsr;
	int result = register_read_direct(target, &dcsr, GDB_REGNO_DCSR);
	if (result != ERROR_OK)
		return RISCV_HALT_UNKNOWN;

	LOG_TARGET_DEBUG(target, "dcsr.cause: 0x%" PRIx64, get_field(dcsr, CSR_DCSR_CAUSE));

	switch (get_field(dcsr, CSR_DCSR_CAUSE)) {
	case CSR_DCSR_CAUSE_EBREAK:
		return RISCV_HALT_EBREAK;
	case CSR_DCSR_CAUSE_TRIGGER:
		/* We could get here before triggers are enumerated if a trigger was
		 * already set when we connected. Force enumeration now, which has the
		 * side effect of clearing any triggers we did not set. */
		riscv_enumerate_triggers(target);
		LOG_TARGET_DEBUG(target, "halted because of trigger");
		return RISCV_HALT_TRIGGER;
	case CSR_DCSR_CAUSE_STEP:
		return RISCV_HALT_SINGLESTEP;
	case CSR_DCSR_CAUSE_HALTREQ:
	case CSR_DCSR_CAUSE_RESETHALTREQ:
		return RISCV_HALT_INTERRUPT;
	case CSR_DCSR_CAUSE_GROUP:
		return RISCV_HALT_GROUP;
	}

	LOG_TARGET_ERROR(target, "Unknown DCSR cause field: 0x%" PRIx64, get_field(dcsr, CSR_DCSR_CAUSE));
	LOG_TARGET_ERROR(target, "  dcsr=0x%" PRIx32, (uint32_t)dcsr);
	return RISCV_HALT_UNKNOWN;
}

static int riscv013_write_progbuf(struct target *target, unsigned int index, riscv_insn_t data)
{
	dm013_info_t *dm = get_dm(target);
	if (!dm)
		return ERROR_FAIL;
	if (dm->progbuf_cache[index] != data) {
		if (dm_write(target, DM_PROGBUF0 + index, data) != ERROR_OK)
			return ERROR_FAIL;
		dm->progbuf_cache[index] = data;
	} else {
		LOG_TARGET_DEBUG(target, "Cache hit for 0x%" PRIx32 " @%d", data, index);
	}
	return ERROR_OK;
}

static riscv_insn_t riscv013_read_progbuf(struct target *target, unsigned int index)
{
	uint32_t value;
	if (dm_read(target, &value, DM_PROGBUF0 + index) == ERROR_OK)
		return value;
	else
		return 0;
}

static int riscv013_invalidate_cached_progbuf(struct target *target)
{
	dm013_info_t *dm = get_dm(target);
	if (!dm) {
		LOG_TARGET_DEBUG(target, "No DM is specified for the target");
		return ERROR_FAIL;
	}

	LOG_TARGET_DEBUG(target, "Invalidating progbuf cache");
	for (unsigned int i = 0; i < 15; i++)
		dm->progbuf_cache[i] = 0;
	return ERROR_OK;
}

static int riscv013_execute_progbuf(struct target *target, uint32_t *cmderr)
{
	uint32_t run_program = 0;
	run_program = set_field(run_program, AC_ACCESS_REGISTER_AARSIZE, 2);
	run_program = set_field(run_program, AC_ACCESS_REGISTER_POSTEXEC, 1);
	run_program = set_field(run_program, AC_ACCESS_REGISTER_TRANSFER, 0);
	run_program = set_field(run_program, AC_ACCESS_REGISTER_REGNO, 0x1000);

	return execute_abstract_command(target, run_program, cmderr);
}

static void riscv013_fill_dmi_write(struct target *target, char *buf, uint64_t a, uint32_t d)
{
	RISCV013_INFO(info);
	buf_set_u64((unsigned char *)buf, DTM_DMI_OP_OFFSET, DTM_DMI_OP_LENGTH, DMI_OP_WRITE);
	buf_set_u64((unsigned char *)buf, DTM_DMI_DATA_OFFSET, DTM_DMI_DATA_LENGTH, d);
	buf_set_u64((unsigned char *)buf, DTM_DMI_ADDRESS_OFFSET, info->abits, a);
}

static void riscv013_fill_dmi_read(struct target *target, char *buf, uint64_t a)
{
	RISCV013_INFO(info);
	buf_set_u64((unsigned char *)buf, DTM_DMI_OP_OFFSET, DTM_DMI_OP_LENGTH, DMI_OP_READ);
	buf_set_u64((unsigned char *)buf, DTM_DMI_DATA_OFFSET, DTM_DMI_DATA_LENGTH, 0);
	buf_set_u64((unsigned char *)buf, DTM_DMI_ADDRESS_OFFSET, info->abits, a);
}

static void riscv013_fill_dm_nop(struct target *target, char *buf)
{
	RISCV013_INFO(info);
	buf_set_u64((unsigned char *)buf, DTM_DMI_OP_OFFSET, DTM_DMI_OP_LENGTH, DMI_OP_NOP);
	buf_set_u64((unsigned char *)buf, DTM_DMI_DATA_OFFSET, DTM_DMI_DATA_LENGTH, 0);
	buf_set_u64((unsigned char *)buf, DTM_DMI_ADDRESS_OFFSET, info->abits, 0);
}

static int riscv013_get_dmi_scan_length(struct target *target)
{
	RISCV013_INFO(info);
	return info->abits + DTM_DMI_DATA_LENGTH + DTM_DMI_OP_LENGTH;
}

static int maybe_execute_fence_i(struct target *target)
{
	if (has_sufficient_progbuf(target, 2))
		return execute_fence(target);
	return ERROR_OK;
}

/* Helper Functions. */
static int riscv013_on_step_or_resume(struct target *target, bool step)
{
	if (maybe_execute_fence_i(target) != ERROR_OK)
		return ERROR_FAIL;

	if (set_dcsr_ebreak(target, step) != ERROR_OK)
		return ERROR_FAIL;

	if (riscv_reg_flush_all(target) != ERROR_OK)
		return ERROR_FAIL;
	return ERROR_OK;
}

static int riscv013_step_or_resume_current_hart(struct target *target,
		bool step)
{
	if (target->state != TARGET_HALTED) {
		LOG_TARGET_ERROR(target, "Hart is not halted!");
		return ERROR_FAIL;
	}
	LOG_TARGET_DEBUG(target, "resuming (for step?=%d)", step);

	if (riscv_reg_flush_all(target) != ERROR_OK)
		return ERROR_FAIL;

	dm013_info_t *dm = get_dm(target);
	/* Issue the resume command, and then wait for the current hart to resume. */
	uint32_t dmcontrol = DM_DMCONTROL_DMACTIVE | DM_DMCONTROL_RESUMEREQ;
	dmcontrol = set_dmcontrol_hartsel(dmcontrol, dm->current_hartid);
	/* `resumereq` should not be issued if `abstractcs.busy` is set. */
	int result = wait_for_idle_if_needed(target);
	if (result != ERROR_OK)
		return result;
	dm_write(target, DM_DMCONTROL, dmcontrol);

	dmcontrol = set_field(dmcontrol, DM_DMCONTROL_RESUMEREQ, 0);

	uint32_t dmstatus;
	for (size_t i = 0; i < 256; ++i) {
		usleep(10);
		if (dmstatus_read(target, &dmstatus, true) != ERROR_OK)
			return ERROR_FAIL;
		if (get_field(dmstatus, DM_DMSTATUS_ALLUNAVAIL))
			return ERROR_FAIL;
		if (get_field(dmstatus, DM_DMSTATUS_ALLRESUMEACK) == 0)
			continue;
		if (step && get_field(dmstatus, DM_DMSTATUS_ALLHALTED) == 0)
			continue;

		dm_write(target, DM_DMCONTROL, dmcontrol);
		return ERROR_OK;
	}

	dm_write(target, DM_DMCONTROL, dmcontrol);

	LOG_TARGET_ERROR(target, "unable to resume");
	if (dmstatus_read(target, &dmstatus, true) != ERROR_OK)
		return ERROR_FAIL;
	LOG_TARGET_ERROR(target, "  dmstatus=0x%08x", dmstatus);

	if (step) {
		LOG_TARGET_ERROR(target, "  was stepping, halting");
		riscv_halt(target);
		return ERROR_OK;
	}

	return ERROR_FAIL;
}

static int riscv013_clear_abstract_error(struct target *target)
{
	uint32_t abstractcs;
	int result = wait_for_idle(target, &abstractcs);
	/* Clear the error status, even if busy is still set. */
	if (dm_write(target, DM_ABSTRACTCS, DM_ABSTRACTCS_CMDERR) != ERROR_OK)
		result = ERROR_FAIL;
	return result;
}<|MERGE_RESOLUTION|>--- conflicted
+++ resolved
@@ -931,12 +931,9 @@
 	if (number >= GDB_REGNO_TR0 && number <= GDB_REGNO_TR7)
 		return ERROR_FAIL;
 
-<<<<<<< HEAD
-=======
 	if (number >= GDB_REGNO_ACC0 && number <= GDB_REGNO_ACC7)
 		return ERROR_FAIL;
 
->>>>>>> 958ca6f6
 	uint32_t command = access_register_command(target, number, size,
 			AC_ACCESS_REGISTER_TRANSFER);
 
@@ -1142,16 +1139,6 @@
 static int is_matrix_reg(enum gdb_regno gdb_regno)
 {
 	return (gdb_regno >= GDB_REGNO_TR0 && gdb_regno <= GDB_REGNO_TR7) ||
-<<<<<<< HEAD
-		gdb_regno == GDB_REGNO_MSTART ||
-		gdb_regno == GDB_REGNO_MCSR ||
-		gdb_regno == GDB_REGNO_MTILEM ||
-		gdb_regno == GDB_REGNO_MTILEN ||
-		gdb_regno == GDB_REGNO_MTILEK ||
-		gdb_regno == GDB_REGNO_MTYPE ||
-		gdb_regno == GDB_REGNO_MLENB ||
-		gdb_regno == GDB_REGNO_MRLENB;
-=======
 		(gdb_regno >= GDB_REGNO_ACC0 && gdb_regno <= GDB_REGNO_ACC7) ||
 		gdb_regno == GDB_REGNO_MSTART ||
 		gdb_regno == GDB_REGNO_MCSR ||
@@ -1172,7 +1159,6 @@
 static int is_matrix_acc_reg(enum gdb_regno gdb_regno)
 {
 	return gdb_regno >= GDB_REGNO_ACC0 && gdb_regno <= GDB_REGNO_ACC7;
->>>>>>> 958ca6f6
 }
 
 static int prep_for_register_access(struct target *target,
@@ -1638,15 +1624,9 @@
 		return ERROR_FAIL;
 
 	uint32_t (*msettilex)(unsigned int, unsigned int) =
-<<<<<<< HEAD
-		((number == GDB_REGNO_MTILEM) ? msettilem
-		: (number == GDB_REGNO_MTILEN) ? msettilen
-		: msettilek);
-=======
 		((number == GDB_REGNO_MTILEM) ? msettilem :
 		(number == GDB_REGNO_MTILEN) ? msettilen :
 		msettilek);
->>>>>>> 958ca6f6
 
 	struct riscv_program program;
 	riscv_program_init(&program, target);
@@ -1692,13 +1672,8 @@
 		return vl_write_progbuf(target, value);
 	else if (number == GDB_REGNO_MTYPE)
 		return mtype_write_progbuf(target, value);
-<<<<<<< HEAD
-	else if (number == GDB_REGNO_MTILEM || number == GDB_REGNO_MTILEN
-			|| number == GDB_REGNO_MTILEK)
-=======
 	else if (number == GDB_REGNO_MTILEM || number == GDB_REGNO_MTILEN ||
 			number == GDB_REGNO_MTILEK)
->>>>>>> 958ca6f6
 		return mtile_write_progbuf(target, number, value);
 	else if (number >= GDB_REGNO_CSR0 && number <= GDB_REGNO_CSR4095)
 		return csr_write_progbuf(target, number, value);
@@ -2262,10 +2237,6 @@
 			LOG_TARGET_WARNING(target, "Couldn't read mlenb; matrix register access won't work.");
 		r->mlenb = 0;
 	} else {
-<<<<<<< HEAD
-		r->mlenb = value;
-		LOG_TARGET_INFO(target, "Matrix support with mlenb=%d", r->mlenb);
-=======
 		if (value > UINT32_MAX / 8) {
 			LOG_TARGET_WARNING(target, "Too large mlenb; matrix register access won't work.");
 			r->mlenb = 0;
@@ -2273,18 +2244,11 @@
 			r->mlenb = value;
 			LOG_TARGET_INFO(target, "Matrix support with mlenb=%u", r->mlenb);
 		}
->>>>>>> 958ca6f6
 	}
 
 	if (register_read_direct(target, &value, GDB_REGNO_MRLENB) != ERROR_OK) {
 		if (riscv_supports_extension(target, 'Z'))
 			LOG_TARGET_WARNING(target, "Couldn't read mrlenb; matrix register access won't work.");
-<<<<<<< HEAD
-		r->mrlenb = 0;
-	} else {
-		r->mrlenb = value;
-		LOG_TARGET_INFO(target, "Matrix support with mrlenb=%d", r->mrlenb);
-=======
 		r->mrlenb = r->mlenb = 0;
 	} else {
 		if (value > r->mlenb) {
@@ -2309,7 +2273,6 @@
 			r->mamul = value;
 			LOG_TARGET_INFO(target, "Matrix support with mamul=%u", r->mamul);
 		}
->>>>>>> 958ca6f6
 	}
 
 	if (register_read_direct(target, &value, GDB_REGNO_MTOPI) == ERROR_OK) {
@@ -2575,11 +2538,7 @@
 	/* Set standard element width to match XLEN, for mmv instruction to move
 	 * the least significant bits into a GPR.
 	 */
-<<<<<<< HEAD
-	if (riscv_reg_write(target, GDB_REGNO_MTYPE, encoded_msew << 2) != ERROR_OK)
-=======
 	if (riscv_reg_write(target, GDB_REGNO_MTYPE, encoded_msew) != ERROR_OK)
->>>>>>> 958ca6f6
 		return ERROR_FAIL;
 
 	if (encoded_msew == 3 && r->msew64_supported == YNM_MAYBE) {
@@ -2604,11 +2563,7 @@
 static int prep_for_matrix_access(struct target *target,
 		riscv_reg_t *orig_mstatus, riscv_reg_t *orig_mtype,
 		struct riscv_ml_reg *orig_ml, struct riscv_ml_reg *debug_ml,
-<<<<<<< HEAD
-		unsigned int *debug_msew)
-=======
 		unsigned int *debug_msew, riscv_reg_t mamul)
->>>>>>> 958ca6f6
 {
 	assert(orig_mstatus);
 	assert(orig_mtype);
@@ -2641,11 +2596,7 @@
 	 * instruction, for the mmv.x.s and mmv.s.x instruction.
 	 * Set it so the entire TR register is updated. */
 	debug_ml->mtilem = r->mlenb / r->mrlenb;
-<<<<<<< HEAD
-	debug_ml->mtilen = DIV_ROUND_UP(r->mrlenb * 8, *debug_msew);
-=======
 	debug_ml->mtilen = DIV_ROUND_UP(r->mrlenb * mamul * 8, *debug_msew);
->>>>>>> 958ca6f6
 	debug_ml->mtilek = MIN(debug_ml->mtilem, debug_ml->mtilen);
 	if (riscv_reg_write(target, GDB_REGNO_MTILEM, debug_ml->mtilem) != ERROR_OK)
 		return ERROR_FAIL;
@@ -2736,20 +2687,12 @@
 static int riscv013_get_register_matrix(struct target *target,
 		uint8_t *value, enum gdb_regno regno)
 {
-<<<<<<< HEAD
-	assert(regno >= GDB_REGNO_TR0 && regno <= GDB_REGNO_TR7);
-=======
 	assert(regno >= GDB_REGNO_TR0 && regno <= GDB_REGNO_ACC7);
->>>>>>> 958ca6f6
 
 	if (dm013_select_target(target) != ERROR_OK)
 		return ERROR_FAIL;
 
-<<<<<<< HEAD
-	riscv_reg_t mstatus, mtype;
-=======
 	riscv_reg_t mstatus, mtype, mamul;
->>>>>>> 958ca6f6
 	struct riscv_ml_reg ml, debug_ml;
 	unsigned int debug_msew;
 
@@ -2759,13 +2702,6 @@
 	if (riscv013_reg_save(target, GDB_REGNO_S1) != ERROR_OK)
 		return ERROR_FAIL;
 
-<<<<<<< HEAD
-	if (prep_for_matrix_access(target, &mstatus, &mtype, &ml,
-				&debug_ml, &debug_msew) != ERROR_OK)
-		return ERROR_FAIL;
-
-	unsigned int trnum = regno - GDB_REGNO_TR0;
-=======
 	mamul = is_matrix_acc_reg(regno) ? riscv_mamul(target) : 1;
 	if (prep_for_matrix_access(target, &mstatus, &mtype, &ml,
 				&debug_ml, &debug_msew, mamul) != ERROR_OK)
@@ -2777,7 +2713,6 @@
 	uint32_t (*mmv_x_s)(uint32_t, uint32_t, uint32_t) = (debug_msew == 32) ?
 			(is_matrix_tile_reg(regno) ? mmve32_x_t : mmve32_x_a) :
 			(is_matrix_tile_reg(regno) ? mmve64_x_t : mmve64_x_a);
->>>>>>> 958ca6f6
 
 	int result = ERROR_OK;
 	for (unsigned int i = 0; i < debug_ml.mtilem; i++) {
@@ -2792,11 +2727,7 @@
 				* ebreak to the end every time. */
 			struct riscv_program program;
 			riscv_program_init(&program, target);
-<<<<<<< HEAD
-			riscv_program_insert(&program, mmv_x_s(S0, trnum, S1));
-=======
 			riscv_program_insert(&program, mmv_x_s(S0, mnum, S1));
->>>>>>> 958ca6f6
 			result = riscv_program_exec(&program, target);
 			if (result != ERROR_OK) {
 				LOG_TARGET_ERROR(target,
@@ -2804,21 +2735,12 @@
 						riscv_reg_gdb_regno_name(target, regno));
 				goto CLEANUP;
 			}
-<<<<<<< HEAD
-			riscv_reg_t tr;
-			result = register_read_direct(target, &tr, GDB_REGNO_S0);
-			if (result != ERROR_OK)
-				goto CLEANUP;
-			buf_set_u64(value + debug_msew / 8 * (debug_ml.mtilen * i + j), 0,
-					debug_msew, tr);
-=======
 			riscv_reg_t mxr;
 			result = register_read_direct(target, &mxr, GDB_REGNO_S0);
 			if (result != ERROR_OK)
 				goto CLEANUP;
 			buf_set_u64(value + debug_msew / 8 * (debug_ml.mtilen * i + j), 0,
 					debug_msew, mxr);
->>>>>>> 958ca6f6
 		}
 	}
 CLEANUP:
@@ -2879,20 +2801,12 @@
 static int riscv013_set_register_matrix(struct target *target,
 		enum gdb_regno regno, const uint8_t *value)
 {
-<<<<<<< HEAD
-	assert(regno >= GDB_REGNO_TR0 && regno <= GDB_REGNO_TR7);
-=======
 	assert(regno >= GDB_REGNO_TR0 && regno <= GDB_REGNO_ACC7);
->>>>>>> 958ca6f6
 
 	if (dm013_select_target(target) != ERROR_OK)
 		return ERROR_FAIL;
 
-<<<<<<< HEAD
-	riscv_reg_t mstatus, mtype;
-=======
 	riscv_reg_t mstatus, mtype, mamul;
->>>>>>> 958ca6f6
 	struct riscv_ml_reg ml, debug_ml;
 	unsigned int debug_msew;
 
@@ -2902,13 +2816,6 @@
 	if (riscv013_reg_save(target, GDB_REGNO_S1) != ERROR_OK)
 		return ERROR_FAIL;
 
-<<<<<<< HEAD
-	if (prep_for_matrix_access(target, &mstatus, &mtype, &ml,
-				&debug_ml, &debug_msew) != ERROR_OK)
-		return ERROR_FAIL;
-
-	unsigned int trnum = regno - GDB_REGNO_TR0;
-=======
 	mamul = is_matrix_acc_reg(regno) ? riscv_mamul(target) : 1;
 	if (prep_for_matrix_access(target, &mstatus, &mtype, &ml,
 				&debug_ml, &debug_msew, mamul) != ERROR_OK)
@@ -2920,7 +2827,6 @@
 	uint32_t (*mmv_s_x)(uint32_t, uint32_t, uint32_t) = (debug_msew == 32) ?
 			(is_matrix_tile_reg(regno) ? mmve32_t_x : mmve32_a_x) :
 			(is_matrix_tile_reg(regno) ? mmve64_t_x : mmve64_a_x);
->>>>>>> 958ca6f6
 
 	int result = ERROR_OK;
 	for (unsigned int i = 0; i < debug_ml.mtilem; i++) {
@@ -2938,11 +2844,7 @@
 				goto CLEANUP;
 			struct riscv_program program;
 			riscv_program_init(&program, target);
-<<<<<<< HEAD
-			riscv_program_insert(&program, mmv_s_x(trnum, S0, S1));
-=======
 			riscv_program_insert(&program, mmv_s_x(mnum, S0, S1));
->>>>>>> 958ca6f6
 			result = riscv_program_exec(&program, target);
 			if (result != ERROR_OK)
 				break;
