/***************************************************************************
 *   Copyright (C) 2015 by Bogdan Kolbov                                   *
 *   kolbov@niiet.ru                                                       *
 *                                                                         *
 *   This program is free software; you can redistribute it and/or modify  *
 *   it under the terms of the GNU General Public License as published by  *
 *   the Free Software Foundation; either version 2 of the License, or     *
 *   (at your option) any later version.                                   *
 *                                                                         *
 *   This program is distributed in the hope that it will be useful,       *
 *   but WITHOUT ANY WARRANTY; without even the implied warranty of        *
 *   MERCHANTABILITY or FITNESS FOR A PARTICULAR PURPOSE.  See the         *
 *   GNU General Public License for more details.                          *
 *                                                                         *
 *   You should have received a copy of the GNU General Public License     *
 *   along with this program.  If not, see <http://www.gnu.org/licenses/>. *
 ***************************************************************************/

#ifdef HAVE_CONFIG_H
#include "config.h"
#endif

#include "imp.h"
#include <helper/binarybuffer.h>
#include <target/algorithm.h>
#include <target/armv7m.h>

#define FLASH_DRIVER_VER			0x00010000
#define CHIPID_ADDR					0xF0000000
#define K1921VK01T_ID				0x00000000

/*==============================================================================
 *							FLASH CONTROL REGS
 *==============================================================================
 */

#define MAIN_MEM_TYPE				0
#define INFO_MEM_TYPE				1
#define SERVICE_MODE_ERASE_ADDR		0x80030164
#define MAGIC_KEY					0xA442

/*-- BOOTFLASH ---------------------------------------------------------------*/
#define BOOTFLASH_BASE				0xA001C000
#define FMA							(BOOTFLASH_BASE + 0x00)
#define FMD1						(BOOTFLASH_BASE + 0x04)
#define FMC							(BOOTFLASH_BASE + 0x08)
#define FCIS						(BOOTFLASH_BASE + 0x0C)
#define FCIM						(BOOTFLASH_BASE + 0x10)
#define FCIC						(BOOTFLASH_BASE + 0x14)
#define FMD2						(BOOTFLASH_BASE + 0x50)
#define FMD3						(BOOTFLASH_BASE + 0x54)
#define FMD4						(BOOTFLASH_BASE + 0x58)


/*---- FMC: Command register */
#define FMC_WRITE					(1<<0)				/* Writing in main region */
#define FMC_PAGE_ERASE				(1<<1)				/* Page erase the main region */
#define FMC_FULL_ERASE				(1<<2)				/* Erase full flash */
#define FMC_WRITE_IFB				(1<<4)				/* Writing in info region */
#define FMC_PAGEERASE_IFB			(1<<5)				/* Erase page of info region */
#define FMC_MAGIC_KEY				(MAGIC_KEY<<16)		/* Operation run command */

/*---- FCIS: Status register */
#define FCIS_OP_CMLT				(1<<0)				/* Completion flag operation */
#define FCIS_OP_ERROR				(1<<1)				/* Flag operation error */

/*---- FCIC: CLear status register */
#define FCIC_CLR_OPCMLT				(1<<0)				/* Cleare completion flag in register FCIS */
#define FCIC_CLR_OPERROR			(1<<1)				/* Cleare error flag in register FCIS */

/*-- USERFLASH ---------------------------------------------------------------*/
#define USERFLASH_PAGE_SIZE			256
#define USERFLASH_PAGE_TOTALNUM		256

#define USERFLASH_BASE				0xA0022000
#define UFMA						(USERFLASH_BASE + 0x00)
#define UFMD						(USERFLASH_BASE + 0x04)
#define UFMC						(USERFLASH_BASE + 0x08)
#define UFCIS						(USERFLASH_BASE + 0x0C)
#define UFCIM						(USERFLASH_BASE + 0x10)
#define UFCIC						(USERFLASH_BASE + 0x14)

/*---- UFMC: Command register */
#define UFMC_WRITE					(1<<0)				/* Writing in main region */
#define UFMC_PAGE_ERASE				(1<<1)				/* Paged erase the main region */
#define UFMC_FULL_ERASE				(1<<2)				/* Erase full flash */
#define UFMC_READ					(1<<3)				/* Reading from main region */
#define UFMC_WRITE_IFB				(1<<4)				/* Writing in info region */
#define UFMC_PAGEERASE_IFB			(1<<5)				/* Erase page of info region */
#define UFMC_READ_IFB				(1<<6)				/* Reading from info region */
#define UFMC_MAGIC_KEY				(MAGIC_KEY<<16)		/* Operation run command */

/*---- UFCIS: Status register */
#define UFCIS_OP_CMLT				(1<<0)				/* Completion flag operation */
#define UFCIS_OP_ERROR				(1<<1)				/* Flag operation error */

/*---- UFCIC: CLear status register */
#define UFCIC_CLR_OPCMLT			(1<<0)				/* Cleared completion flag in register FCIS */
#define UFCIC_CLR_OPERROR			(1<<1)				/* Cleared error flag in register FCIS */

/*---- In info userflash address space */
#define INFOWORD0_ADDR				0x00
#define INFOWORD0_BOOTFROM_IFB		(1<<0)				/* Boot from bootflash or bootflash_ifb */
#define INFOWORD0_EN_GPIO			(1<<1)				/* Remap to 0x00000000 extmem or bootflash */
#define INFOWORD0_BOOTFROM_IFB_POS	0
#define INFOWORD0_EN_GPIO_POS		1
#define INFOWORD0_EXTMEM_SEL_POS	3					/* Choose altfunc of gpio to work with extmem */

#define INFOWORD1_ADDR				0x01
#define INFOWORD1_PINNUM_POS		0					/* Choose gpio pin number to control extmem boot */
#define INFOWORD1_PORTNUM_POS		4					/* Choose gpio port to control extmem boot */

#define INFOWORD2_ADDR				0x02
#define INFOWORD2_LOCK_IFB_BF		(1<<0)				/* Protect info part of bootflash */

#define INFOWORD3_ADDR				0x03
#define INFOWORD3_LOCK_IFB_UF		(1<<0)				/* Protect info part of userflash */

#define BF_LOCK_ADDR				0x40
#define UF_LOCK_ADDR				0x80

/**
 * Private data for flash driver.
 */
struct niietcm4_flash_bank {
	/* target params */
	bool probed;
	uint32_t chipid;
	char *chip_name;
	char chip_brief[4096];
	/* not mapped userflash params */
	uint32_t uflash_width;
	uint32_t uflash_size;
	uint32_t uflash_pagetotal;
	uint32_t uflash_info_size;
	uint32_t uflash_info_pagetotal;
	/* boot params */
	bool bflash_info_remap;
	char *extmem_boot_port;
	uint32_t extmem_boot_pin;
	uint32_t extmem_boot_altfunc;
	bool extmem_boot;
};

/*==============================================================================
 *							HELPER FUNCTIONS
 *==============================================================================
 */

/**
 * Wait while operation with bootflash being performed and check result status
 */
static int niietcm4_opstatus_check(struct flash_bank *bank)
{
	struct target *target = bank->target;
	int retval;
	int timeout = 5000;

	uint32_t flash_status;
	retval = target_read_u32(target, FCIS, &flash_status);
	if (retval != ERROR_OK)
		return retval;

	while (flash_status == 0x00) {
		retval = target_read_u32(target, FCIS, &flash_status);
		if (retval != ERROR_OK)
			return retval;
		if (timeout-- <= 0) {
			LOG_ERROR("Bootflash operation timeout");
			return ERROR_FLASH_OPERATION_FAILED;
			}
		busy_sleep(1);	/* can use busy sleep for short times. */
	}
	if (flash_status == FCIS_OP_ERROR) {
		LOG_ERROR("Bootflash operation error");
		return ERROR_FLASH_OPERATION_FAILED;
	}
	/* clear status */
	uint32_t flash_cmd = FCIC_CLR_OPCMLT | FCIC_CLR_OPERROR;
	retval = target_write_u32(target, FCIC, flash_cmd);
	if (retval != ERROR_OK)
		return retval;

	return retval;
}

/**
 * Wait while operation with userflash being performed and check result status
 */
static int niietcm4_uopstatus_check(struct flash_bank *bank)
{
	struct target *target = bank->target;
	int retval;
	int timeout = 5000;

	uint32_t uflash_status;
	retval = target_read_u32(target, UFCIS, &uflash_status);
	if (retval != ERROR_OK)
		return retval;

	while (uflash_status == 0x00) {
		retval = target_read_u32(target, UFCIS, &uflash_status);
		if (retval != ERROR_OK)
			return retval;
		if (timeout-- <= 0) {
			LOG_ERROR("Userflash operation timeout");
			return ERROR_FLASH_OPERATION_FAILED;
			}
		busy_sleep(1);	/* can use busy sleep for short times. */
	}
	if (uflash_status == UFCIS_OP_ERROR) {
		LOG_ERROR("Userflash operation error");
		return ERROR_FLASH_OPERATION_FAILED;
	}
	/* clear status */
	uint32_t uflash_cmd = UFCIC_CLR_OPCMLT | UFCIC_CLR_OPERROR;
	retval = target_write_u32(target, UFCIC, uflash_cmd);
	if (retval != ERROR_OK)
		return retval;

	return retval;
}

/**
 * Dump page of userflash region.
 * If we want to change some settings, we have to dump it full, because userflash is flash(not EEPROM).
 * And correct write to flash can be performed only after erase.
 * So without dump, changing one registers will clear others.
 */
static int niietcm4_dump_uflash_page(struct flash_bank *bank, uint32_t *dump, int page_num, int mem_type)
{
	struct target *target = bank->target;
	int i;
	int retval = ERROR_OK;

	uint32_t uflash_cmd;
	if (mem_type == INFO_MEM_TYPE)
		uflash_cmd = UFMC_MAGIC_KEY | UFMC_READ_IFB;
	else
		uflash_cmd = UFMC_MAGIC_KEY | UFMC_READ;

	int first = page_num*USERFLASH_PAGE_SIZE;
	int last = first + USERFLASH_PAGE_SIZE;

	for (i = first; i < last; i++) {
		retval = target_write_u32(target, UFMA, i);
		if (retval != ERROR_OK)
			return retval;
		retval = target_write_u32(target, UFMC, uflash_cmd);
		if (retval != ERROR_OK)
			return retval;
		retval = niietcm4_uopstatus_check(bank);
		if (retval != ERROR_OK)
			return retval;
		retval = target_read_u32(target, UFMD, &dump[i]);
		if (retval != ERROR_OK)
			return retval;
	}

	return retval;
}

/**
 * Load modified page dump to userflash region page.
 */
static int niietcm4_load_uflash_page(struct flash_bank *bank, uint32_t *dump, int page_num, int mem_type)
{
	struct target *target = bank->target;
	int i;
	int retval = ERROR_OK;

	uint32_t uflash_cmd;
	if (mem_type == INFO_MEM_TYPE)
		uflash_cmd = UFMC_MAGIC_KEY | UFMC_WRITE_IFB;
	else
		uflash_cmd = UFMC_MAGIC_KEY | UFMC_WRITE;

	int first = page_num*USERFLASH_PAGE_SIZE;
	int last = first + USERFLASH_PAGE_SIZE;

	for (i = first; i < last; i++) {
		retval = target_write_u32(target, UFMA, i);
		if (retval != ERROR_OK)
			return retval;
		retval = target_write_u32(target, UFMD, dump[i]);
		if (retval != ERROR_OK)
			return retval;
		retval = target_write_u32(target, UFMC, uflash_cmd);
		if (retval != ERROR_OK)
			return retval;
		retval = niietcm4_uopstatus_check(bank);
		if (retval != ERROR_OK)
			return retval;
	}

	return retval;
}

/**
 * Erase one page of userflash info or main region
 */
static int niietcm4_uflash_page_erase(struct flash_bank *bank, int page_num, int mem_type)
{
	struct target *target = bank->target;
	int retval;

	uint32_t uflash_cmd;
	if (mem_type == INFO_MEM_TYPE)
		uflash_cmd = UFMC_MAGIC_KEY | UFMC_PAGEERASE_IFB;
	else
		uflash_cmd = UFMC_MAGIC_KEY | UFMC_PAGE_ERASE;

	retval = target_write_u32(target, UFMA, page_num*USERFLASH_PAGE_SIZE);
	if (retval != ERROR_OK)
		return retval;
	retval = target_write_u32(target, UFMD, 0xFF);
	if (retval != ERROR_OK)
		return retval;
	retval = target_write_u32(target, UFMC, uflash_cmd);
	if (retval != ERROR_OK)
		return retval;
	/* status check */
	retval = niietcm4_uopstatus_check(bank);
	if (retval != ERROR_OK)
			return retval;

	return retval;
}

/**
 * Enable or disable protection of userflash pages
 */
static int niietcm4_uflash_protect(struct flash_bank *bank, int mem_type, int set, int first, int last)
{
	int retval;
	if (mem_type == INFO_MEM_TYPE) {
		/* read dump */
		uint32_t uflash_dump[USERFLASH_PAGE_SIZE];
		retval = niietcm4_dump_uflash_page(bank, uflash_dump, 0, 1);
		if (retval != ERROR_OK)
			return retval;
		/* modify dump */
		if (set)
			uflash_dump[INFOWORD2_ADDR] &= ~INFOWORD3_LOCK_IFB_UF;
		else
			uflash_dump[INFOWORD2_ADDR] |= INFOWORD3_LOCK_IFB_UF;
		/* erase page 0 userflash */
		retval = niietcm4_uflash_page_erase(bank, 0, 1);
		if (retval != ERROR_OK)
			return retval;
		/* write dump to userflash */
		retval = niietcm4_load_uflash_page(bank, uflash_dump, 0, 1);
		if (retval != ERROR_OK)
			return retval;
	} else {
		/* read dump */
		uint32_t uflash_dump[USERFLASH_PAGE_SIZE];
		retval = niietcm4_dump_uflash_page(bank, uflash_dump, 0, 1);
		if (retval != ERROR_OK)
			return retval;
		/* modify dump */
		for (int i = first; i <= last; i++)	{
			uint32_t reg_num = i/8;
			uint32_t bit_num = i%8;
			if (set)
				uflash_dump[UF_LOCK_ADDR+reg_num] &= ~(1<<bit_num);
			else
				uflash_dump[UF_LOCK_ADDR+reg_num] |= (1<<bit_num);
		}
		/* erase page 0 info userflash */
		retval = niietcm4_uflash_page_erase(bank, 0, 1);
		if (retval != ERROR_OK)
			return retval;
		/* write dump to userflash */
		retval = niietcm4_load_uflash_page(bank, uflash_dump,  0, 1);
		if (retval != ERROR_OK)
			return retval;
	}

	return retval;
}

/*==============================================================================
 *							FLASH COMMANDS
 *==============================================================================
 */
COMMAND_HANDLER(niietcm4_handle_uflash_read_byte_command)
{
	if (CMD_ARGC < 3)
		return ERROR_COMMAND_SYNTAX_ERROR;

	struct flash_bank *bank;
	int retval = CALL_COMMAND_HANDLER(flash_command_get_bank, 0, &bank);
	if (retval != ERROR_OK)
		return retval;
	struct target *target = bank->target;

	/* skip over flash bank */
	CMD_ARGC--;
	CMD_ARGV++;

	uint32_t uflash_addr;
	uint32_t uflash_cmd;
	uint32_t uflash_data;

	if (strcmp("info", CMD_ARGV[0]) == 0)
			uflash_cmd = UFMC_MAGIC_KEY | UFMC_READ_IFB;
	else if (strcmp("main", CMD_ARGV[0]) == 0)
		uflash_cmd = UFMC_MAGIC_KEY | UFMC_READ;
	else
		return ERROR_COMMAND_SYNTAX_ERROR;

	COMMAND_PARSE_NUMBER(uint, CMD_ARGV[1], uflash_addr);

	retval = target_write_u32(target, UFMA, uflash_addr);
	if (retval != ERROR_OK)
		return retval;
	retval = target_write_u32(target, UFMC, uflash_cmd);
	if (retval != ERROR_OK)
		return retval;
	/* status check */
	retval = niietcm4_uopstatus_check(bank);
	if (retval != ERROR_OK)
		return retval;
	retval = target_read_u32(target, UFMD, &uflash_data);
	if (retval != ERROR_OK)
		return retval;
	command_print(CMD_CTX,  "Read userflash %s region:\n"
							"address = 0x%04x,\n"
							"value   = 0x%02x.", CMD_ARGV[0], uflash_addr, uflash_data);
	return retval;
}

COMMAND_HANDLER(niietcm4_handle_uflash_write_byte_command)
{
	if (CMD_ARGC < 4)
		return ERROR_COMMAND_SYNTAX_ERROR;

	struct flash_bank *bank;
	int retval = CALL_COMMAND_HANDLER(flash_command_get_bank, 0, &bank);
	if (retval != ERROR_OK)
		return retval;
	struct target *target = bank->target;

	if (target->state != TARGET_HALTED) {
		LOG_ERROR("Target not halted");
		return ERROR_TARGET_NOT_HALTED;
	}

	/* skip over flash bank */
	CMD_ARGC--;
	CMD_ARGV++;

	uint32_t uflash_addr;
	uint32_t uflash_data;
	int mem_type;

	if (strcmp("info", CMD_ARGV[0]) == 0)
		mem_type = 1;
	else if (strcmp("main", CMD_ARGV[0]) == 0)
		mem_type = 0;
	else
		return ERROR_COMMAND_SYNTAX_ERROR;

	COMMAND_PARSE_NUMBER(uint, CMD_ARGV[1], uflash_addr);
	COMMAND_PARSE_NUMBER(uint, CMD_ARGV[2], uflash_data);

	int page_num = uflash_addr/USERFLASH_PAGE_SIZE;

	command_print(CMD_CTX, "Write userflash %s region:\n"
						   "address = 0x%04x,\n"
						   "value   = 0x%02x.\n"
						   "Please wait ... ", CMD_ARGV[0], uflash_addr, uflash_data);
	/* dump */
	uint32_t uflash_dump[USERFLASH_PAGE_SIZE];
	niietcm4_dump_uflash_page(bank, uflash_dump, page_num, mem_type);

	/* modify dump */
	uflash_dump[uflash_addr%USERFLASH_PAGE_SIZE] = uflash_data;

	/* erase page userflash */
	niietcm4_uflash_page_erase(bank, page_num, mem_type);

	/* write dump to userflash */
	niietcm4_load_uflash_page(bank, uflash_dump, page_num, mem_type);
	command_print(CMD_CTX, "done!");
	return retval;
}

COMMAND_HANDLER(niietcm4_handle_uflash_full_erase_command)
{
	if (CMD_ARGC < 1)
		return ERROR_COMMAND_SYNTAX_ERROR;

	struct flash_bank *bank;
	int retval = CALL_COMMAND_HANDLER(flash_command_get_bank, 0, &bank);
	if (retval != ERROR_OK)
		return retval;
	struct target *target = bank->target;

	if (target->state != TARGET_HALTED) {
		LOG_ERROR("Target not halted");
		return ERROR_TARGET_NOT_HALTED;
	}

	uint32_t uflash_addr = 0;
	uint32_t uflash_data = 0xFF;
	uint32_t uflash_cmd = UFMC_MAGIC_KEY | UFMC_FULL_ERASE;

	retval = target_write_u32(target, UFMA, uflash_addr);
	if (retval != ERROR_OK)
		return retval;
	retval = target_write_u32(target, UFMD, uflash_data);
	if (retval != ERROR_OK)
		return retval;
	retval = target_write_u32(target, UFMC, uflash_cmd);
	if (retval != ERROR_OK)
		return retval;
	/* status check */
	retval = niietcm4_uopstatus_check(bank);
	if (retval != ERROR_OK)
		return retval;
	command_print(CMD_CTX, "Userflash full erase done!");

	return retval;
}

COMMAND_HANDLER(niietcm4_handle_uflash_erase_command)
{
	if (CMD_ARGC < 4)
		return ERROR_COMMAND_SYNTAX_ERROR;

	struct flash_bank *bank;
	int retval = CALL_COMMAND_HANDLER(flash_command_get_bank, 0, &bank);
	if (retval != ERROR_OK)
		return retval;
	struct target *target = bank->target;

	if (target->state != TARGET_HALTED) {
		LOG_ERROR("Target not halted");
		return ERROR_TARGET_NOT_HALTED;
	}

	/* skip over flash bank */
	CMD_ARGC--;
	CMD_ARGV++;

	unsigned int first, last;
	int mem_type;

	if (strcmp("info", CMD_ARGV[0]) == 0)
			mem_type = 1;
	else if (strcmp("main", CMD_ARGV[0]) == 0)
		mem_type = 0;
	else
		return ERROR_COMMAND_SYNTAX_ERROR;

	COMMAND_PARSE_NUMBER(uint, CMD_ARGV[1], first);
	COMMAND_PARSE_NUMBER(uint, CMD_ARGV[2], last);
	for (unsigned int i = first; i <= last; i++) {
		retval = niietcm4_uflash_page_erase(bank, i, mem_type);
		if (retval != ERROR_OK)
			return retval;
	}

	command_print(CMD_CTX, "Erase %s userflash pages %d through %d done!", CMD_ARGV[0], first, last);

	return retval;
}

COMMAND_HANDLER(niietcm4_handle_uflash_protect_check_command)
{
	if (CMD_ARGC < 2)
		return ERROR_COMMAND_SYNTAX_ERROR;

	struct flash_bank *bank;
	int retval = CALL_COMMAND_HANDLER(flash_command_get_bank, 0, &bank);
	if (retval != ERROR_OK)
		return retval;

	struct target *target = bank->target;
	if (target->state != TARGET_HALTED) {
		LOG_ERROR("Target not halted");
		return ERROR_TARGET_NOT_HALTED;
	}

	/* skip over flash bank */
	CMD_ARGC--;
	CMD_ARGV++;

	int mem_type;
	if (strcmp("info", CMD_ARGV[0]) == 0)
		mem_type = 1;
	else if (strcmp("main", CMD_ARGV[0]) == 0)
		mem_type = 0;
	else
		return ERROR_COMMAND_SYNTAX_ERROR;

	int i, j;
	uint32_t uflash_addr;
	uint32_t uflash_cmd;
	uint32_t uflash_data;

	/* chose between main userflash and info userflash */
	if (mem_type == INFO_MEM_TYPE) {
		uflash_addr = INFOWORD3_ADDR;
		uflash_cmd = UFMC_MAGIC_KEY | UFMC_READ_IFB;
		retval = target_write_u32(target, UFMA, uflash_addr);
		if (retval != ERROR_OK)
			return retval;
		retval = target_write_u32(target, UFMC, uflash_cmd);
		if (retval != ERROR_OK)
			return retval;

		/* status check */
		retval = niietcm4_uopstatus_check(bank);
		if (retval != ERROR_OK)
			return retval;
		retval = target_read_u32(target, UFMD, &uflash_data);
		if (retval != ERROR_OK)
			return retval;

		if (uflash_data & INFOWORD3_LOCK_IFB_UF)
			command_print(CMD_CTX, "All sectors of info userflash are not protected!");
		else
			command_print(CMD_CTX, "All sectors of info userflash are protected!");
	} else {
		uflash_addr = UF_LOCK_ADDR;
		uflash_cmd = UFMC_MAGIC_KEY | UFMC_READ_IFB;
		for (i = 0; i < USERFLASH_PAGE_TOTALNUM/8; i++) {
			retval = target_write_u32(target, UFMA, uflash_addr);
			if (retval != ERROR_OK)
				return retval;
			retval = target_write_u32(target, UFMC, uflash_cmd);
			if (retval != ERROR_OK)
				return retval;

			/* status check */
			retval = niietcm4_uopstatus_check(bank);
			if (retval != ERROR_OK)
				return retval;
			retval = target_read_u32(target, UFMD, &uflash_data);
			if (retval != ERROR_OK)
				return retval;

			for (j = 0; j < 8; j++) {
				if (uflash_data & 0x1)
					command_print(CMD_CTX, "Userflash sector #%03d: 0x%04x (0x100) is not protected!",
											i*8+j, (i*8+j)*USERFLASH_PAGE_SIZE);
				else
					command_print(CMD_CTX, "Userflash sector #%03d: 0x%04x (0x100) is protected!",
											i*8+j, (i*8+j)*USERFLASH_PAGE_SIZE);
				uflash_data = uflash_data >> 1;
			}
			uflash_addr++;
		}
	}

	return retval;
}

COMMAND_HANDLER(niietcm4_handle_uflash_protect_command)
{
	if (CMD_ARGC < 5)
		return ERROR_COMMAND_SYNTAX_ERROR;

	struct flash_bank *bank;
	int retval = CALL_COMMAND_HANDLER(flash_command_get_bank, 0, &bank);
	if (retval != ERROR_OK)
		return retval;
	struct target *target = bank->target;

	if (target->state != TARGET_HALTED) {
		LOG_ERROR("Target not halted");
		return ERROR_TARGET_NOT_HALTED;
	}

	/* skip over flash bank */
	CMD_ARGC--;
	CMD_ARGV++;

	int mem_type;
	if (strcmp("info", CMD_ARGV[0]) == 0)
		mem_type = 1;
	else if (strcmp("main", CMD_ARGV[0]) == 0)
		mem_type = 0;
	else
		return ERROR_COMMAND_SYNTAX_ERROR;

	unsigned int first, last;
	COMMAND_PARSE_NUMBER(uint, CMD_ARGV[1], first);
	COMMAND_PARSE_NUMBER(uint, CMD_ARGV[2], last);

	int set;
	if (strcmp("on", CMD_ARGV[3]) == 0) {
		command_print(CMD_CTX, "Try to enable %s userflash sectors %d through %d protection. Please wait ... ",
								CMD_ARGV[0], first, last);
		set = 1;
	} else if (strcmp("off", CMD_ARGV[3]) == 0) {
		command_print(CMD_CTX, "Try to disable %s userflash sectors %d through %d protection. Please wait ... ",
								CMD_ARGV[0], first, last);
		set = 0;
	} else
		return ERROR_COMMAND_SYNTAX_ERROR;

	retval = niietcm4_uflash_protect(bank, mem_type, set, first, last);
		if (retval != ERROR_OK)
			return retval;

	command_print(CMD_CTX, "done!");
	return retval;
}

COMMAND_HANDLER(niietcm4_handle_bflash_info_remap_command)
{
	if (CMD_ARGC < 2)
		return ERROR_COMMAND_SYNTAX_ERROR;

	struct flash_bank *bank;
	int retval = CALL_COMMAND_HANDLER(flash_command_get_bank, 0, &bank);
	if (retval != ERROR_OK)
		return retval;
	struct target *target = bank->target;

	if (target->state != TARGET_HALTED) {
		LOG_ERROR("Target not halted");
		return ERROR_TARGET_NOT_HALTED;
	}

	/* skip over flash bank */
	CMD_ARGC--;
	CMD_ARGV++;

	int set;
	if (strcmp("on", CMD_ARGV[0]) == 0) {
		command_print(CMD_CTX, "Try to enable bootflash info region remap. Please wait ...");
		set = 1;
	} else if (strcmp("off", CMD_ARGV[0]) == 0) {
		command_print(CMD_CTX, "Try to disable bootflash info region remap. Please wait ...");
		set = 0;
	} else
		return ERROR_COMMAND_SYNTAX_ERROR;

	/* dump */
	uint32_t uflash_dump[USERFLASH_PAGE_SIZE];
	niietcm4_dump_uflash_page(bank, uflash_dump, 0, 1);

	/* modify dump */
	if (set)
		uflash_dump[INFOWORD0_ADDR] &= ~INFOWORD0_BOOTFROM_IFB;
	else
		uflash_dump[INFOWORD0_ADDR] |= INFOWORD0_BOOTFROM_IFB;

	/* erase page userflash */
	niietcm4_uflash_page_erase(bank, 0, 1);

	/* write dump to userflash */
	niietcm4_load_uflash_page(bank, uflash_dump, 0, 1);
	command_print(CMD_CTX, "done!");

	return retval;
}

COMMAND_HANDLER(niietcm4_handle_extmem_cfg_command)
{
	if (CMD_ARGC < 4)
		return ERROR_COMMAND_SYNTAX_ERROR;

	struct flash_bank *bank;
	int retval = CALL_COMMAND_HANDLER(flash_command_get_bank, 0, &bank);
	if (retval != ERROR_OK)
		return retval;
	struct target *target = bank->target;

	if (target->state != TARGET_HALTED) {
		LOG_ERROR("Target not halted");
		return ERROR_TARGET_NOT_HALTED;
	}

	/* skip over flash bank */
	CMD_ARGC--;
	CMD_ARGV++;

	uint32_t port;
	if (strcmp("gpioa", CMD_ARGV[0]) == 0)
		port = 8;
	else if (strcmp("gpiob", CMD_ARGV[0]) == 0)
		port = 9;
	else if (strcmp("gpioc", CMD_ARGV[0]) == 0)
		port = 10;
	else if (strcmp("gpiod", CMD_ARGV[0]) == 0)
		port = 11;
	else if (strcmp("gpioe", CMD_ARGV[0]) == 0)
		port = 12;
	else if (strcmp("gpiof", CMD_ARGV[0]) == 0)
		port = 13;
	else if (strcmp("gpiog", CMD_ARGV[0]) == 0)
		port = 14;
	else if (strcmp("gpioh", CMD_ARGV[0]) == 0)
		port = 15;
	else
		return ERROR_COMMAND_SYNTAX_ERROR;

	uint32_t pin;
	COMMAND_PARSE_NUMBER(uint, CMD_ARGV[1], pin);
	if (pin > 15)
		return ERROR_COMMAND_SYNTAX_ERROR;

	uint32_t func;
	if (strcmp("func1", CMD_ARGV[2]) == 0)
		func = 0;
	else if (strcmp("func3", CMD_ARGV[2]) == 0)
		func = 3;
	else
		return ERROR_COMMAND_SYNTAX_ERROR;

	command_print(CMD_CTX,  "Try to configure external memory boot interface:\n"
							"port = %s\n"
							"pin  = %s\n"
							"func = %s\n"
							"Please wait ...", CMD_ARGV[0], CMD_ARGV[1], CMD_ARGV[2]);
	/* dump */
	uint32_t uflash_dump[USERFLASH_PAGE_SIZE];
	niietcm4_dump_uflash_page(bank, uflash_dump, 0, 1);

	/* modify dump */
	uflash_dump[INFOWORD0_ADDR] &= ~(3<<INFOWORD0_EXTMEM_SEL_POS);
	uflash_dump[INFOWORD0_ADDR] |= func<<INFOWORD0_EXTMEM_SEL_POS;
	uflash_dump[INFOWORD1_ADDR] = (port<<INFOWORD1_PORTNUM_POS) | (pin<<INFOWORD1_PINNUM_POS);

	/* erase page userflash */
	niietcm4_uflash_page_erase(bank, 0, 1);

	/* write dump to userflash */
	niietcm4_load_uflash_page(bank, uflash_dump, 0, 1);
	command_print(CMD_CTX, "done!");

	return retval;
}

COMMAND_HANDLER(niietcm4_handle_extmem_boot_command)
{
	if (CMD_ARGC < 2)
		return ERROR_COMMAND_SYNTAX_ERROR;

	struct flash_bank *bank;
	int retval = CALL_COMMAND_HANDLER(flash_command_get_bank, 0, &bank);
	if (retval != ERROR_OK)
		return retval;
	struct target *target = bank->target;

	if (target->state != TARGET_HALTED) {
		LOG_ERROR("Target not halted");
		return ERROR_TARGET_NOT_HALTED;
	}

	/* skip over flash bank */
	CMD_ARGC--;
	CMD_ARGV++;

	int set;

	if (strcmp("on", CMD_ARGV[0]) == 0) {
		command_print(CMD_CTX, "Try to enable boot from external memory. Please wait ...");
		set = 1;
	} else if (strcmp("off", CMD_ARGV[0]) == 0) {
		command_print(CMD_CTX, "Try to disable boot from external memory. Please wait ...");
		set = 0;
	} else
		return ERROR_COMMAND_SYNTAX_ERROR;

	/* dump */
	uint32_t uflash_dump[USERFLASH_PAGE_SIZE];
	niietcm4_dump_uflash_page(bank, uflash_dump, 0, 1);

	/* modify dump */
	if (set)
		uflash_dump[INFOWORD0_ADDR] &= ~INFOWORD0_EN_GPIO;
	else
		uflash_dump[INFOWORD0_ADDR] |= INFOWORD0_EN_GPIO;

	/* erase page userflash */
	niietcm4_uflash_page_erase(bank, 0, 1);

	/* write dump to userflash */
	niietcm4_load_uflash_page(bank, uflash_dump, 0, 1);
	command_print(CMD_CTX, "done!");

	return retval;
}

COMMAND_HANDLER(niietcm4_handle_service_mode_erase_command)
{
	if (CMD_ARGC < 1)
		return ERROR_COMMAND_SYNTAX_ERROR;

	struct flash_bank *bank;
	int retval = CALL_COMMAND_HANDLER(flash_command_get_bank, 0, &bank);
	if (retval != ERROR_OK)
		return retval;
	struct target *target = bank->target;

	command_print(CMD_CTX, "Try to perform service mode erase. Please wait ...");

	retval = target_write_u32(target, SERVICE_MODE_ERASE_ADDR, 1);
	if (retval != ERROR_OK)
		return retval;

	int timeout = 500;
	uint32_t status;

	retval = target_read_u32(target, SERVICE_MODE_ERASE_ADDR, &status);
	if (retval != ERROR_OK)
		return retval;

	while (status != 0x03) {
		retval = target_read_u32(target, SERVICE_MODE_ERASE_ADDR, &status);
		if (retval != ERROR_OK)
			return retval;
		if (timeout-- <= 0) {
			LOG_ERROR("Service mode erase timeout");
			return ERROR_FLASH_OPERATION_FAILED;
			}
		busy_sleep(1);	/* can use busy sleep for short times. */
	}
	command_print(CMD_CTX, "done! All data erased.");

	return retval;
}

COMMAND_HANDLER(niietcm4_handle_driver_info_command)
{
	if (CMD_ARGC < 1)
		return ERROR_COMMAND_SYNTAX_ERROR;

	struct flash_bank *bank;
	int retval = CALL_COMMAND_HANDLER(flash_command_get_bank, 0, &bank);
	if (retval != ERROR_OK)
		return retval;

	command_print(CMD_CTX, "niietcm4 flash driver\n"
						   "version: %d.%d\n"
						   "author: Bogdan Kolbov\n"
						   "mail: kolbov@niiet.ru",
						   FLASH_DRIVER_VER>>16,
						   FLASH_DRIVER_VER&0xFFFF);

	return retval;
}

static const struct command_registration niietcm4_exec_command_handlers[] = {
	{
		.name = "uflash_read_byte",
		.handler = niietcm4_handle_uflash_read_byte_command,
		.mode = COMMAND_EXEC,
		.usage = "bank_id ('main'|'info') address",
		.help = "Read byte from main or info userflash region",
	},
	{
		.name = "uflash_write_byte",
		.handler = niietcm4_handle_uflash_write_byte_command,
		.mode = COMMAND_EXEC,
		.usage = "bank_id ('main'|'info') address value",
		.help = "Write byte to main or info userflash region",
	},
	{
		.name = "uflash_full_erase",
		.handler = niietcm4_handle_uflash_full_erase_command,
		.mode = COMMAND_EXEC,
		.usage = "bank_id",
		.help = "Erase all userflash including info region",
	},
	{
		.name = "uflash_erase",
		.handler = niietcm4_handle_uflash_erase_command,
		.mode = COMMAND_EXEC,
		.usage = "bank_id ('main'|'info') first_sector_num last_sector_num",
		.help = "Erase sectors of main or info userflash region, starting at sector first up to and including last.",
	},
	{
		.name = "uflash_protect_check",
		.handler = niietcm4_handle_uflash_protect_check_command,
		.mode = COMMAND_EXEC,
		.usage = "bank_id ('main'|'info')",
		.help = "Check sectors protect.",
	},
	{
		.name = "uflash_protect",
		.handler = niietcm4_handle_uflash_protect_command,
		.mode = COMMAND_EXEC,
		.usage = "bank_id ('main'|'info') first_sector_num last_sector_num ('on'|'off')",
		.help = "Protect sectors of main or info userflash region, starting at sector first up to and including last.",
	},
	{
		.name = "bflash_info_remap",
		.handler = niietcm4_handle_bflash_info_remap_command,
		.mode = COMMAND_EXEC,
		.usage = "bank_id ('on'|'off')",
		.help = "Enable remapping bootflash info region to 0x00000000 (or 0x40000000 if external memory boot used).",
	},
	{
		.name = "extmem_cfg",
		.handler = niietcm4_handle_extmem_cfg_command,
		.mode = COMMAND_EXEC,
		.usage = "bank_id ('gpioa'|'gpiob'|'gpioc'|'gpiod'|'gpioe'|'gpiof'|'gpiog'|'gpioh') pin_num ('func1'|'func3')",
		.help = "Configure external memory interface for boot.",
	},
	{
		.name = "extmem_boot",
		.handler = niietcm4_handle_extmem_boot_command,
		.mode = COMMAND_EXEC,
		.usage = "bank_id ('on'|'off')",
		.help = "Enable boot from external memory.",
	},
	{
		.name = "service_mode_erase",
		.handler = niietcm4_handle_service_mode_erase_command,
		.mode = COMMAND_EXEC,
		.usage = "bank_id",
		.help = "Perform emergency erase of all flash (bootflash and userflash).",
	},
	{
		.name = "driver_info",
		.handler = niietcm4_handle_driver_info_command,
		.mode = COMMAND_EXEC,
		.usage = "bank_id",
		.help = "Show information about flash driver.",
	},
	COMMAND_REGISTRATION_DONE
};

static const struct command_registration niietcm4_command_handlers[] = {
	{
		.name = "niietcm4",
		.mode = COMMAND_ANY,
		.help = "niietcm4 flash command group",
		.usage = "",
		.chain = niietcm4_exec_command_handlers,
	},
	COMMAND_REGISTRATION_DONE
};

/*==============================================================================
 *							FLASH INTERFACE
 *==============================================================================
 */

FLASH_BANK_COMMAND_HANDLER(niietcm4_flash_bank_command)
{
	struct niietcm4_flash_bank *niietcm4_info;

	if (CMD_ARGC < 6)
		return ERROR_COMMAND_SYNTAX_ERROR;

	niietcm4_info = malloc(sizeof(struct niietcm4_flash_bank));

	bank->driver_priv = niietcm4_info;

	/* information will be updated by probing */
	niietcm4_info->probed = false;
	niietcm4_info->chipid = 0;
	niietcm4_info->chip_name = NULL;
	niietcm4_info->uflash_width = 0;
	niietcm4_info->uflash_size = 0;
	niietcm4_info->uflash_pagetotal = 0;
	niietcm4_info->uflash_info_size = 0;
	niietcm4_info->uflash_info_pagetotal = 0;
	niietcm4_info->bflash_info_remap = false;
	niietcm4_info->extmem_boot_port = NULL;
	niietcm4_info->extmem_boot_pin = 0;
	niietcm4_info->extmem_boot_altfunc = 0;
	niietcm4_info->extmem_boot = false;

	return ERROR_OK;
}

static int niietcm4_protect_check(struct flash_bank *bank)
{
	struct target *target = bank->target;
	struct niietcm4_flash_bank *niietcm4_info = bank->driver_priv;

	int retval = ERROR_FLASH_OPERATION_FAILED;
	int set;
	uint32_t uflash_addr;
	uint32_t uflash_cmd;
	uint32_t uflash_data;
	/* chose between main bootflash and info bootflash  */
	if (niietcm4_info->bflash_info_remap) {
		uflash_addr = INFOWORD2_ADDR;
		uflash_cmd = UFMC_MAGIC_KEY | UFMC_READ_IFB;
		retval = target_write_u32(target, UFMA, uflash_addr);
		if (retval != ERROR_OK)
			return retval;
		retval = target_write_u32(target, UFMC, uflash_cmd);
		if (retval != ERROR_OK)
			return retval;

		/* status check */
		retval = niietcm4_uopstatus_check(bank);
		if (retval != ERROR_OK)
			return retval;
		retval = target_read_u32(target, UFMD, &uflash_data);
		if (retval != ERROR_OK)
			return retval;

		if (uflash_data & INFOWORD2_LOCK_IFB_BF)
			set = 0;
		else
			set = 1;
		bank->sectors[0].is_protected = set;
	} else {
		uflash_addr = BF_LOCK_ADDR;
		uflash_cmd = UFMC_MAGIC_KEY | UFMC_READ_IFB;
		for (int i = 0; i < bank->num_sectors/8; i++) {
			retval = target_write_u32(target, UFMA, uflash_addr);
			if (retval != ERROR_OK)
				return retval;
			retval = target_write_u32(target, UFMC, uflash_cmd);
			if (retval != ERROR_OK)
				return retval;

			/* status check */
			retval = niietcm4_uopstatus_check(bank);
			if (retval != ERROR_OK)
				return retval;
			retval = target_read_u32(target, UFMD, &uflash_data);
			if (retval != ERROR_OK)
				return retval;

			for (int j = 0; j < 8; j++) {
				if (uflash_data & 0x1)
					set = 0;
				else
					set = 1;
				bank->sectors[i*8+j].is_protected = set;
				uflash_data = uflash_data >> 1;
			}
			uflash_addr++;
		}
	}

	return retval;
}

static int niietcm4_mass_erase(struct flash_bank *bank)
{
	struct target *target = bank->target;

	int retval;
	uint32_t flash_cmd;

	/* start mass erase */
	flash_cmd = FMC_MAGIC_KEY | FMC_FULL_ERASE;
	retval = target_write_u32(target, FMC, flash_cmd);
	if (retval != ERROR_OK)
		return retval;

	/* status check */
	retval = niietcm4_opstatus_check(bank);
	if (retval != ERROR_OK)
		return retval;

	return retval;
}

static int niietcm4_erase(struct flash_bank *bank, int first, int last)
{
	struct target *target = bank->target;
	struct niietcm4_flash_bank *niietcm4_info = bank->driver_priv;
	int retval = ERROR_FLASH_OPERATION_FAILED;

	if (bank->target->state != TARGET_HALTED) {
		LOG_ERROR("Target not halted");
		return ERROR_TARGET_NOT_HALTED;
	}

	if ((first == 0) && (last == (bank->num_sectors - 1))) {
		retval = niietcm4_mass_erase(bank);
		return retval;
	}

	/* chose between main bootflash and info bootflash */
	uint32_t flash_cmd, flash_addr;
	if (niietcm4_info->bflash_info_remap)
		flash_cmd = FMC_MAGIC_KEY | FMC_PAGEERASE_IFB;
	else
		flash_cmd = FMC_MAGIC_KEY | FMC_PAGE_ERASE;

	/* erasing pages */
	unsigned int page_size = bank->size / bank->num_sectors;
	for (int i = first; i <= last; i++) {
		/* current page addr */
		flash_addr = i*page_size;
		retval = target_write_u32(target, FMA, flash_addr);
		if (retval != ERROR_OK)
			return retval;

		/* start erase */
		retval = target_write_u32(target, FMC, flash_cmd);
		if (retval != ERROR_OK)
			return retval;

		/* status check */
		retval = niietcm4_opstatus_check(bank);
		if (retval != ERROR_OK)
			return retval;

		bank->sectors[i].is_erased = 1;
	}

	return retval;
}

static int niietcm4_protect(struct flash_bank *bank, int set, int first, int last)
{
	struct target *target = bank->target;
	struct niietcm4_flash_bank *niietcm4_info = bank->driver_priv;

	int retval;

	if (target->state != TARGET_HALTED) {
		LOG_ERROR("Target not halted");
		return ERROR_TARGET_NOT_HALTED;
	}

	LOG_INFO("Plese wait ..."); /* it`s quite a long process */
	/* chose between main bootflash and info bootflash */
	if (niietcm4_info->bflash_info_remap) {
		/* dump */
		uint32_t uflash_dump[USERFLASH_PAGE_SIZE];
		retval = niietcm4_dump_uflash_page(bank, uflash_dump, 0, 1);
		if (retval != ERROR_OK)
			return retval;
		/* modify dump */
		if (set)
			uflash_dump[INFOWORD2_ADDR] &= ~INFOWORD2_LOCK_IFB_BF;
		else
			uflash_dump[INFOWORD2_ADDR] |= INFOWORD2_LOCK_IFB_BF;
		/* erase page 0 userflash */
		retval = niietcm4_uflash_page_erase(bank, 0, 1);
		if (retval != ERROR_OK)
			return retval;
		/* write dump to userflash */
		retval = niietcm4_load_uflash_page(bank, uflash_dump, 0, 1);
		if (retval != ERROR_OK)
			return retval;
	} else {
		/* read dump*/
		uint32_t uflash_dump[USERFLASH_PAGE_SIZE];
		retval = niietcm4_dump_uflash_page(bank, uflash_dump, 0, 1);
		if (retval != ERROR_OK)
			return retval;
		/* modify dump */
		for (int i = first; i <= last; i++)	{
			uint32_t reg_num = i/8;
			uint32_t bit_num = i%8;
			if (set)
				uflash_dump[BF_LOCK_ADDR+reg_num] &= ~(1<<bit_num);
			else
				uflash_dump[BF_LOCK_ADDR+reg_num] |= (1<<bit_num);
		}
		/* erase page 0 info userflash */
		retval = niietcm4_uflash_page_erase(bank, 0, 1);
		if (retval != ERROR_OK)
			return retval;
		/* write dump to userflash */
		retval = niietcm4_load_uflash_page(bank, uflash_dump,  0, 1);
		if (retval != ERROR_OK)
			return retval;
	}

	return retval;
}

static int niietcm4_write_block(struct flash_bank *bank, const uint8_t *buffer,
		uint32_t offset, uint32_t count)
{
	struct target *target = bank->target;
	struct niietcm4_flash_bank *niietcm4_info = bank->driver_priv;
	uint32_t buffer_size = 32768 + 8; /* 8 bytes for rp and wp */
	struct working_area *write_algorithm;
	struct working_area *source;
	uint32_t address = bank->base + offset;
	struct reg_param reg_params[5];
	struct armv7m_algorithm armv7m_info;
	int retval = ERROR_OK;

	/* see contrib/loaders/flash/k1921vk01t.S for src */
	static const uint8_t niietcm4_flash_write_code[] = {
		0x14, 0x4f, 0x16, 0x68, 0x00, 0x2e, 0x23, 0xd0, 0x55, 0x68, 0xb5, 0x42, 0xf9, 0xd0, 0x2e, 0x68,
		0x7e, 0x60, 0x04, 0x35, 0x2e, 0x68, 0x3e, 0x65, 0x04, 0x35, 0x2e, 0x68, 0x7e, 0x65, 0x04, 0x35,
		0x2e, 0x68, 0xbe, 0x65, 0x04, 0x35, 0x3c, 0x60, 0x10, 0x34, 0xb8, 0x60, 0xfe, 0x68, 0x00, 0x2e,
		0xfc, 0xd0, 0x02, 0x2e, 0x0a, 0xd0, 0x01, 0x26, 0x7e, 0x61, 0x9d, 0x42, 0x01, 0xd3, 0x15, 0x46,
		0x08, 0x35, 0x55, 0x60, 0x01, 0x39, 0x00, 0x29, 0x02, 0xd0, 0xda, 0xe7, 0x00, 0x20, 0x50, 0x60,
		0x30, 0x46, 0x00, 0xbe, 0x00, 0xc0, 0x01, 0xa0
	};

	/* flash write code */
	if (target_alloc_working_area(target, sizeof(niietcm4_flash_write_code),
			&write_algorithm) != ERROR_OK) {
		LOG_WARNING("no working area available, can't do block memory writes");
		return ERROR_TARGET_RESOURCE_NOT_AVAILABLE;
	}

	retval = target_write_buffer(target, write_algorithm->address,
			sizeof(niietcm4_flash_write_code), niietcm4_flash_write_code);
	if (retval != ERROR_OK)
		return retval;

	/* memory buffer */
	while (target_alloc_working_area_try(target, buffer_size, &source) != ERROR_OK) {
		buffer_size /= 2;
		buffer_size &= ~15UL; /* Make sure it's 16 byte aligned */
		buffer_size += 8; /* And 8 bytes for WP and RP */
		if (buffer_size <= 256) {
			/* we already allocated the writing code, but failed to get a
			 * buffer, free the algorithm */
			target_free_working_area(target, write_algorithm);

			LOG_WARNING("no large enough working area available, can't do block memory writes");
			return ERROR_TARGET_RESOURCE_NOT_AVAILABLE;
		}
	}

	init_reg_param(&reg_params[0], "r0", 32, PARAM_IN_OUT);	/* write_cmd base (in), status (out) */
	init_reg_param(&reg_params[1], "r1", 32, PARAM_OUT);	/* count (128bit) */
	init_reg_param(&reg_params[2], "r2", 32, PARAM_OUT);	/* buffer start */
	init_reg_param(&reg_params[3], "r3", 32, PARAM_OUT);	/* buffer end */
	init_reg_param(&reg_params[4], "r4", 32, PARAM_IN_OUT);	/* target address */

	uint32_t flash_cmd;
	if (niietcm4_info->bflash_info_remap)
		flash_cmd = FMC_MAGIC_KEY | FMC_WRITE_IFB;
	else
		flash_cmd = FMC_MAGIC_KEY | FMC_WRITE;

	buf_set_u32(reg_params[0].value, 0, 32, flash_cmd);
	buf_set_u32(reg_params[1].value, 0, 32, count);
	buf_set_u32(reg_params[2].value, 0, 32, source->address);
	buf_set_u32(reg_params[3].value, 0, 32, source->address + source->size);
	buf_set_u32(reg_params[4].value, 0, 32, address);

	armv7m_info.common_magic = ARMV7M_COMMON_MAGIC;
	armv7m_info.core_mode = ARM_MODE_THREAD;

	retval = target_run_flash_async_algorithm(target, buffer, count, 16,
			0, NULL,
			5, reg_params,
			source->address, source->size,
			write_algorithm->address, 0,
			&armv7m_info);

	if (retval == ERROR_FLASH_OPERATION_FAILED)
		LOG_ERROR("flash write failed at address 0x%"PRIx32,
				buf_get_u32(reg_params[4].value, 0, 32));

	target_free_working_area(target, source);
	target_free_working_area(target, write_algorithm);

	destroy_reg_param(&reg_params[0]);
	destroy_reg_param(&reg_params[1]);
	destroy_reg_param(&reg_params[2]);
	destroy_reg_param(&reg_params[3]);
	destroy_reg_param(&reg_params[4]);

	return retval;
}

static int niietcm4_write(struct flash_bank *bank, const uint8_t *buffer,
		uint32_t offset, uint32_t count)
{
	struct target *target = bank->target;
	struct niietcm4_flash_bank *niietcm4_info = bank->driver_priv;
	uint8_t *new_buffer = NULL;

	if (bank->target->state != TARGET_HALTED) {
		LOG_ERROR("Target not halted");
		return ERROR_TARGET_NOT_HALTED;
	}

	if (offset & 0xF) {
		LOG_ERROR("offset 0x%" PRIx32 " breaks required 4-word alignment", offset);
		return ERROR_FLASH_DST_BREAKS_ALIGNMENT;
	}

	/* If there's an odd number of words, the data has to be padded. Duplicate
	 * the buffer and use the normal code path with a single block write since
	 * it's probably cheaper than to special case the last odd write using
	 * discrete accesses. */

	int rem = count % 16;
	if (rem) {
		new_buffer = malloc(count + 16 - rem);
		if (new_buffer == NULL) {
			LOG_ERROR("Odd number of words to write and no memory for padding buffer");
			return ERROR_FAIL;
		}
		LOG_INFO("Odd number of words to write, padding with 0xFFFFFFFF");
		buffer = memcpy(new_buffer, buffer, count);
		while (rem < 16) {
			new_buffer[count++] = 0xff;
			rem++;
		}
	}

	int retval;

	/* try using block write */
	retval = niietcm4_write_block(bank, buffer, offset, count/16);
	uint32_t flash_addr, flash_cmd, flash_data;

	if (retval == ERROR_TARGET_RESOURCE_NOT_AVAILABLE) {
		/* if block write failed (no sufficient working area),
		 * we use normal (slow) single halfword accesses */
		LOG_WARNING("Can't use block writes, falling back to single memory accesses");
		LOG_INFO("Plese wait ..."); /* it`s quite a long process */

		/* chose between main bootflash and info bootflash */
		if (niietcm4_info->bflash_info_remap)
			flash_cmd = FMC_MAGIC_KEY | FMC_WRITE_IFB;
		else
			flash_cmd = FMC_MAGIC_KEY | FMC_WRITE;

		/* write 16 bytes per try */
		for (unsigned int i = 0; i < count; i += 16) {
			/* current addr */
			LOG_INFO("%d byte of %d", i, count);
			flash_addr = offset + i;
			retval = target_write_u32(target, FMA, flash_addr);
			if (retval != ERROR_OK)
				goto free_buffer;

			/* Prepare data (4 words) */
			uint32_t value[4];
			memcpy(&value, buffer + i*16, 4*sizeof(uint32_t));

			/* place in reg 16 bytes of data */
			flash_data = value[0];
			retval = target_write_u32(target, FMD1, flash_data);
			if (retval != ERROR_OK)
				goto free_buffer;
			flash_data = value[1];
			retval = target_write_u32(target, FMD2, flash_data);
			if (retval != ERROR_OK)
				goto free_buffer;
			flash_data = value[2];
			retval = target_write_u32(target, FMD3, flash_data);
			if (retval != ERROR_OK)
				goto free_buffer;
			flash_data = value[3];
			retval = target_write_u32(target, FMD4, flash_data);
			if (retval != ERROR_OK)
				goto free_buffer;

			/* write start */
			retval = target_write_u32(target, FMC, flash_cmd);
			if (retval != ERROR_OK)
				goto free_buffer;

			/* status check */
			retval = niietcm4_opstatus_check(bank);
			if (retval != ERROR_OK)
				goto free_buffer;
		}

	}

free_buffer:
	if (new_buffer)
		free(new_buffer);

	return retval;
}

static int niietcm4_probe_k1921vk01t(struct flash_bank *bank)
{
	struct niietcm4_flash_bank *niietcm4_info = bank->driver_priv;
	struct target *target = bank->target;
	int retval;

	niietcm4_info->chip_name = "K1921VK01T";

	/* check if we in service mode */
	uint32_t service_mode;
	retval = target_read_u32(target, 0x80017000, &service_mode);
	if (retval != ERROR_OK)
		return retval;
	service_mode = (service_mode>>2) & 0x1;

	if (!service_mode) {
		niietcm4_info->uflash_width = 8;
		niietcm4_info->uflash_size = 0x10000;
		niietcm4_info->uflash_pagetotal = 256;
		niietcm4_info->uflash_info_size = 0x200;
		niietcm4_info->uflash_info_pagetotal = 2;

		uint32_t uflash_data[2];
		uint32_t uflash_cmd = UFMC_MAGIC_KEY | UFMC_READ_IFB;
		for (int i = 0; i < 2; i++) {
			retval = target_write_u32(target, UFMA, i);
			if (retval != ERROR_OK)
				return retval;
			retval = target_write_u32(target, UFMC, uflash_cmd);
			if (retval != ERROR_OK)
				return retval;
			/* status check */
			retval = niietcm4_uopstatus_check(bank);
			if (retval != ERROR_OK)
				return retval;
			retval = target_read_u32(target, UFMD, &uflash_data[i]);
			if (retval != ERROR_OK)
				return retval;
		}

		int boot_from_ifb = (uflash_data[0]>>INFOWORD0_BOOTFROM_IFB_POS) & 0x1;
		int en_gpio = (uflash_data[0]>>INFOWORD0_EN_GPIO_POS) & 0x1;
		int extmem_sel = (uflash_data[0]>>INFOWORD0_EXTMEM_SEL_POS) & 0x3;
		int pinnum = (uflash_data[1]>>INFOWORD1_PINNUM_POS) & 0xF;
		int portnum = (uflash_data[1]>>INFOWORD1_PORTNUM_POS) & 0x7;

		if (boot_from_ifb)
			niietcm4_info->bflash_info_remap = false;
		else
			niietcm4_info->bflash_info_remap = true;
		if (extmem_sel == 0x2)
			niietcm4_info->extmem_boot_altfunc = 3;
		else
			niietcm4_info->extmem_boot_altfunc = 1;
		if (portnum == 0x0)
			niietcm4_info->extmem_boot_port = "GPIOA";
		else if (portnum == 0x1)
			niietcm4_info->extmem_boot_port = "GPIOB";
		else if (portnum == 0x2)
			niietcm4_info->extmem_boot_port = "GPIOC";
		else if (portnum == 0x3)
			niietcm4_info->extmem_boot_port = "GPIOD";
		else if (portnum == 0x4)
			niietcm4_info->extmem_boot_port = "GPIOE";
		else if (portnum == 0x5)
			niietcm4_info->extmem_boot_port = "GPIOF";
		else if (portnum == 0x6)
			niietcm4_info->extmem_boot_port = "GPIOG";
		else if (portnum == 0x7)
			niietcm4_info->extmem_boot_port = "GPIOH";
		else
			niietcm4_info->extmem_boot_port = "not defined";
		if (en_gpio)
			niietcm4_info->extmem_boot = false;
		else
			niietcm4_info->extmem_boot = true;
		niietcm4_info->extmem_boot_pin = pinnum;

		/* check state of extmem boot en pin, if "high", extmem remapped to 0x00000000 */
		uint32_t extmem_boot_port_data;
		retval = target_read_u32(target, 0x80010000 + 0x1000*portnum, &extmem_boot_port_data);
		if (retval != ERROR_OK)
			return retval;
		int extmem_boot_pin_data = (extmem_boot_port_data>>pinnum) & 0x1;

		uint32_t extmem_base;
		uint32_t bflash_base;
		if (extmem_boot_pin_data && niietcm4_info->extmem_boot) {
			extmem_base = 0x00000000;
			bflash_base = 0x40000000;
		} else {
			extmem_base = 0x40000000;
			bflash_base = 0x00000000;
		}

		uint32_t bflash_size = 0x100000;
		uint32_t bflash_pages = 128;
		uint32_t bflash_info_size = 0x2000;
		uint32_t bflash_info_pages = 1;
		if (niietcm4_info->bflash_info_remap) {
			bflash_base += 0x2000;
			bflash_size -= 0x2000;
			bflash_pages--;
			bank->size = bflash_info_size;
			bank->num_sectors = bflash_info_pages;
		} else {
			bank->size = bflash_size;
			bank->num_sectors = bflash_pages;
		}

		char info_bootflash_addr_str[64];
		if (niietcm4_info->bflash_info_remap)
			snprintf(info_bootflash_addr_str, sizeof(info_bootflash_addr_str),
<<<<<<< HEAD
					"0x%" TARGET_PRIxADDR " base adress", bank->base);
=======
					TARGET_ADDR_FMT " base adress", bank->base);
>>>>>>> 11a2bfc2
		else
			snprintf(info_bootflash_addr_str, sizeof(info_bootflash_addr_str),
					"not mapped to global adress space");

		snprintf(niietcm4_info->chip_brief,
				sizeof(niietcm4_info->chip_brief),
				"\n"
				"MEMORY CONFIGURATION\n"
				"Bootflash :\n"
				"    %d kB total\n"
				"    %d pages %d kB each\n"
				"    0x%08x base adress\n"
				"%s"
				"Info bootflash :\n"
				"    %d kB total\n"
				"    %d pages %d kB each\n"
				"    %s\n"
				"%s"
				"Userflash :\n"
				"    %d kB total\n"
				"    %d pages %d B each\n"
				"    %d bit cells\n"
				"    not maped to global adress space\n"
				"Info userflash :\n"
				"    %d B total\n"
				"    %d pages of %d B each\n"
				"    %d bit cells\n"
				"    not maped to global adress space\n"
				"RAM :\n"
				"    192 kB total\n"
				"    0x20000000 base adress\n"
				"External memory :\n"
				"    8/16 bit address space\n"
				"    0x%08x base adress\n"
				"\n"
				"INFOWORD STATUS\n"
				"Bootflash info region remap :\n"
				"    %s\n"
				"External memory boot port :\n"
				"    %s\n"
				"External memory boot pin :\n"
				"    %d\n"
				"External memory interface alternative function :\n"
				"    %d\n"
				"Option boot from external memory :\n"
				"    %s\n",
				bflash_size/1024,
				bflash_pages,
				(bflash_size/bflash_pages)/1024,
				bflash_base,
				niietcm4_info->bflash_info_remap ? "" : "    this flash will be used for debugging, writing and etc\n",
				bflash_info_size/1024,
				bflash_info_pages,
				(bflash_info_size/bflash_info_pages)/1024,
				info_bootflash_addr_str,
				niietcm4_info->bflash_info_remap ? "    this flash will be used for debugging, writing and etc\n" : "",
				niietcm4_info->uflash_size/1024,
				niietcm4_info->uflash_pagetotal,
				niietcm4_info->uflash_size/niietcm4_info->uflash_pagetotal,
				niietcm4_info->uflash_width,
				niietcm4_info->uflash_info_size,
				niietcm4_info->uflash_info_pagetotal,
				niietcm4_info->uflash_info_size/niietcm4_info->uflash_info_pagetotal,
				niietcm4_info->uflash_width,
				extmem_base,
				niietcm4_info->bflash_info_remap ? "enable" : "disable",
				niietcm4_info->extmem_boot_port,
				niietcm4_info->extmem_boot_pin,
				niietcm4_info->extmem_boot_altfunc,
				niietcm4_info->extmem_boot ? "enable" : "disable");
	} else{
		bank->size = 0x100000;
		bank->num_sectors = 128;

		sprintf(niietcm4_info->chip_brief,
				"\n"
				"H[2] was HIGH while startup. Device entered service mode.\n"
				"All flashes were locked.\n"
				"If you want to perform emergency erase (erase all flashes),\n"
				"please use \"service_mode_erase\" command and reset device.\n"
				"Do not forget to pull H[2] down while reset for returning to normal operation mode.\n"
				);
	}

	return retval;
}

static int niietcm4_probe(struct flash_bank *bank)
{
	struct niietcm4_flash_bank *niietcm4_info = bank->driver_priv;
	struct target *target = bank->target;

	if (bank->sectors) {
		free(bank->sectors);
		bank->sectors = NULL;
	}
	uint32_t retval;
	uint32_t chipid;

	retval = target_read_u32(target, CHIPID_ADDR, &chipid);
	if (retval != ERROR_OK) {
		chipid = K1921VK01T_ID;
		LOG_INFO("unknown chipid, assuming K1921VK01T");
	}

	if (chipid == K1921VK01T_ID)
		niietcm4_probe_k1921vk01t(bank);

	int page_total = bank->num_sectors;
	int page_size = bank->size / page_total;

	bank->sectors = malloc(sizeof(struct flash_sector) * page_total);

	for (int i = 0; i < page_total; i++) {
		bank->sectors[i].offset = i * page_size;
		bank->sectors[i].size = page_size;
		bank->sectors[i].is_erased = -1;
		bank->sectors[i].is_protected = -1;
	}

	niietcm4_info->probed = true;

	return ERROR_OK;
}

static int niietcm4_auto_probe(struct flash_bank *bank)
{
	struct niietcm4_flash_bank *niietcm4_info = bank->driver_priv;
	if (niietcm4_info->probed)
		return ERROR_OK;
	return niietcm4_probe(bank);
}

static int get_niietcm4_info(struct flash_bank *bank, char *buf, int buf_size)
{
	struct niietcm4_flash_bank *niietcm4_info = bank->driver_priv;
	LOG_INFO("\nNIIET Cortex-M4F %s\n%s", niietcm4_info->chip_name, niietcm4_info->chip_brief);
	snprintf(buf, buf_size, " ");

	return ERROR_OK;
}


const struct flash_driver niietcm4_flash = {
	.name = "niietcm4",
	.usage = "flash bank <name> niietcm4 <base> <size> 0 0 <target#>",
	.commands = niietcm4_command_handlers,
	.flash_bank_command = niietcm4_flash_bank_command,
	.erase = niietcm4_erase,
	.protect = niietcm4_protect,
	.write = niietcm4_write,
	.read = default_flash_read,
	.probe = niietcm4_probe,
	.auto_probe = niietcm4_auto_probe,
	.erase_check = default_flash_blank_check,
	.protect_check = niietcm4_protect_check,
	.info = get_niietcm4_info,
	.free_driver_priv = default_flash_free_driver_priv,
};<|MERGE_RESOLUTION|>--- conflicted
+++ resolved
@@ -1585,11 +1585,7 @@
 		char info_bootflash_addr_str[64];
 		if (niietcm4_info->bflash_info_remap)
 			snprintf(info_bootflash_addr_str, sizeof(info_bootflash_addr_str),
-<<<<<<< HEAD
-					"0x%" TARGET_PRIxADDR " base adress", bank->base);
-=======
 					TARGET_ADDR_FMT " base adress", bank->base);
->>>>>>> 11a2bfc2
 		else
 			snprintf(info_bootflash_addr_str, sizeof(info_bootflash_addr_str),
 					"not mapped to global adress space");
