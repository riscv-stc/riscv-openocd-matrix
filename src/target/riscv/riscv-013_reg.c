// SPDX-License-Identifier: GPL-2.0-or-later

#ifdef HAVE_CONFIG_H
#include "config.h"
#endif

#include "riscv-013_reg.h"

#include "riscv_reg.h"
#include "riscv_reg_impl.h"
#include "riscv-013.h"
#include <helper/time_support.h>

static int riscv013_reg_get(struct reg *reg)
{
	struct target *target = riscv_reg_impl_get_target(reg);

	/* TODO: Hack to deal with gdb that thinks these registers still exist. */
	if (reg->number > GDB_REGNO_XPR15 && reg->number <= GDB_REGNO_XPR31 &&
			riscv_supports_extension(target, 'E')) {
		buf_set_u64(reg->value, 0, reg->size, 0);
		return ERROR_OK;
	}

	if ((reg->number >= GDB_REGNO_V0 && reg->number <= GDB_REGNO_V31) ||
<<<<<<< HEAD
			(reg->number >= GDB_REGNO_TR0 && reg->number <= GDB_REGNO_TR7)) {
=======
			(reg->number >= GDB_REGNO_TR0 && reg->number <= GDB_REGNO_TR7) ||
			(reg->number >= GDB_REGNO_ACC0 && reg->number <= GDB_REGNO_ACC7)) {
>>>>>>> 958ca6f6
		if (riscv013_get_register_buf(target, reg->value, reg->number) != ERROR_OK)
			return ERROR_FAIL;

		reg->valid = riscv_reg_impl_gdb_regno_cacheable(reg->number, /* is write? */ false);
	} else {
		uint64_t value;
		int result = riscv_reg_get(target, &value, reg->number);
		if (result != ERROR_OK)
			return result;
		buf_set_u64(reg->value, 0, reg->size, value);
	}
	char *str = buf_to_hex_str(reg->value, reg->size);
	LOG_TARGET_DEBUG(target, "Read 0x%s from %s (valid=%d).", str, reg->name,
			reg->valid);
	free(str);
	return ERROR_OK;
}

static int riscv013_reg_set(struct reg *reg, uint8_t *buf)
{
	struct target *target = riscv_reg_impl_get_target(reg);
	RISCV_INFO(r);

	char *str = buf_to_hex_str(buf, reg->size);
	LOG_TARGET_DEBUG(target, "Write 0x%s to %s (valid=%d).", str, reg->name,
			reg->valid);
	free(str);

	/* TODO: Hack to deal with gdb that thinks these registers still exist. */
	if (reg->number > GDB_REGNO_XPR15 && reg->number <= GDB_REGNO_XPR31 &&
			riscv_supports_extension(target, 'E') &&
			buf_get_u64(buf, 0, reg->size) == 0)
		return ERROR_OK;

	if (reg->number == GDB_REGNO_TDATA1 ||
			reg->number == GDB_REGNO_TDATA2) {
		r->manual_hwbp_set = true;
		/* When enumerating triggers, we clear any triggers with DMODE set,
		 * assuming they were left over from a previous debug session. So make
		 * sure that is done before a user might be setting their own triggers.
		 */
		if (riscv_enumerate_triggers(target) != ERROR_OK)
			return ERROR_FAIL;
	}

	if ((reg->number >= GDB_REGNO_V0 && reg->number <= GDB_REGNO_V31) ||
<<<<<<< HEAD
			(reg->number >= GDB_REGNO_TR0 && reg->number <= GDB_REGNO_TR7)) {
=======
			(reg->number >= GDB_REGNO_TR0 && reg->number <= GDB_REGNO_TR7) ||
			(reg->number >= GDB_REGNO_ACC0 && reg->number <= GDB_REGNO_ACC7)) {
>>>>>>> 958ca6f6
		if (riscv013_set_register_buf(target, reg->number, buf) != ERROR_OK)
			return ERROR_FAIL;

		memcpy(reg->value, buf, DIV_ROUND_UP(reg->size, 8));
		reg->valid = riscv_reg_impl_gdb_regno_cacheable(reg->number, /* is write? */ true);
	} else {
		const riscv_reg_t value = buf_get_u64(buf, 0, reg->size);
		if (riscv_reg_set(target, reg->number, value) != ERROR_OK)
			return ERROR_FAIL;
	}

	return ERROR_OK;
}

static const struct reg_arch_type *riscv013_gdb_regno_reg_type(uint32_t regno)
{
	static const struct reg_arch_type riscv013_reg_type = {
		.get = riscv013_reg_get,
		.set = riscv013_reg_set
	};
	return &riscv013_reg_type;
}

static int riscv013_init_reg(struct target *target, uint32_t regno)
{
	return riscv_reg_impl_init_one(target, regno, riscv013_gdb_regno_reg_type(regno));
}

int riscv013_reg_init_all(struct target *target)
{
	if (riscv_reg_impl_init_cache(target) != ERROR_OK)
		return ERROR_FAIL;

	init_shared_reg_info(target);

	riscv_reg_impl_init_vector_reg_type(target);
	riscv_reg_impl_init_matrix_reg_type(target);

	for (uint32_t regno = 0; regno < target->reg_cache->num_regs; ++regno)
		if (riscv013_init_reg(target, regno) != ERROR_OK)
			return ERROR_FAIL;

	if (riscv_reg_impl_expose_csrs(target) != ERROR_OK)
		return ERROR_FAIL;

	riscv_reg_impl_hide_csrs(target);

	return ERROR_OK;
}

/**
 * This function is used to save the value of a register in cache. The register
 * is marked as dirty, and writeback is delayed for as long as possible.
 */
int riscv013_reg_save(struct target *target, enum gdb_regno regid)
{
	if (target->state != TARGET_HALTED) {
		LOG_TARGET_ERROR(target, "Can't save register %s on a hart that is not halted.",
				 riscv_reg_gdb_regno_name(target, regid));
		return ERROR_FAIL;
	}
	assert(riscv_reg_impl_gdb_regno_cacheable(regid, /* is write? */ false) &&
			"Only cacheable registers can be saved.");

	RISCV_INFO(r);
	riscv_reg_t value;
	if (!target->reg_cache) {
		assert(!target_was_examined(target));
		/* To create register cache it is needed to examine the target first,
		 * therefore during examine, any changed register needs to be saved
		 * and restored manually.
		 */
		return ERROR_OK;
	}

	struct reg *reg = riscv_reg_impl_cache_entry(target, regid);

	LOG_TARGET_DEBUG(target, "Saving %s", reg->name);
	if (riscv_reg_get(target, &value, regid) != ERROR_OK)
		return ERROR_FAIL;

	assert(reg->valid &&
			"The register is cacheable, so the cache entry must be valid now.");
	/* Mark the register dirty. We assume that this function is called
	 * because the caller is about to mess with the underlying value of the
	 * register. */
	reg->dirty = true;

	r->last_activity = timeval_ms();

	return ERROR_OK;
}<|MERGE_RESOLUTION|>--- conflicted
+++ resolved
@@ -23,12 +23,8 @@
 	}
 
 	if ((reg->number >= GDB_REGNO_V0 && reg->number <= GDB_REGNO_V31) ||
-<<<<<<< HEAD
-			(reg->number >= GDB_REGNO_TR0 && reg->number <= GDB_REGNO_TR7)) {
-=======
 			(reg->number >= GDB_REGNO_TR0 && reg->number <= GDB_REGNO_TR7) ||
 			(reg->number >= GDB_REGNO_ACC0 && reg->number <= GDB_REGNO_ACC7)) {
->>>>>>> 958ca6f6
 		if (riscv013_get_register_buf(target, reg->value, reg->number) != ERROR_OK)
 			return ERROR_FAIL;
 
@@ -75,12 +71,8 @@
 	}
 
 	if ((reg->number >= GDB_REGNO_V0 && reg->number <= GDB_REGNO_V31) ||
-<<<<<<< HEAD
-			(reg->number >= GDB_REGNO_TR0 && reg->number <= GDB_REGNO_TR7)) {
-=======
 			(reg->number >= GDB_REGNO_TR0 && reg->number <= GDB_REGNO_TR7) ||
 			(reg->number >= GDB_REGNO_ACC0 && reg->number <= GDB_REGNO_ACC7)) {
->>>>>>> 958ca6f6
 		if (riscv013_set_register_buf(target, reg->number, buf) != ERROR_OK)
 			return ERROR_FAIL;
 
