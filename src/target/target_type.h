--- conflicted
+++ resolved
@@ -53,12 +53,8 @@
 
 	/* halt will log a warning, but return ERROR_OK if the target is already halted. */
 	int (*halt)(struct target *target);
-<<<<<<< HEAD
 	/* See target.c target_resume() for documentation. */
-	int (*resume)(struct target *target, int current, uint32_t address,
-=======
 	int (*resume)(struct target *target, int current, target_addr_t address,
->>>>>>> 1025be36
 			int handle_breakpoints, int debug_execution);
 	int (*step)(struct target *target, int current, target_addr_t address,
 			int handle_breakpoints);
