/* SPDX-License-Identifier: GPL-2.0-or-later */

#ifndef RISCV_H
#define RISCV_H

struct riscv_program;

#include <stdint.h>
#include "opcodes.h"
#include "gdb_regs.h"
#include "jtag/jtag.h"
#include "target/semihosting_common.h"
#include "target/target.h"
#include "target/register.h"
#include <helper/command.h>
#include <helper/bits.h>

#define RISCV_COMMON_MAGIC	0x52495356U

#define RISCV_MAX_HARTS  ((int)BIT(20))
#define RISCV_MAX_TRIGGERS 32
#define RISCV_MAX_HWBPS 16
#define RISCV_MAX_DMS 100

#define DEFAULT_COMMAND_TIMEOUT_SEC 5

#define RISCV_SATP_MODE(xlen)  ((xlen) == 32 ? SATP32_MODE : SATP64_MODE)
#define RISCV_SATP_PPN(xlen)  ((xlen) == 32 ? SATP32_PPN : SATP64_PPN)
#define RISCV_HGATP_MODE(xlen)  ((xlen) == 32 ? HGATP32_MODE : HGATP64_MODE)
#define RISCV_HGATP_PPN(xlen)  ((xlen) == 32 ? HGATP32_PPN : HGATP64_PPN)
#define RISCV_PGSHIFT 12

#define PG_MAX_LEVEL 5

#define RISCV_NUM_MEM_ACCESS_METHODS  3

#define RISCV_BATCH_ALLOC_SIZE 128

extern struct target_type riscv011_target;
extern struct target_type riscv013_target;

/*
 * Definitions shared by code supporting all RISC-V versions.
 */
typedef uint64_t riscv_reg_t;
typedef uint32_t riscv_insn_t;
typedef uint64_t riscv_addr_t;

typedef enum {
	YNM_MAYBE,
	YNM_YES,
	YNM_NO
} yes_no_maybe_t;

enum riscv_mem_access_method {
	RISCV_MEM_ACCESS_UNSPECIFIED,
	RISCV_MEM_ACCESS_PROGBUF,
	RISCV_MEM_ACCESS_SYSBUS,
	RISCV_MEM_ACCESS_ABSTRACT
};

enum riscv_halt_reason {
	RISCV_HALT_INTERRUPT,
	RISCV_HALT_EBREAK,
	RISCV_HALT_SINGLESTEP,
	RISCV_HALT_TRIGGER,
	RISCV_HALT_UNKNOWN,
	RISCV_HALT_GROUP,
	RISCV_HALT_ERROR
};

enum riscv_isrmasking_mode {
	/* RISCV_ISRMASK_AUTO,	*/ /* not supported yet */
	RISCV_ISRMASK_OFF,
	/* RISCV_ISRMASK_ON,	*/ /* not supported yet */
	RISCV_ISRMASK_STEPONLY,
};

enum riscv_hart_state {
	RISCV_STATE_NON_EXISTENT,
	RISCV_STATE_RUNNING,
	RISCV_STATE_HALTED,
	RISCV_STATE_UNAVAILABLE
};

/* RISC-V-specific data assigned to a register. */
typedef struct {
	struct target *target;
	/* Abstract command's regno for a custom register. */
	unsigned int custom_number;
} riscv_reg_info_t;

#define RISCV_SAMPLE_BUF_TIMESTAMP_BEFORE	0x80
#define RISCV_SAMPLE_BUF_TIMESTAMP_AFTER	0x81
struct riscv_sample_buf {
	uint8_t *buf;
	unsigned int used;
	unsigned int size;
};

typedef struct {
	bool enabled;
	struct {
		bool enabled;
		target_addr_t address;
		uint32_t size_bytes;
	} bucket[16];
} riscv_sample_config_t;

typedef struct {
	struct list_head list;
	uint16_t low, high;
	char *name;
} range_list_t;

#define DTM_DTMCS_VERSION_UNKNOWN ((unsigned int)-1)

struct reg_name_table {
	unsigned int num_entries;
	char **reg_names;
};

struct riscv_info {
	unsigned int common_magic;

	unsigned int dtm_version;

	struct command_context *cmd_ctx;
	void *version_specific;

	struct reg_name_table custom_register_names;
	char **reg_names;

	/* It's possible that each core has a different supported ISA set. */
	int xlen;
	riscv_reg_t misa;
	/* Cached value of vlenb. 0 indicates there is no vector support.
	 * Note that you can have vector support without misa.V set, because
	 * Zve* extensions implement vector registers without setting misa.V. */
	unsigned int vlenb;
<<<<<<< HEAD
	/* Cached value of mlenb and mrlenb. 0 indicates there is no matrix support. */
	unsigned int mlenb;
	unsigned int mrlenb;
=======
	/* Cached value of mlenb, mrlenb and mamul. 0 indicates there is no matrix
	 * support. MLEN <= 2^32, MRLEN <= 2^16 and MAMUL is 1, 2, 4 or 8. */
	unsigned int mlenb;
	unsigned int mrlenb;
	unsigned int mamul;
>>>>>>> 958ca6f6

	bool mtopi_readable;
	bool mtopei_readable;

	/* The number of triggers per hart. */
	unsigned int trigger_count;

	/* Data structure to record known unsupported tdata1+tdata2 trigger CSR values.
	 * This is to avoid repetitive attempts to set trigger configurations that are already
	 * known to be unsupported in the HW.
	 * A separate data structure is created for each trigger. */
	struct list_head *wp_triggers_negative_cache;

	/* record the tinfo of each trigger */
	unsigned int trigger_tinfo[RISCV_MAX_TRIGGERS];

	/* For each physical trigger contains:
	 * -1: the hwbp is available
	 * -4: The trigger is used by the itrigger command
	 * -5: The trigger is used by the etrigger command
	 * >= 0: unique_id of the breakpoint/watchpoint that is using it.
	 * Note that in RTOS mode the triggers are the same across all harts the
	 * target controls, while otherwise only a single hart is controlled. */
	int64_t trigger_unique_id[RISCV_MAX_HWBPS];

	/* The unique id of the trigger that caused the most recent halt. If the
	 * most recent halt was not caused by a trigger, then this is -1. */
	int64_t trigger_hit;

	/* The number of entries in the program buffer. */
	int progbuf_size;

	/* This hart contains an implicit ebreak at the end of the program buffer. */
	bool impebreak;

	bool triggers_enumerated;

	/* Decremented every scan, and when it reaches 0 we clear the learned
	 * delays, causing them to be relearned. Used for testing. */
	int reset_delays_wait;

	/* This target has been prepped and is ready to step/resume. */
	bool prepped;
	/* This target was selected using hasel. */
	bool selected;

	/* Used by riscv_openocd_poll(). */
	bool halted_needs_event_callback;
	enum target_event halted_callback_event;

	enum riscv_isrmasking_mode isrmask_mode;

	/* Helper functions that target the various RISC-V debug spec
	 * implementations. */
	int (*select_target)(struct target *target);
	int (*get_hart_state)(struct target *target, enum riscv_hart_state *state);
	/* Resume this target, as well as every other prepped target that can be
	 * resumed near-simultaneously. Clear the prepped flag on any target that
	 * was resumed. */
	int (*resume_go)(struct target *target);
	int (*step_current_hart)(struct target *target);

	/* These get called from riscv_poll_hart(), which is a house of cards
	 * together with openocd_poll(), so be careful not to upset things too
	 * much. */
	int (*handle_became_halted)(struct target *target,
		enum riscv_hart_state previous_riscv_state);
	int (*handle_became_running)(struct target *target,
		enum riscv_hart_state previous_riscv_state);
	int (*handle_became_unavailable)(struct target *target,
		enum riscv_hart_state previous_riscv_state);

	/* Called periodically (no guarantees about frequency), while there's
	 * nothing else going on. */
	int (*tick)(struct target *target);

	/* Get this target as ready as possible to resume, without actually
	 * resuming. */
	int (*resume_prep)(struct target *target);
	int (*halt_prep)(struct target *target);
	int (*halt_go)(struct target *target);
	int (*on_step)(struct target *target);
	enum riscv_halt_reason (*halt_reason)(struct target *target);
	int (*write_progbuf)(struct target *target, unsigned int index, riscv_insn_t d);
	riscv_insn_t (*read_progbuf)(struct target *target, unsigned int index);
	int (*execute_progbuf)(struct target *target, uint32_t *cmderr);
	int (*invalidate_cached_progbuf)(struct target *target);
	int (*get_dmi_scan_length)(struct target *target);
	void (*fill_dmi_write)(struct target *target, char *buf, uint64_t a, uint32_t d);
	void (*fill_dmi_read)(struct target *target, char *buf, uint64_t a);
	void (*fill_dm_nop)(struct target *target, char *buf);

	int (*authdata_read)(struct target *target, uint32_t *value, unsigned int index);
	int (*authdata_write)(struct target *target, uint32_t value, unsigned int index);

	int (*dmi_read)(struct target *target, uint32_t *value, uint32_t address);
	int (*dmi_write)(struct target *target, uint32_t address, uint32_t value);

	/* Get the DMI address of target's DM's register.
	 * The function should return the passed address
	 * if the target is not assigned a DM yet.
	 */
	uint32_t (*get_dmi_address)(const struct target *target, uint32_t dm_address);

	int (*sample_memory)(struct target *target,
						 struct riscv_sample_buf *buf,
						 riscv_sample_config_t *config,
						 int64_t until_ms);

	int (*read_memory)(struct target *target, target_addr_t address,
			uint32_t size, uint32_t count, uint8_t *buffer, uint32_t increment);

	unsigned (*data_bits)(struct target *target);

	COMMAND_HELPER((*print_info), struct target *target);

	/* Storage for arch_info of non-custom registers. */
	riscv_reg_info_t shared_reg_info;

	/* Storage for vector register types. */
	struct reg_data_type_vector vector_uint8;
	struct reg_data_type_vector vector_uint16;
	struct reg_data_type_vector vector_uint32;
	struct reg_data_type_vector vector_uint64;
	struct reg_data_type_vector vector_uint128;
	struct reg_data_type type_uint8_vector;
	struct reg_data_type type_uint16_vector;
	struct reg_data_type type_uint32_vector;
	struct reg_data_type type_uint64_vector;
	struct reg_data_type type_uint128_vector;
	struct reg_data_type_union_field vector_fields[5];
	struct reg_data_type_union vector_union;
	struct reg_data_type type_vector;

	/* Storage for matrix register types. */
<<<<<<< HEAD
	struct reg_data_type_vector matrix_n_uint8;
	struct reg_data_type_vector matrix_n_uint16;
	struct reg_data_type_vector matrix_n_uint32;
	struct reg_data_type_vector matrix_n_uint64;
	struct reg_data_type_vector matrix_n_uint128;
	struct reg_data_type type_uint8_matrix_n;
	struct reg_data_type type_uint16_matrix_n;
	struct reg_data_type type_uint32_matrix_n;
	struct reg_data_type type_uint64_matrix_n;
	struct reg_data_type type_uint128_matrix_n;
	struct reg_data_type_vector matrix_m_uint8;
	struct reg_data_type_vector matrix_m_uint16;
	struct reg_data_type_vector matrix_m_uint32;
	struct reg_data_type_vector matrix_m_uint64;
	struct reg_data_type_vector matrix_m_uint128;
	struct reg_data_type type_uint8_matrix_m;
	struct reg_data_type type_uint16_matrix_m;
	struct reg_data_type type_uint32_matrix_m;
	struct reg_data_type type_uint64_matrix_m;
	struct reg_data_type type_uint128_matrix_m;
	struct reg_data_type_union_field matrix_fields[5];
	struct reg_data_type_union matrix_union;
	struct reg_data_type type_matrix;
=======
	struct matrix_reg_type {
		struct reg_data_type_vector matrix_n_uint8;
		struct reg_data_type_vector matrix_n_uint16;
		struct reg_data_type_vector matrix_n_uint32;
		struct reg_data_type_vector matrix_n_uint64;
		struct reg_data_type_vector matrix_n_uint128;
		struct reg_data_type type_uint8_matrix_n;
		struct reg_data_type type_uint16_matrix_n;
		struct reg_data_type type_uint32_matrix_n;
		struct reg_data_type type_uint64_matrix_n;
		struct reg_data_type type_uint128_matrix_n;
		struct reg_data_type_vector matrix_m_uint8;
		struct reg_data_type_vector matrix_m_uint16;
		struct reg_data_type_vector matrix_m_uint32;
		struct reg_data_type_vector matrix_m_uint64;
		struct reg_data_type_vector matrix_m_uint128;
		struct reg_data_type type_uint8_matrix_m;
		struct reg_data_type type_uint16_matrix_m;
		struct reg_data_type type_uint32_matrix_m;
		struct reg_data_type type_uint64_matrix_m;
		struct reg_data_type type_uint128_matrix_m;
		struct reg_data_type_union_field matrix_fields[5];
		struct reg_data_type_union matrix_union;
		struct reg_data_type type;
	} type_m_tile, type_m_acc;
>>>>>>> 958ca6f6

	/* Set when trigger registers are changed by the user. This indicates we need
	 * to beware that we may hit a trigger that we didn't realize had been set. */
	bool manual_hwbp_set;

	/* Memory access methods to use, ordered by priority, highest to lowest. */
	int mem_access_methods[RISCV_NUM_MEM_ACCESS_METHODS];

	/* Different memory regions may need different methods but single configuration is applied
	 * for all. Following flags are used to warn only once about failing memory access method. */
	bool mem_access_progbuf_warn;
	bool mem_access_sysbus_warn;
	bool mem_access_abstract_warn;

	/* In addition to the ones in the standard spec, we'll also expose additional
	 * CSRs in this list. */
	struct list_head expose_csr;
	/* Same, but for custom registers.
	 * Custom registers are for non-standard extensions and use abstract register numbers
	 * from range 0xc000 ... 0xffff. */
	struct list_head expose_custom;

	/* The list of registers to mark as "hidden". Hidden registers are available
	 * but do not appear in gdb targets description or reg command output. */
	struct list_head hide_csr;

	riscv_sample_config_t sample_config;
	struct riscv_sample_buf sample_buf;

	/* Track when we were last asked to do something substantial. */
	int64_t last_activity;

	yes_no_maybe_t vsew64_supported;
	yes_no_maybe_t msew64_supported;

	bool range_trigger_fallback_encountered;

	bool riscv_ebreakm;
	bool riscv_ebreaks;
	bool riscv_ebreaku;

	bool wp_allow_equality_match_trigger;
	bool wp_allow_napot_trigger;
	bool wp_allow_ge_lt_trigger;
};

COMMAND_HELPER(riscv_print_info_line, const char *section, const char *key,
			   unsigned int value);

typedef struct {
	uint8_t tunneled_dr_width;
	struct scan_field tunneled_dr[4];
} riscv_bscan_tunneled_scan_context_t;

typedef struct {
	const char *name;
	int level;
	unsigned va_bits;
	/* log2(PTESIZE) */
	unsigned pte_shift;
	unsigned vpn_shift[PG_MAX_LEVEL];
	unsigned vpn_mask[PG_MAX_LEVEL];
	unsigned pte_ppn_shift[PG_MAX_LEVEL];
	unsigned pte_ppn_mask[PG_MAX_LEVEL];
	unsigned pa_ppn_shift[PG_MAX_LEVEL];
	unsigned pa_ppn_mask[PG_MAX_LEVEL];
} virt2phys_info_t;

/* Wall-clock timeout for a command/access. Settable via RISC-V Target commands.*/
int riscv_get_command_timeout_sec(void);

extern bool riscv_enable_virtual;

/* Everything needs the RISC-V specific info structure, so here's a nice macro
 * that provides that. */
static inline struct riscv_info *riscv_info(const struct target *target) __attribute__((unused));
static inline struct riscv_info *riscv_info(const struct target *target)
{
	assert(target->arch_info);
	return target->arch_info;
}
#define RISCV_INFO(R) struct riscv_info *R = riscv_info(target);

static inline bool is_riscv(const struct riscv_info *riscv_info)
{
	return riscv_info->common_magic == RISCV_COMMON_MAGIC;
}

extern struct scan_field select_dtmcontrol;
extern struct scan_field select_dbus;
extern struct scan_field select_idcode;

extern struct scan_field *bscan_tunneled_select_dmi;
extern uint32_t bscan_tunneled_select_dmi_num_fields;
typedef enum { BSCAN_TUNNEL_NESTED_TAP, BSCAN_TUNNEL_DATA_REGISTER } bscan_tunnel_type_t;
extern int bscan_tunnel_ir_width;

int dtmcontrol_scan_via_bscan(struct target *target, uint32_t out, uint32_t *in_ptr);
void select_dmi_via_bscan(struct target *target);

/*** OpenOCD Interface */
int riscv_openocd_poll(struct target *target);

int riscv_halt(struct target *target);

int riscv_openocd_step(
	struct target *target,
	int current,
	target_addr_t address,
	int handle_breakpoints
);

/*** RISC-V Interface ***/

bool riscv_supports_extension(const struct target *target, char letter);

/* Returns XLEN for the given (or current) hart. */
unsigned riscv_xlen(const struct target *target);

/* Returns VLENB for the given (or current) hart. */
unsigned int riscv_vlenb(const struct target *target);

/* Returns MLENB for the given (or current) hart. */
unsigned int riscv_mlenb(const struct target *target);
/* Returns MRLENB for the given (or current) hart. */
unsigned int riscv_mrlenb(const struct target *target);
<<<<<<< HEAD
=======
/* Returns MAMUL for the given (or current) hart. */
unsigned int riscv_mamul(const struct target *target);
>>>>>>> 958ca6f6

/*** Support functions for the RISC-V 'RTOS', which provides multihart support
 * without requiring multiple targets.  */

/* Checks the state of the current hart -- "is_halted" checks the actual
 * on-device register. */
int riscv_get_hart_state(struct target *target, enum riscv_hart_state *state);

/* These helper functions let the generic program interface get target-specific
 * information. */
size_t riscv_progbuf_size(struct target *target);

riscv_insn_t riscv_read_progbuf(struct target *target, int index);
int riscv_write_progbuf(struct target *target, int index, riscv_insn_t insn);
int riscv_execute_progbuf(struct target *target, uint32_t *cmderr);

void riscv_fill_dm_nop(struct target *target, char *buf);
void riscv_fill_dmi_write(struct target *target, char *buf, uint64_t a, uint32_t d);
void riscv_fill_dmi_read(struct target *target, char *buf, uint64_t a);
int riscv_get_dmi_scan_length(struct target *target);

uint32_t riscv_get_dmi_address(const struct target *target, uint32_t dm_address);

int riscv_enumerate_triggers(struct target *target);

int riscv_add_watchpoint(struct target *target, struct watchpoint *watchpoint);
int riscv_remove_watchpoint(struct target *target,
		struct watchpoint *watchpoint);

void riscv_semihosting_init(struct target *target);

enum semihosting_result riscv_semihosting(struct target *target, int *retval);

void riscv_add_bscan_tunneled_scan(struct target *target, const struct scan_field *field,
		riscv_bscan_tunneled_scan_context_t *ctxt);

int riscv_read_by_any_size(struct target *target, target_addr_t address, uint32_t size, uint8_t *buffer);
int riscv_write_by_any_size(struct target *target, target_addr_t address, uint32_t size, uint8_t *buffer);

int riscv_interrupts_disable(struct target *target, uint64_t ie_mask, uint64_t *old_mstatus);
int riscv_interrupts_restore(struct target *target, uint64_t old_mstatus);

#endif<|MERGE_RESOLUTION|>--- conflicted
+++ resolved
@@ -138,17 +138,11 @@
 	 * Note that you can have vector support without misa.V set, because
 	 * Zve* extensions implement vector registers without setting misa.V. */
 	unsigned int vlenb;
-<<<<<<< HEAD
-	/* Cached value of mlenb and mrlenb. 0 indicates there is no matrix support. */
-	unsigned int mlenb;
-	unsigned int mrlenb;
-=======
 	/* Cached value of mlenb, mrlenb and mamul. 0 indicates there is no matrix
 	 * support. MLEN <= 2^32, MRLEN <= 2^16 and MAMUL is 1, 2, 4 or 8. */
 	unsigned int mlenb;
 	unsigned int mrlenb;
 	unsigned int mamul;
->>>>>>> 958ca6f6
 
 	bool mtopi_readable;
 	bool mtopei_readable;
@@ -284,31 +278,6 @@
 	struct reg_data_type type_vector;
 
 	/* Storage for matrix register types. */
-<<<<<<< HEAD
-	struct reg_data_type_vector matrix_n_uint8;
-	struct reg_data_type_vector matrix_n_uint16;
-	struct reg_data_type_vector matrix_n_uint32;
-	struct reg_data_type_vector matrix_n_uint64;
-	struct reg_data_type_vector matrix_n_uint128;
-	struct reg_data_type type_uint8_matrix_n;
-	struct reg_data_type type_uint16_matrix_n;
-	struct reg_data_type type_uint32_matrix_n;
-	struct reg_data_type type_uint64_matrix_n;
-	struct reg_data_type type_uint128_matrix_n;
-	struct reg_data_type_vector matrix_m_uint8;
-	struct reg_data_type_vector matrix_m_uint16;
-	struct reg_data_type_vector matrix_m_uint32;
-	struct reg_data_type_vector matrix_m_uint64;
-	struct reg_data_type_vector matrix_m_uint128;
-	struct reg_data_type type_uint8_matrix_m;
-	struct reg_data_type type_uint16_matrix_m;
-	struct reg_data_type type_uint32_matrix_m;
-	struct reg_data_type type_uint64_matrix_m;
-	struct reg_data_type type_uint128_matrix_m;
-	struct reg_data_type_union_field matrix_fields[5];
-	struct reg_data_type_union matrix_union;
-	struct reg_data_type type_matrix;
-=======
 	struct matrix_reg_type {
 		struct reg_data_type_vector matrix_n_uint8;
 		struct reg_data_type_vector matrix_n_uint16;
@@ -334,7 +303,6 @@
 		struct reg_data_type_union matrix_union;
 		struct reg_data_type type;
 	} type_m_tile, type_m_acc;
->>>>>>> 958ca6f6
 
 	/* Set when trigger registers are changed by the user. This indicates we need
 	 * to beware that we may hit a trigger that we didn't realize had been set. */
@@ -461,11 +429,8 @@
 unsigned int riscv_mlenb(const struct target *target);
 /* Returns MRLENB for the given (or current) hart. */
 unsigned int riscv_mrlenb(const struct target *target);
-<<<<<<< HEAD
-=======
 /* Returns MAMUL for the given (or current) hart. */
 unsigned int riscv_mamul(const struct target *target);
->>>>>>> 958ca6f6
 
 /*** Support functions for the RISC-V 'RTOS', which provides multihart support
  * without requiring multiple targets.  */
