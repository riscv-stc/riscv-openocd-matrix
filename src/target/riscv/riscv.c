// SPDX-License-Identifier: GPL-2.0-or-later

#include <assert.h>
#include <stdlib.h>
#include <time.h>

#ifdef HAVE_CONFIG_H
#include "config.h"
#endif

#include <helper/log.h>
#include <helper/time_support.h>
#include "target/target.h"
#include "target/algorithm.h"
#include "target/target_type.h"
#include <target/smp.h>
#include "jtag/jtag.h"
#include "target/register.h"
#include "target/breakpoints.h"
#include "helper/base64.h"
#include "helper/time_support.h"
#include "riscv.h"
#include "riscv_reg.h"
#include "program.h"
#include "gdb_regs.h"
#include "rtos/rtos.h"
#include "debug_defines.h"
#include <helper/bits.h>
#include "field_helpers.h"

/*** JTAG registers. ***/

#define DTMCONTROL					0x10
#define DTMCONTROL_VERSION			(0xf)

#define DBUS						0x11

#define RISCV_TRIGGER_HIT_NOT_FOUND ((int64_t)-1)

static uint8_t ir_dtmcontrol[4] = {DTMCONTROL};
struct scan_field select_dtmcontrol = {
	.in_value = NULL,
	.out_value = ir_dtmcontrol
};
static uint8_t ir_dbus[4] = {DBUS};
struct scan_field select_dbus = {
	.in_value = NULL,
	.out_value = ir_dbus
};
static uint8_t ir_idcode[4] = {0x1};
struct scan_field select_idcode = {
	.in_value = NULL,
	.out_value = ir_idcode
};

static bscan_tunnel_type_t bscan_tunnel_type;
int bscan_tunnel_ir_width; /* if zero, then tunneling is not present/active */
static int bscan_tunnel_ir_id; /* IR ID of the JTAG TAP to access the tunnel. Valid when not 0 */

static const uint8_t bscan_zero[4] = {0};
static const uint8_t bscan_one[4] = {1};

static uint8_t ir_user4[4];
static struct scan_field select_user4 = {
	.in_value = NULL,
	.out_value = ir_user4
};


static uint8_t bscan_tunneled_ir_width[4] = {5};  /* overridden by assignment in riscv_init_target */
static struct scan_field _bscan_tunnel_data_register_select_dmi[] = {
		{
			.num_bits = 3,
			.out_value = bscan_zero,
			.in_value = NULL,
		},
		{
			.num_bits = 5, /* initialized in riscv_init_target to ir width of DM */
			.out_value = ir_dbus,
			.in_value = NULL,
		},
		{
			.num_bits = 7,
			.out_value = bscan_tunneled_ir_width,
			.in_value = NULL,
		},
		{
			.num_bits = 1,
			.out_value = bscan_zero,
			.in_value = NULL,
		}
};

static struct scan_field _bscan_tunnel_nested_tap_select_dmi[] = {
		{
			.num_bits = 1,
			.out_value = bscan_zero,
			.in_value = NULL,
		},
		{
			.num_bits = 7,
			.out_value = bscan_tunneled_ir_width,
			.in_value = NULL,
		},
		{
			.num_bits = 0, /* initialized in riscv_init_target to ir width of DM */
			.out_value = ir_dbus,
			.in_value = NULL,
		},
		{
			.num_bits = 3,
			.out_value = bscan_zero,
			.in_value = NULL,
		}
};
static struct scan_field *bscan_tunnel_nested_tap_select_dmi = _bscan_tunnel_nested_tap_select_dmi;
static uint32_t bscan_tunnel_nested_tap_select_dmi_num_fields = ARRAY_SIZE(_bscan_tunnel_nested_tap_select_dmi);

static struct scan_field *bscan_tunnel_data_register_select_dmi = _bscan_tunnel_data_register_select_dmi;
static uint32_t bscan_tunnel_data_register_select_dmi_num_fields = ARRAY_SIZE(_bscan_tunnel_data_register_select_dmi);

struct trigger {
	uint64_t address;
	uint32_t length;
	uint64_t mask;
	uint64_t value;
	bool is_read, is_write, is_execute;
	int unique_id;
};

struct tdata2_cache {
	struct list_head elem_tdata2;
	riscv_reg_t tdata2;
};

struct tdata1_cache {
	riscv_reg_t tdata1;
	struct list_head tdata2_cache_head;
	struct list_head elem_tdata1;
};

/* Wall-clock timeout for a command/access. Settable via RISC-V Target commands.*/
static int riscv_command_timeout_sec_value = DEFAULT_COMMAND_TIMEOUT_SEC;

/* DEPRECATED Wall-clock timeout after reset. Settable via RISC-V Target commands.*/
static int riscv_reset_timeout_sec = DEFAULT_COMMAND_TIMEOUT_SEC;

int riscv_get_command_timeout_sec(void)
{
	return MAX(riscv_command_timeout_sec_value, riscv_reset_timeout_sec);
}

static bool riscv_enable_virt2phys = true;

bool riscv_enable_virtual;

static enum {
	RO_NORMAL,
	RO_REVERSED
} resume_order;

static const virt2phys_info_t sv32 = {
	.name = "Sv32",
	.va_bits = 32,
	.level = 2,
	.pte_shift = 2,
	.vpn_shift = {12, 22},
	.vpn_mask = {0x3ff, 0x3ff},
	.pte_ppn_shift = {10, 20},
	.pte_ppn_mask = {0x3ff, 0xfff},
	.pa_ppn_shift = {12, 22},
	.pa_ppn_mask = {0x3ff, 0xfff},
};

static const virt2phys_info_t sv32x4 = {
	.name = "Sv32x4",
	.va_bits = 34,
	.level = 2,
	.pte_shift = 2,
	.vpn_shift = {12, 22},
	.vpn_mask = {0x3ff, 0xfff},
	.pte_ppn_shift = {10, 20},
	.pte_ppn_mask = {0x3ff, 0xfff},
	.pa_ppn_shift = {12, 22},
	.pa_ppn_mask = {0x3ff, 0xfff},
};

static const virt2phys_info_t sv39 = {
	.name = "Sv39",
	.va_bits = 39,
	.level = 3,
	.pte_shift = 3,
	.vpn_shift = {12, 21, 30},
	.vpn_mask = {0x1ff, 0x1ff, 0x1ff},
	.pte_ppn_shift = {10, 19, 28},
	.pte_ppn_mask = {0x1ff, 0x1ff, 0x3ffffff},
	.pa_ppn_shift = {12, 21, 30},
	.pa_ppn_mask = {0x1ff, 0x1ff, 0x3ffffff},
};

static const virt2phys_info_t sv39x4 = {
	.name = "Sv39x4",
	.va_bits = 41,
	.level = 3,
	.pte_shift = 3,
	.vpn_shift = {12, 21, 30},
	.vpn_mask = {0x1ff, 0x1ff, 0x7ff},
	.pte_ppn_shift = {10, 19, 28},
	.pte_ppn_mask = {0x1ff, 0x1ff, 0x3ffffff},
	.pa_ppn_shift = {12, 21, 30},
	.pa_ppn_mask = {0x1ff, 0x1ff, 0x3ffffff},
};

static const virt2phys_info_t sv48 = {
	.name = "Sv48",
	.va_bits = 48,
	.level = 4,
	.pte_shift = 3,
	.vpn_shift = {12, 21, 30, 39},
	.vpn_mask = {0x1ff, 0x1ff, 0x1ff, 0x1ff},
	.pte_ppn_shift = {10, 19, 28, 37},
	.pte_ppn_mask = {0x1ff, 0x1ff, 0x1ff, 0x1ffff},
	.pa_ppn_shift = {12, 21, 30, 39},
	.pa_ppn_mask = {0x1ff, 0x1ff, 0x1ff, 0x1ffff},
};

static const virt2phys_info_t sv48x4 = {
	.name = "Sv48x4",
	.va_bits = 50,
	.level = 4,
	.pte_shift = 3,
	.vpn_shift = {12, 21, 30, 39},
	.vpn_mask = {0x1ff, 0x1ff, 0x1ff, 0x7ff},
	.pte_ppn_shift = {10, 19, 28, 37},
	.pte_ppn_mask = {0x1ff, 0x1ff, 0x1ff, 0x1ffff},
	.pa_ppn_shift = {12, 21, 30, 39},
	.pa_ppn_mask = {0x1ff, 0x1ff, 0x1ff, 0x1ffff},
};

static const virt2phys_info_t sv57 = {
	.name = "Sv57",
	.va_bits = 57,
	.level = 5,
	.pte_shift = 3,
	.vpn_shift = {12, 21, 30, 39, 48},
	.vpn_mask = {0x1ff, 0x1ff, 0x1ff, 0x1ff, 0x1ff},
	.pte_ppn_shift = {10, 19, 28, 37, 46},
	.pte_ppn_mask = {0x1ff, 0x1ff, 0x1ff, 0x1ff, 0xff},
	.pa_ppn_shift = {12, 21, 30, 39, 48},
	.pa_ppn_mask = {0x1ff, 0x1ff, 0x1ff, 0x1ff, 0xff},
};

static const virt2phys_info_t sv57x4 = {
	.name = "Sv57x4",
	.va_bits = 59,
	.level = 5,
	.pte_shift = 3,
	.vpn_shift = {12, 21, 30, 39, 48},
	.vpn_mask = {0x1ff, 0x1ff, 0x1ff, 0x1ff, 0x7ff},
	.pte_ppn_shift = {10, 19, 28, 37, 46},
	.pte_ppn_mask = {0x1ff, 0x1ff, 0x1ff, 0x1ff, 0xff},
	.pa_ppn_shift = {12, 21, 30, 39, 48},
	.pa_ppn_mask = {0x1ff, 0x1ff, 0x1ff, 0x1ff, 0xff},
};

static enum riscv_halt_reason riscv_halt_reason(struct target *target);
static void riscv_info_init(struct target *target, struct riscv_info *r);
static void riscv_invalidate_register_cache(struct target *target);
static int riscv_step_rtos_hart(struct target *target);

static void riscv_sample_buf_maybe_add_timestamp(struct target *target, bool before)
{
	RISCV_INFO(r);
	uint32_t now = timeval_ms() & 0xffffffff;
	if (r->sample_buf.used + 5 < r->sample_buf.size) {
		if (before)
			r->sample_buf.buf[r->sample_buf.used++] = RISCV_SAMPLE_BUF_TIMESTAMP_BEFORE;
		else
			r->sample_buf.buf[r->sample_buf.used++] = RISCV_SAMPLE_BUF_TIMESTAMP_AFTER;
		r->sample_buf.buf[r->sample_buf.used++] = now & 0xff;
		r->sample_buf.buf[r->sample_buf.used++] = (now >> 8) & 0xff;
		r->sample_buf.buf[r->sample_buf.used++] = (now >> 16) & 0xff;
		r->sample_buf.buf[r->sample_buf.used++] = (now >> 24) & 0xff;
	}
}

static int riscv_resume_go_all_harts(struct target *target);

void select_dmi_via_bscan(struct target *target)
{
	jtag_add_ir_scan(target->tap, &select_user4, TAP_IDLE);
	if (bscan_tunnel_type == BSCAN_TUNNEL_DATA_REGISTER)
		jtag_add_dr_scan(target->tap, bscan_tunnel_data_register_select_dmi_num_fields,
										bscan_tunnel_data_register_select_dmi, TAP_IDLE);
	else /* BSCAN_TUNNEL_NESTED_TAP */
		jtag_add_dr_scan(target->tap, bscan_tunnel_nested_tap_select_dmi_num_fields,
										bscan_tunnel_nested_tap_select_dmi, TAP_IDLE);
}

int dtmcontrol_scan_via_bscan(struct target *target, uint32_t out, uint32_t *in_ptr)
{
	/* On BSCAN TAP: Select IR=USER4, issue tunneled IR scan via BSCAN TAP's DR */
	uint8_t tunneled_ir_width[4] = {bscan_tunnel_ir_width};
	uint8_t tunneled_dr_width[4] = {32};
	uint8_t out_value[5] = {0};
	uint8_t in_value[5] = {0};

	buf_set_u32(out_value, 0, 32, out);
	struct scan_field tunneled_ir[4] = {};
	struct scan_field tunneled_dr[4] = {};

	if (bscan_tunnel_type == BSCAN_TUNNEL_DATA_REGISTER) {
		tunneled_ir[0].num_bits = 3;
		tunneled_ir[0].out_value = bscan_zero;
		tunneled_ir[0].in_value = NULL;
		tunneled_ir[1].num_bits = bscan_tunnel_ir_width;
		tunneled_ir[1].out_value = ir_dtmcontrol;
		tunneled_ir[1].in_value = NULL;
		tunneled_ir[2].num_bits = 7;
		tunneled_ir[2].out_value = tunneled_ir_width;
		tunneled_ir[2].in_value = NULL;
		tunneled_ir[3].num_bits = 1;
		tunneled_ir[3].out_value = bscan_zero;
		tunneled_ir[3].in_value = NULL;

		tunneled_dr[0].num_bits = 3;
		tunneled_dr[0].out_value = bscan_zero;
		tunneled_dr[0].in_value = NULL;
		tunneled_dr[1].num_bits = 32 + 1;
		tunneled_dr[1].out_value = out_value;
		tunneled_dr[1].in_value = in_value;
		tunneled_dr[2].num_bits = 7;
		tunneled_dr[2].out_value = tunneled_dr_width;
		tunneled_dr[2].in_value = NULL;
		tunneled_dr[3].num_bits = 1;
		tunneled_dr[3].out_value = bscan_one;
		tunneled_dr[3].in_value = NULL;
	} else {
		/* BSCAN_TUNNEL_NESTED_TAP */
		tunneled_ir[3].num_bits = 3;
		tunneled_ir[3].out_value = bscan_zero;
		tunneled_ir[3].in_value = NULL;
		tunneled_ir[2].num_bits = bscan_tunnel_ir_width;
		tunneled_ir[2].out_value = ir_dtmcontrol;
		tunneled_ir[1].in_value = NULL;
		tunneled_ir[1].num_bits = 7;
		tunneled_ir[1].out_value = tunneled_ir_width;
		tunneled_ir[2].in_value = NULL;
		tunneled_ir[0].num_bits = 1;
		tunneled_ir[0].out_value = bscan_zero;
		tunneled_ir[0].in_value = NULL;

		tunneled_dr[3].num_bits = 3;
		tunneled_dr[3].out_value = bscan_zero;
		tunneled_dr[3].in_value = NULL;
		tunneled_dr[2].num_bits = 32 + 1;
		tunneled_dr[2].out_value = out_value;
		tunneled_dr[2].in_value = in_value;
		tunneled_dr[1].num_bits = 7;
		tunneled_dr[1].out_value = tunneled_dr_width;
		tunneled_dr[1].in_value = NULL;
		tunneled_dr[0].num_bits = 1;
		tunneled_dr[0].out_value = bscan_one;
		tunneled_dr[0].in_value = NULL;
	}
	jtag_add_ir_scan(target->tap, &select_user4, TAP_IDLE);
	jtag_add_dr_scan(target->tap, ARRAY_SIZE(tunneled_ir), tunneled_ir, TAP_IDLE);
	jtag_add_dr_scan(target->tap, ARRAY_SIZE(tunneled_dr), tunneled_dr, TAP_IDLE);
	select_dmi_via_bscan(target);

	int retval = jtag_execute_queue();
	if (retval != ERROR_OK) {
		LOG_ERROR("failed jtag scan: %d", retval);
		return retval;
	}
	/* Note the starting offset is bit 1, not bit 0.  In BSCAN tunnel, there is a one-bit TCK skew between
	   output and input */
	uint32_t in = buf_get_u32(in_value, 1, 32);
	LOG_DEBUG("DTMCS: 0x%x -> 0x%x", out, in);

	if (in_ptr)
		*in_ptr = in;
	return ERROR_OK;
}

static int dtmcontrol_scan(struct target *target, uint32_t out, uint32_t *in_ptr)
{
	struct scan_field field;
	uint8_t in_value[4];
	uint8_t out_value[4] = { 0 };

	if (bscan_tunnel_ir_width != 0)
		return dtmcontrol_scan_via_bscan(target, out, in_ptr);

	buf_set_u32(out_value, 0, 32, out);

	jtag_add_ir_scan(target->tap, &select_dtmcontrol, TAP_IDLE);

	field.num_bits = 32;
	field.out_value = out_value;
	field.in_value = in_value;
	jtag_add_dr_scan(target->tap, 1, &field, TAP_IDLE);

	/* Always return to dbus. */
	jtag_add_ir_scan(target->tap, &select_dbus, TAP_IDLE);

	int retval = jtag_execute_queue();
	if (retval != ERROR_OK) {
		LOG_TARGET_ERROR(target, "dtmcontrol scan failed, error code = %d", retval);
		return retval;
	}

	uint32_t in = buf_get_u32(field.in_value, 0, 32);
	LOG_DEBUG("DTMCONTROL: 0x%x -> 0x%x", out, in);

	if (in_ptr)
		*in_ptr = in;
	return ERROR_OK;
}

static struct target_type *get_target_type(struct target *target)
{
	if (!target->arch_info) {
		LOG_TARGET_ERROR(target, "Target has not been initialized.");
		return NULL;
	}

	RISCV_INFO(info);
	switch (info->dtm_version) {
		case DTM_DTMCS_VERSION_0_11:
			return &riscv011_target;
		case DTM_DTMCS_VERSION_1_0:
			return &riscv013_target;
		default:
			/* TODO: once we have proper support for non-examined targets
			 * we should have an assert here */
			LOG_TARGET_ERROR(target, "Unsupported DTM version: %d",
					info->dtm_version);
			return NULL;
	}
}

static int riscv_create_target(struct target *target, Jim_Interp *interp)
{
	LOG_TARGET_DEBUG(target, "riscv_create_target()");
	target->arch_info = calloc(1, sizeof(struct riscv_info));
	if (!target->arch_info) {
		LOG_TARGET_ERROR(target, "Failed to allocate RISC-V target structure.");
		return ERROR_FAIL;
	}
	riscv_info_init(target, target->arch_info);
	return ERROR_OK;
}

static int riscv_init_target(struct command_context *cmd_ctx,
		struct target *target)
{
	LOG_TARGET_DEBUG(target, "riscv_init_target()");
	RISCV_INFO(info);
	info->cmd_ctx = cmd_ctx;
	info->reset_delays_wait = -1;

	select_dtmcontrol.num_bits = target->tap->ir_length;
	select_dbus.num_bits = target->tap->ir_length;
	select_idcode.num_bits = target->tap->ir_length;

	if (bscan_tunnel_ir_width != 0) {
		uint32_t ir_user4_raw = bscan_tunnel_ir_id;
		/* Provide a default value which target some Xilinx FPGA USER4 IR */
		if (ir_user4_raw == 0) {
			assert(target->tap->ir_length >= 6);
			ir_user4_raw = 0x23 << (target->tap->ir_length - 6);
		}
		h_u32_to_le(ir_user4, ir_user4_raw);
		select_user4.num_bits = target->tap->ir_length;
		bscan_tunneled_ir_width[0] = bscan_tunnel_ir_width;
		if (bscan_tunnel_type == BSCAN_TUNNEL_DATA_REGISTER)
			bscan_tunnel_data_register_select_dmi[1].num_bits = bscan_tunnel_ir_width;
		else /* BSCAN_TUNNEL_NESTED_TAP */
			bscan_tunnel_nested_tap_select_dmi[2].num_bits = bscan_tunnel_ir_width;
	}

	riscv_semihosting_init(target);

	target->debug_reason = DBG_REASON_DBGRQ;

	return ERROR_OK;
}

static void free_wp_triggers_cache(struct target *target)
{
	RISCV_INFO(r);

	for (unsigned int i = 0; i < r->trigger_count; ++i) {
		struct tdata1_cache *elem_1, *tmp_1;
		list_for_each_entry_safe(elem_1, tmp_1, &r->wp_triggers_negative_cache[i], elem_tdata1) {
			struct tdata2_cache *elem_2, *tmp_2;
			list_for_each_entry_safe(elem_2, tmp_2, &elem_1->tdata2_cache_head, elem_tdata2) {
				list_del(&elem_2->elem_tdata2);
				free(elem_2);
			}
			list_del(&elem_1->elem_tdata1);
			free(elem_1);
		}
	}
	free(r->wp_triggers_negative_cache);
}

static void riscv_deinit_target(struct target *target)
{
	LOG_TARGET_DEBUG(target, "riscv_deinit_target()");

	struct riscv_info *info = target->arch_info;
	struct target_type *tt = get_target_type(target);
	if (!tt)
		LOG_TARGET_ERROR(target, "Could not identify target type.");

	if (riscv_reg_flush_all(target) != ERROR_OK)
		LOG_TARGET_ERROR(target, "Failed to flush registers. Ignoring this error.");

	if (tt && info && info->version_specific)
		tt->deinit_target(target);

	riscv_reg_free_all(target);
	free_wp_triggers_cache(target);

	if (!info)
		return;

	range_list_t *entry, *tmp;
	list_for_each_entry_safe(entry, tmp, &info->hide_csr, list) {
		free(entry->name);
		free(entry);
	}

	list_for_each_entry_safe(entry, tmp, &info->expose_csr, list) {
		free(entry->name);
		free(entry);
	}

	list_for_each_entry_safe(entry, tmp, &info->expose_custom, list) {
		free(entry->name);
		free(entry);
	}

	free(target->arch_info);

	target->arch_info = NULL;
}

static void trigger_from_breakpoint(struct trigger *trigger,
		const struct breakpoint *breakpoint)
{
	trigger->address = breakpoint->address;
	trigger->length = breakpoint->length;
	trigger->mask = ~0LL;
	trigger->is_read = false;
	trigger->is_write = false;
	trigger->is_execute = true;
	/* unique_id is unique across both breakpoints and watchpoints. */
	trigger->unique_id = breakpoint->unique_id;
}

static bool can_use_napot_match(struct trigger *trigger)
{
	riscv_reg_t addr = trigger->address;
	riscv_reg_t size = trigger->length;
	bool size_power_of_2 = (size & (size - 1)) == 0;
	bool addr_aligned = (addr & (size - 1)) == 0;
	return size > 1 && size_power_of_2 && addr_aligned;
}

/* Find the next free trigger of the given type, without talking to the target. */
static int find_next_free_trigger(struct target *target, int type, bool chained,
		unsigned int *idx)
{
	assert(idx);
	RISCV_INFO(r);

	unsigned int num_found = 0;
	unsigned int num_required = chained ? 2 : 1;

	for (unsigned int i = *idx; i < r->trigger_count; i++) {
		if (r->trigger_unique_id[i] == -1) {
			if (r->trigger_tinfo[i] & (1 << type)) {
				num_found++;
				if (num_required == num_found) {
					/* Found num_required consecutive free triggers - success, done. */
					*idx = i - (num_required - 1);
					LOG_TARGET_DEBUG(target,
							"%d trigger(s) of type %d found on index %u, "
							"chained == %s",
							num_required, type, *idx,
							chained ? "true" : "false");
					return ERROR_OK;
				}
				/* Found a trigger but need more consecutive ones */
				continue;
			}
		}
		/* Trigger already occupied or incompatible type.
		 * Reset the counter of found consecutive triggers */
		num_found = 0;
	}

	return ERROR_FAIL;
}

static int find_first_trigger_by_id(struct target *target, int unique_id)
{
	RISCV_INFO(r);

	for (unsigned int i = 0; i < r->trigger_count; i++) {
		if (r->trigger_unique_id[i] == unique_id)
			return i;
	}
	return -1;
}

static int set_trigger(struct target *target, unsigned int idx, riscv_reg_t tdata1, riscv_reg_t tdata2,
	riscv_reg_t tdata1_ignore_mask)
{
	riscv_reg_t tdata1_rb, tdata2_rb;
	// Select which trigger to use
	if (riscv_reg_set(target, GDB_REGNO_TSELECT, idx) != ERROR_OK)
		return ERROR_FAIL;

	// Disable the trigger by writing 0 to it
	if (riscv_reg_set(target, GDB_REGNO_TDATA1, 0) != ERROR_OK)
		return ERROR_FAIL;

	// Set trigger data for tdata2 (and tdata3 if it was supported)
	if (riscv_reg_set(target, GDB_REGNO_TDATA2, tdata2) != ERROR_OK)
		return ERROR_FAIL;

	// Set trigger data for tdata1
	if (riscv_reg_set(target, GDB_REGNO_TDATA1, tdata1) != ERROR_OK)
		return ERROR_FAIL;

	// Read back tdata1, tdata2, (tdata3), and check if the configuration is supported
	if (riscv_reg_get(target, &tdata1_rb, GDB_REGNO_TDATA1) != ERROR_OK)
		return ERROR_FAIL;
	if (riscv_reg_get(target, &tdata2_rb, GDB_REGNO_TDATA2) != ERROR_OK)
		return ERROR_FAIL;
	bool tdata1_config_denied = (tdata1 & ~tdata1_ignore_mask) != (tdata1_rb & ~tdata1_ignore_mask);
	bool tdata2_config_denied = tdata2 != tdata2_rb;
	if (tdata1_config_denied || tdata2_config_denied) {
		LOG_TARGET_DEBUG(target, "Trigger %u doesn't support what we need.", idx);

		if (tdata1_config_denied)
			LOG_TARGET_DEBUG(target,
				"After writing 0x%" PRIx64 " to tdata1 it contains 0x%" PRIx64 "; tdata1_ignore_mask=0x%" PRIx64,
				tdata1, tdata1_rb, tdata1_ignore_mask);

		if (tdata2_config_denied)
			LOG_TARGET_DEBUG(target,
				"wrote 0x%" PRIx64 " to tdata2 but read back 0x%" PRIx64,
				tdata2, tdata2_rb);
		if (riscv_reg_set(target, GDB_REGNO_TDATA1, 0) != ERROR_OK)
			return ERROR_FAIL;
		return ERROR_TARGET_RESOURCE_NOT_AVAILABLE;
	}

	return ERROR_OK;
}

static int maybe_add_trigger_t1(struct target *target, struct trigger *trigger)
{
	int ret;
	riscv_reg_t tdata1, tdata2;

	RISCV_INFO(r);

	const uint32_t bpcontrol_x = 1<<0;
	const uint32_t bpcontrol_w = 1<<1;
	const uint32_t bpcontrol_r = 1<<2;
	const uint32_t bpcontrol_u = 1<<3;
	const uint32_t bpcontrol_s = 1<<4;
	const uint32_t bpcontrol_h = 1<<5;
	const uint32_t bpcontrol_m = 1<<6;
	const uint32_t bpcontrol_bpmatch = 0xf << 7;
	const uint32_t bpcontrol_bpaction = 0xff << 11;

	unsigned int idx = 0;
	ret = find_next_free_trigger(target, CSR_TDATA1_TYPE_LEGACY, false, &idx);
	if (ret != ERROR_OK)
		return ret;

	if (riscv_reg_get(target, &tdata1, GDB_REGNO_TDATA1) != ERROR_OK)
		return ERROR_FAIL;
	if (tdata1 & (bpcontrol_r | bpcontrol_w | bpcontrol_x)) {
		/* Trigger is already in use, presumably by user code. */
		return ERROR_TARGET_RESOURCE_NOT_AVAILABLE;
	}

	tdata1 = 0;
	tdata1 = set_field(tdata1, bpcontrol_r, trigger->is_read);
	tdata1 = set_field(tdata1, bpcontrol_w, trigger->is_write);
	tdata1 = set_field(tdata1, bpcontrol_x, trigger->is_execute);
	tdata1 = set_field(tdata1, bpcontrol_u, !!(r->misa & BIT('U' - 'A')));
	tdata1 = set_field(tdata1, bpcontrol_s, !!(r->misa & BIT('S' - 'A')));
	tdata1 = set_field(tdata1, bpcontrol_h, !!(r->misa & BIT('H' - 'A')));
	tdata1 = set_field(tdata1, bpcontrol_m, 1);
	tdata1 = set_field(tdata1, bpcontrol_bpaction, 0); /* cause bp exception */
	tdata1 = set_field(tdata1, bpcontrol_bpmatch, 0); /* exact match */
	tdata2 = trigger->address;
	ret = set_trigger(target, idx, tdata1, tdata2, 0);
	if (ret != ERROR_OK)
		return ret;
	r->trigger_unique_id[idx] = trigger->unique_id;
	return ERROR_OK;
}

struct trigger_request_info {
	riscv_reg_t tdata1;
	riscv_reg_t tdata2;
	riscv_reg_t tdata1_ignore_mask;
};

static void log_trigger_request_info(struct trigger_request_info trig_info)
{
	LOG_DEBUG("tdata1=%" PRIx64 ", tdata2=%" PRIx64 ", tdata1_ignore_mask=%" PRIx64,
			trig_info.tdata1, trig_info.tdata2, trig_info.tdata1_ignore_mask);
};

static struct tdata1_cache *tdata1_cache_alloc(struct list_head *tdata1_cache_head, riscv_reg_t tdata1)
{
	struct tdata1_cache *elem = (struct tdata1_cache *)calloc(1, sizeof(struct tdata1_cache));
	elem->tdata1 = tdata1;
	INIT_LIST_HEAD(&elem->tdata2_cache_head);
	list_add_tail(&elem->elem_tdata1, tdata1_cache_head);
	return elem;
}

static void tdata2_cache_alloc(struct list_head *tdata2_cache_head, riscv_reg_t tdata2)
{
	struct tdata2_cache * const elem = calloc(1, sizeof(struct tdata2_cache));
	elem->tdata2 = tdata2;
	list_add(&elem->elem_tdata2, tdata2_cache_head);
}

struct tdata2_cache *tdata2_cache_search(struct list_head *tdata2_cache_head, riscv_reg_t find_tdata2)
{
	struct tdata2_cache *elem_2;
	list_for_each_entry(elem_2, tdata2_cache_head, elem_tdata2) {
		if (elem_2->tdata2 == find_tdata2)
			return elem_2;
	}
	return NULL;
}

struct tdata1_cache *tdata1_cache_search(struct list_head *tdata1_cache_head, riscv_reg_t find_tdata1)
{
	struct tdata1_cache *elem_1;
	list_for_each_entry(elem_1, tdata1_cache_head, elem_tdata1) {
		if (elem_1->tdata1 == find_tdata1)
			return elem_1;
	}
	return NULL;
}

static void create_wp_trigger_cache(struct target *target)
{
	RISCV_INFO(r);

	r->wp_triggers_negative_cache = (struct list_head *)calloc(r->trigger_count,
		sizeof(struct list_head));
	for (unsigned int i = 0; i < r->trigger_count; ++i)
		INIT_LIST_HEAD(&r->wp_triggers_negative_cache[i]);
}

static void wp_triggers_cache_add(struct target *target, unsigned int idx, riscv_reg_t tdata1,
	riscv_reg_t tdata2, int error_code)
{
	RISCV_INFO(r);

	struct tdata1_cache *tdata1_cache = tdata1_cache_search(&r->wp_triggers_negative_cache[idx], tdata1);
	if (!tdata1_cache) {
		tdata1_cache = tdata1_cache_alloc(&r->wp_triggers_negative_cache[idx], tdata1);
	} else {
		struct tdata2_cache *tdata2_cache = tdata2_cache_search(&tdata1_cache->tdata2_cache_head, tdata2);
		if (tdata2_cache) {
			list_move(&tdata2_cache->elem_tdata2, &tdata1_cache->tdata2_cache_head);
			return;
		}
	}
	tdata2_cache_alloc(&tdata1_cache->tdata2_cache_head, tdata2);
}

static bool wp_triggers_cache_search(struct target *target, unsigned int idx,
	riscv_reg_t tdata1, riscv_reg_t tdata2)
{
	RISCV_INFO(r);

	struct tdata1_cache *tdata1_cache = tdata1_cache_search(&r->wp_triggers_negative_cache[idx], tdata1);
	if (!tdata1_cache)
		return false;
	struct tdata2_cache *tdata2_cache = tdata2_cache_search(&tdata1_cache->tdata2_cache_head, tdata2);
	if (!tdata2_cache)
		return false;
	assert(tdata1_cache->tdata1 == tdata1 && tdata2_cache->tdata2 == tdata2);
	return true;
}

static int try_use_trigger_and_cache_result(struct target *target, unsigned int idx, riscv_reg_t tdata1,
	riscv_reg_t tdata2, riscv_reg_t tdata1_ignore_mask)
{
	if (wp_triggers_cache_search(target, idx, tdata1, tdata2))
		return ERROR_TARGET_RESOURCE_NOT_AVAILABLE;

	int ret = set_trigger(target, idx, tdata1, tdata2, tdata1_ignore_mask);

	/* Add these values to the cache to remember that they are not supported. */
	if (ret == ERROR_TARGET_RESOURCE_NOT_AVAILABLE)
		wp_triggers_cache_add(target, idx, tdata1, tdata2, ret);
	return ret;
}

static int try_setup_single_match_trigger(struct target *target,
		struct trigger *trigger, struct trigger_request_info trig_info)
{
	LOG_TARGET_DEBUG(target, "trying to set up a match trigger");
	log_trigger_request_info(trig_info);

	int trigger_type =
		get_field(trig_info.tdata1, CSR_MCONTROL_TYPE(riscv_xlen(target)));
	int ret = ERROR_TARGET_RESOURCE_NOT_AVAILABLE;
	RISCV_INFO(r);

	/* Find the first trigger, supporting required tdata1 value */
	for (unsigned int idx = 0;
			find_next_free_trigger(target, trigger_type, false, &idx) == ERROR_OK;
			++idx) {
		ret = try_use_trigger_and_cache_result(target, idx, trig_info.tdata1, trig_info.tdata2,
			trig_info.tdata1_ignore_mask);

		if (ret == ERROR_OK) {
			r->trigger_unique_id[idx] = trigger->unique_id;
			return ERROR_OK;
		}
		if (ret != ERROR_TARGET_RESOURCE_NOT_AVAILABLE)
			return ret;
	}
	return ret;
}

static int try_setup_chained_match_triggers(struct target *target,
		struct trigger *trigger, struct trigger_request_info t1,
		struct trigger_request_info t2)
{
	LOG_TARGET_DEBUG(target, "trying to set up a chain of match triggers");
	log_trigger_request_info(t1);
	log_trigger_request_info(t2);
	int trigger_type =
		get_field(t1.tdata1, CSR_MCONTROL_TYPE(riscv_xlen(target)));
	int ret = ERROR_TARGET_RESOURCE_NOT_AVAILABLE;
	RISCV_INFO(r);

	/* Find the first 2 consecutive triggers, supporting required tdata1 values */
	for (unsigned int idx = 0;
			find_next_free_trigger(target, trigger_type, true, &idx) == ERROR_OK;
			++idx) {
		ret = try_use_trigger_and_cache_result(target, idx, t1.tdata1, t1.tdata2,
			t1.tdata1_ignore_mask);

		if (ret == ERROR_TARGET_RESOURCE_NOT_AVAILABLE)
			continue;
		else if (ret != ERROR_OK)
			return ret;

		ret = try_use_trigger_and_cache_result(target, idx + 1, t2.tdata1, t2.tdata2,
			t2.tdata1_ignore_mask);

		if (ret == ERROR_OK) {
			r->trigger_unique_id[idx] = trigger->unique_id;
			r->trigger_unique_id[idx + 1] = trigger->unique_id;
			return ERROR_OK;
		}
		/* Undo the setting of the previous trigger */
		int ret_undo = set_trigger(target, idx, 0, 0, 0);
		if (ret_undo != ERROR_OK)
			return ret_undo;

		if (ret != ERROR_TARGET_RESOURCE_NOT_AVAILABLE)
			return ret;
	}
	return ret;
}

struct match_triggers_tdata1_fields {
	riscv_reg_t common;
	struct {
		/* Other values are available for this field,
		 * but currently only `any` is needed.
		 */
		riscv_reg_t any;
	} size;
	struct {
		riscv_reg_t enable;
		riscv_reg_t disable;
	} chain;
	struct {
		riscv_reg_t napot;
		riscv_reg_t lt;
		riscv_reg_t ge;
		riscv_reg_t eq;
	} match;
	riscv_reg_t tdata1_ignore_mask;
};

static struct match_triggers_tdata1_fields fill_match_triggers_tdata1_fields_t2(struct target *target,
	struct trigger *trigger)
{
	RISCV_INFO(r);

	struct match_triggers_tdata1_fields result = {
		.common =
			field_value(CSR_MCONTROL_TYPE(riscv_xlen(target)), CSR_TDATA1_TYPE_MCONTROL) |
			field_value(CSR_MCONTROL_DMODE(riscv_xlen(target)), 1) |
			field_value(CSR_MCONTROL_ACTION, CSR_MCONTROL_ACTION_DEBUG_MODE) |
			field_value(CSR_MCONTROL_M, 1) |
			field_value(CSR_MCONTROL_S, !!(r->misa & BIT('S' - 'A'))) |
			field_value(CSR_MCONTROL_U, !!(r->misa & BIT('U' - 'A'))) |
			field_value(CSR_MCONTROL_EXECUTE, trigger->is_execute) |
			field_value(CSR_MCONTROL_LOAD, trigger->is_read) |
			field_value(CSR_MCONTROL_STORE, trigger->is_write),
		.size = {
			.any =
				field_value(CSR_MCONTROL_SIZELO, CSR_MCONTROL_SIZELO_ANY & 3) |
				field_value(CSR_MCONTROL_SIZEHI, (CSR_MCONTROL_SIZELO_ANY >> 2) & 3)
		},
		.chain = {
			.enable = field_value(CSR_MCONTROL_CHAIN, CSR_MCONTROL_CHAIN_ENABLED),
			.disable = field_value(CSR_MCONTROL_CHAIN, CSR_MCONTROL_CHAIN_DISABLED)
		},
		.match = {
			.napot = field_value(CSR_MCONTROL_MATCH, CSR_MCONTROL_MATCH_NAPOT),
			.lt = field_value(CSR_MCONTROL_MATCH, CSR_MCONTROL_MATCH_LT),
			.ge = field_value(CSR_MCONTROL_MATCH, CSR_MCONTROL_MATCH_GE),
			.eq = field_value(CSR_MCONTROL_MATCH, CSR_MCONTROL_MATCH_EQUAL)
		},
		.tdata1_ignore_mask = CSR_MCONTROL_MASKMAX(riscv_xlen(target))
	};
	return result;
}

static struct match_triggers_tdata1_fields fill_match_triggers_tdata1_fields_t6(struct target *target,
	struct trigger *trigger)
{
	bool misa_s = riscv_supports_extension(target, 'S');
	bool misa_u = riscv_supports_extension(target, 'U');
	bool misa_h = riscv_supports_extension(target, 'H');

	struct match_triggers_tdata1_fields result = {
		.common =
			field_value(CSR_MCONTROL6_TYPE(riscv_xlen(target)), CSR_TDATA1_TYPE_MCONTROL6) |
			field_value(CSR_MCONTROL6_DMODE(riscv_xlen(target)), 1) |
			field_value(CSR_MCONTROL6_ACTION, CSR_MCONTROL_ACTION_DEBUG_MODE) |
			field_value(CSR_MCONTROL6_M, 1) |
			field_value(CSR_MCONTROL6_S, misa_s) |
			field_value(CSR_MCONTROL6_U, misa_u) |
			field_value(CSR_MCONTROL6_VS, misa_h && misa_s) |
			field_value(CSR_MCONTROL6_VU, misa_h && misa_u) |
			field_value(CSR_MCONTROL6_EXECUTE, trigger->is_execute) |
			field_value(CSR_MCONTROL6_LOAD, trigger->is_read) |
			field_value(CSR_MCONTROL6_STORE, trigger->is_write),
		.size = {
			.any = field_value(CSR_MCONTROL6_SIZE, CSR_MCONTROL6_SIZE_ANY)
		},
		.chain = {
			.enable = field_value(CSR_MCONTROL6_CHAIN, CSR_MCONTROL6_CHAIN_ENABLED),
			.disable = field_value(CSR_MCONTROL6_CHAIN, CSR_MCONTROL6_CHAIN_DISABLED)
		},
		.match = {
			.napot = field_value(CSR_MCONTROL6_MATCH, CSR_MCONTROL6_MATCH_NAPOT),
			.lt = field_value(CSR_MCONTROL6_MATCH, CSR_MCONTROL6_MATCH_LT),
			.ge = field_value(CSR_MCONTROL6_MATCH, CSR_MCONTROL6_MATCH_GE),
			.eq = field_value(CSR_MCONTROL6_MATCH, CSR_MCONTROL6_MATCH_EQUAL)
		},
		.tdata1_ignore_mask = 0
	};
	return result;
}

static int maybe_add_trigger_t2_t6_for_wp(struct target *target,
		struct trigger *trigger, struct match_triggers_tdata1_fields fields)
{
	RISCV_INFO(r);
	int ret = ERROR_TARGET_RESOURCE_NOT_AVAILABLE;

	if (trigger->length > 0) {
		/* Setting a load/store trigger ("watchpoint") on a range of addresses */
		if (can_use_napot_match(trigger)) {
			if (r->wp_allow_napot_trigger) {
				LOG_TARGET_DEBUG(target, "trying to setup NAPOT match trigger");
				struct trigger_request_info napot = {
					.tdata1 = fields.common | fields.size.any |
						fields.chain.disable | fields.match.napot,
					.tdata2 = trigger->address | ((trigger->length - 1) >> 1),
					.tdata1_ignore_mask = fields.tdata1_ignore_mask
				};
				ret = try_setup_single_match_trigger(target, trigger, napot);
				if (ret != ERROR_TARGET_RESOURCE_NOT_AVAILABLE)
					return ret;
			} else {
				LOG_TARGET_DEBUG(target, "NAPOT match triggers are disabled for watchpoints. "
							 "Use 'riscv set_enable_trigger_feature napot wp' to enable it.");
			}
		}

		if (r->wp_allow_ge_lt_trigger) {
			LOG_TARGET_DEBUG(target, "trying to setup GE+LT chained match trigger pair");
			struct trigger_request_info ge_1 = {
				.tdata1 = fields.common | fields.size.any | fields.chain.enable |
					fields.match.ge,
				.tdata2 = trigger->address,
				.tdata1_ignore_mask = fields.tdata1_ignore_mask
			};
			struct trigger_request_info lt_2 = {
				.tdata1 = fields.common | fields.size.any | fields.chain.disable |
					fields.match.lt,
				.tdata2 = trigger->address + trigger->length,
				.tdata1_ignore_mask = fields.tdata1_ignore_mask
			};
			ret = try_setup_chained_match_triggers(target, trigger, ge_1, lt_2);
			if (ret != ERROR_TARGET_RESOURCE_NOT_AVAILABLE)
				return ret;

			LOG_TARGET_DEBUG(target, "trying to setup LT+GE chained match trigger pair");
			struct trigger_request_info lt_1 = {
				.tdata1 = fields.common | fields.size.any | fields.chain.enable |
					fields.match.lt,
				.tdata2 = trigger->address + trigger->length,
				.tdata1_ignore_mask = fields.tdata1_ignore_mask
			};
			struct trigger_request_info ge_2 = {
				.tdata1 = fields.common | fields.size.any | fields.chain.disable |
					fields.match.ge,
				.tdata2 = trigger->address,
				.tdata1_ignore_mask = fields.tdata1_ignore_mask
			};
			ret = try_setup_chained_match_triggers(target, trigger, lt_1, ge_2);
			if (ret != ERROR_TARGET_RESOURCE_NOT_AVAILABLE)
				return ret;
		} else {
			LOG_TARGET_DEBUG(target, "LT+GE chained match triggers are disabled for watchpoints. "
						 "Use 'riscv set_enable_trigger_feature ge_lt wp' to enable it.");
		}
	}

	if (r->wp_allow_equality_match_trigger) {
		LOG_TARGET_DEBUG(target, "trying to setup equality match trigger");
		struct trigger_request_info eq = {
			.tdata1 = fields.common | fields.size.any | fields.chain.disable |
				fields.match.eq,
			.tdata2 = trigger->address,
			.tdata1_ignore_mask = fields.tdata1_ignore_mask
		};
		ret = try_setup_single_match_trigger(target, trigger, eq);
		if (ret != ERROR_OK)
			return ret;
	} else {
		LOG_TARGET_DEBUG(target, "equality match triggers are disabled for watchpoints. "
					 "Use 'riscv set_enable_trigger_feature eq wp' to enable it.");
	}

	if (ret == ERROR_OK && trigger->length > 1) {
		LOG_TARGET_DEBUG(target, "Trigger will match accesses at address 0x%" TARGET_PRIxADDR
				", but may not match accesses at addresses in the inclusive range from 0x%"
				TARGET_PRIxADDR " to 0x%" TARGET_PRIxADDR ".", trigger->address,
				trigger->address + 1, trigger->address + trigger->length - 1);
		RISCV_INFO(info);
		if (!info->range_trigger_fallback_encountered)
			/* This message is displayed only once per target to avoid
			 * overwhelming the user with such messages on resume.
			 */
			LOG_TARGET_WARNING(target,
					"Could not set a trigger that will match a whole address range. "
					"As a fallback, this trigger (and maybe others) will only match "
					"against the first address of the range.");
		info->range_trigger_fallback_encountered = true;
	}

	return ret;
}

static int maybe_add_trigger_t2_t6_for_bp(struct target *target,
		struct trigger *trigger, struct match_triggers_tdata1_fields fields)
{
	LOG_TARGET_DEBUG(target, "trying to setup equality match trigger");
	struct trigger_request_info eq = {
		.tdata1 = fields.common | fields.size.any | fields.chain.disable |
			fields.match.eq,
		.tdata2 = trigger->address,
		.tdata1_ignore_mask = fields.tdata1_ignore_mask
	};

	return try_setup_single_match_trigger(target, trigger, eq);
}

static int maybe_add_trigger_t2_t6(struct target *target,
		struct trigger *trigger, struct match_triggers_tdata1_fields fields)
{
	if (trigger->is_execute) {
		assert(!trigger->is_read && !trigger->is_write);
		return maybe_add_trigger_t2_t6_for_bp(target, trigger, fields);
	}

	assert(trigger->is_read || trigger->is_write);
	return maybe_add_trigger_t2_t6_for_wp(target, trigger, fields);
}

static int maybe_add_trigger_t3(struct target *target, bool vs, bool vu,
				bool m, bool s, bool u, bool pending, unsigned int count,
				int unique_id)
{
	int ret;
	riscv_reg_t tdata1;

	RISCV_INFO(r);

	tdata1 = 0;
	tdata1 = set_field(tdata1, CSR_ICOUNT_TYPE(riscv_xlen(target)), CSR_TDATA1_TYPE_ICOUNT);
	tdata1 = set_field(tdata1, CSR_ICOUNT_DMODE(riscv_xlen(target)), 1);
	tdata1 = set_field(tdata1, CSR_ICOUNT_ACTION, CSR_ICOUNT_ACTION_DEBUG_MODE);
	tdata1 = set_field(tdata1, CSR_ICOUNT_VS, vs);
	tdata1 = set_field(tdata1, CSR_ICOUNT_VU, vu);
	tdata1 = set_field(tdata1, CSR_ICOUNT_PENDING, pending);
	tdata1 = set_field(tdata1, CSR_ICOUNT_M, m);
	tdata1 = set_field(tdata1, CSR_ICOUNT_S, s);
	tdata1 = set_field(tdata1, CSR_ICOUNT_U, u);
	tdata1 = set_field(tdata1, CSR_ICOUNT_COUNT, count);

	unsigned int idx = 0;
	ret = find_next_free_trigger(target, CSR_TDATA1_TYPE_ICOUNT, false, &idx);
	if (ret != ERROR_OK)
		return ret;
	ret = set_trigger(target, idx, tdata1, 0, 0);
	if (ret != ERROR_OK)
		return ret;
	r->trigger_unique_id[idx] = unique_id;
	return ERROR_OK;
}

static int maybe_add_trigger_t4(struct target *target, bool vs, bool vu,
				bool nmi, bool m, bool s, bool u, riscv_reg_t interrupts,
				int unique_id)
{
	int ret;
	riscv_reg_t tdata1, tdata2;

	RISCV_INFO(r);

	tdata1 = 0;
	tdata1 = set_field(tdata1, CSR_ITRIGGER_TYPE(riscv_xlen(target)), CSR_TDATA1_TYPE_ITRIGGER);
	tdata1 = set_field(tdata1, CSR_ITRIGGER_DMODE(riscv_xlen(target)), 1);
	tdata1 = set_field(tdata1, CSR_ITRIGGER_ACTION, CSR_ITRIGGER_ACTION_DEBUG_MODE);
	tdata1 = set_field(tdata1, CSR_ITRIGGER_VS, vs);
	tdata1 = set_field(tdata1, CSR_ITRIGGER_VU, vu);
	tdata1 = set_field(tdata1, CSR_ITRIGGER_NMI, nmi);
	tdata1 = set_field(tdata1, CSR_ITRIGGER_M, m);
	tdata1 = set_field(tdata1, CSR_ITRIGGER_S, s);
	tdata1 = set_field(tdata1, CSR_ITRIGGER_U, u);

	tdata2 = interrupts;

	unsigned int idx = 0;
	ret = find_next_free_trigger(target, CSR_TDATA1_TYPE_ITRIGGER, false, &idx);
	if (ret != ERROR_OK)
		return ret;
	ret = set_trigger(target, idx, tdata1, tdata2, 0);
	if (ret != ERROR_OK)
		return ret;
	r->trigger_unique_id[idx] = unique_id;
	return ERROR_OK;
}

static int maybe_add_trigger_t5(struct target *target, bool vs, bool vu,
				bool m, bool s, bool u, riscv_reg_t exception_codes,
				int unique_id)
{
	int ret;
	riscv_reg_t tdata1, tdata2;

	RISCV_INFO(r);

	tdata1 = 0;
	tdata1 = set_field(tdata1, CSR_ETRIGGER_TYPE(riscv_xlen(target)), CSR_TDATA1_TYPE_ETRIGGER);
	tdata1 = set_field(tdata1, CSR_ETRIGGER_DMODE(riscv_xlen(target)), 1);
	tdata1 = set_field(tdata1, CSR_ETRIGGER_ACTION, CSR_ETRIGGER_ACTION_DEBUG_MODE);
	tdata1 = set_field(tdata1, CSR_ETRIGGER_VS, vs);
	tdata1 = set_field(tdata1, CSR_ETRIGGER_VU, vu);
	tdata1 = set_field(tdata1, CSR_ETRIGGER_M, m);
	tdata1 = set_field(tdata1, CSR_ETRIGGER_S, s);
	tdata1 = set_field(tdata1, CSR_ETRIGGER_U, u);

	tdata2 = exception_codes;

	unsigned int idx = 0;
	ret = find_next_free_trigger(target, CSR_TDATA1_TYPE_ETRIGGER, false, &idx);
	if (ret != ERROR_OK)
		return ret;
	ret = set_trigger(target, idx, tdata1, tdata2, 0);
	if (ret != ERROR_OK)
		return ret;
	r->trigger_unique_id[idx] = unique_id;
	return ERROR_OK;
}

static int add_trigger(struct target *target, struct trigger *trigger)
{
	int ret;
	riscv_reg_t tselect;

	ret = riscv_enumerate_triggers(target);
	if (ret != ERROR_OK)
		return ret;

	ret = riscv_reg_get(target, &tselect, GDB_REGNO_TSELECT);
	if (ret != ERROR_OK)
		return ret;

	do {
		ret = maybe_add_trigger_t1(target, trigger);
		if (ret == ERROR_OK)
			break;
		ret = maybe_add_trigger_t2_t6(target, trigger,
				fill_match_triggers_tdata1_fields_t2(target, trigger));
		if (ret == ERROR_OK)
			break;
		ret = maybe_add_trigger_t2_t6(target, trigger,
				fill_match_triggers_tdata1_fields_t6(target, trigger));
		if (ret == ERROR_OK)
			break;
	} while (0);

	if (riscv_reg_set(target, GDB_REGNO_TSELECT, tselect) != ERROR_OK &&
			ret == ERROR_OK)
		return ERROR_FAIL;

	return ret;
}

/**
 * Write one memory item of given "size". Use memory access of given "access_size".
 * Utilize read-modify-write, if needed.
 * */
static int write_by_given_size(struct target *target, target_addr_t address,
		uint32_t size, uint8_t *buffer, uint32_t access_size)
{
	assert(size == 1 || size == 2 || size == 4 || size == 8);
	assert(access_size == 1 || access_size == 2 || access_size == 4 || access_size == 8);

	if (access_size <= size && address % access_size == 0)
		/* Can do the memory access directly without a helper buffer. */
		return target_write_memory(target, address, access_size, size / access_size, buffer);

	unsigned int offset_head = address % access_size;
	unsigned int n_blocks = ((size + offset_head) <= access_size) ? 1 : 2;
	uint8_t helper_buf[n_blocks * access_size];

	/* Read from memory */
	if (target_read_memory(target, address - offset_head, access_size, n_blocks, helper_buf) != ERROR_OK)
		return ERROR_FAIL;

	/* Modify and write back */
	memcpy(helper_buf + offset_head, buffer, size);
	return target_write_memory(target, address - offset_head, access_size, n_blocks, helper_buf);
}

/**
 * Read one memory item of given "size". Use memory access of given "access_size".
 * Read larger section of memory and pick out the required portion, if needed.
 * */
static int read_by_given_size(struct target *target, target_addr_t address,
	uint32_t size, uint8_t *buffer, uint32_t access_size)
{
	assert(size == 1 || size == 2 || size == 4 || size == 8);
	assert(access_size == 1 || access_size == 2 || access_size == 4 || access_size == 8);

	if (access_size <= size && address % access_size == 0)
		/* Can do the memory access directly without a helper buffer. */
		return target_read_memory(target, address, access_size, size / access_size, buffer);

	unsigned int offset_head = address % access_size;
	unsigned int n_blocks = ((size + offset_head) <= access_size) ? 1 : 2;
	uint8_t helper_buf[n_blocks * access_size];

	/* Read from memory */
	if (target_read_memory(target, address - offset_head, access_size, n_blocks, helper_buf) != ERROR_OK)
		return ERROR_FAIL;

	/* Pick the requested portion from the buffer */
	memcpy(buffer, helper_buf + offset_head, size);
	return ERROR_OK;
}

/**
 * Write one memory item using any memory access size that will work.
 * Utilize read-modify-write, if needed.
 * */
int riscv_write_by_any_size(struct target *target, target_addr_t address, uint32_t size, uint8_t *buffer)
{
	assert(size == 1 || size == 2 ||  size == 4 || size == 8);

	/* Find access size that correspond to data size and the alignment. */
	unsigned int preferred_size = size;
	while (address % preferred_size != 0)
		preferred_size /= 2;

	/* First try the preferred (most natural) access size. */
	if (write_by_given_size(target, address, size, buffer, preferred_size) == ERROR_OK)
		return ERROR_OK;

	/* On failure, try other access sizes.
	   Minimize the number of accesses by trying first the largest size. */
	for (unsigned int access_size = 8; access_size > 0; access_size /= 2) {
		if (access_size == preferred_size)
			/* Already tried this size. */
			continue;

		if (write_by_given_size(target, address, size, buffer, access_size) == ERROR_OK)
			return ERROR_OK;
	}

	/* No access attempt succeeded. */
	return ERROR_FAIL;
}

/**
 * Read one memory item using any memory access size that will work.
 * Read larger section of memory and pick out the required portion, if needed.
 * */
int riscv_read_by_any_size(struct target *target, target_addr_t address, uint32_t size, uint8_t *buffer)
{
	assert(size == 1 || size == 2 ||  size == 4 || size == 8);

	/* Find access size that correspond to data size and the alignment. */
	unsigned int preferred_size = size;
	while (address % preferred_size != 0)
		preferred_size /= 2;

	/* First try the preferred (most natural) access size. */
	if (read_by_given_size(target, address, size, buffer, preferred_size) == ERROR_OK)
		return ERROR_OK;

	/* On failure, try other access sizes.
	   Minimize the number of accesses by trying first the largest size. */
	for (unsigned int access_size = 8; access_size > 0; access_size /= 2) {
		if (access_size == preferred_size)
			/* Already tried this size. */
			continue;

		if (read_by_given_size(target, address, size, buffer, access_size) == ERROR_OK)
			return ERROR_OK;
	}

	/* No access attempt succeeded. */
	return ERROR_FAIL;
}

static int riscv_add_breakpoint(struct target *target, struct breakpoint *breakpoint)
{
	LOG_TARGET_DEBUG(target, "@0x%" TARGET_PRIxADDR, breakpoint->address);
	assert(breakpoint);
	if (breakpoint->type == BKPT_SOFT) {
		/** @todo check RVC for size/alignment */
		if (!(breakpoint->length == 4 || breakpoint->length == 2)) {
			LOG_TARGET_ERROR(target, "Invalid breakpoint length %d", breakpoint->length);
			return ERROR_FAIL;
		}

		if (0 != (breakpoint->address % 2)) {
			LOG_TARGET_ERROR(target, "Invalid breakpoint alignment for address 0x%" TARGET_PRIxADDR,
				breakpoint->address);
			return ERROR_FAIL;
		}

		/* Read the original instruction. */
		if (riscv_read_by_any_size(
				target, breakpoint->address, breakpoint->length, breakpoint->orig_instr) != ERROR_OK) {
			LOG_TARGET_ERROR(target, "Failed to read original instruction at 0x%" TARGET_PRIxADDR,
					breakpoint->address);
			return ERROR_FAIL;
		}

		uint8_t buff[4] = { 0 };
		buf_set_u32(buff, 0, breakpoint->length * CHAR_BIT, breakpoint->length == 4 ? ebreak() : ebreak_c());
		/* Write the ebreak instruction. */
		if (riscv_write_by_any_size(target, breakpoint->address, breakpoint->length, buff) != ERROR_OK) {
			LOG_TARGET_ERROR(target, "Failed to write %d-byte breakpoint instruction at 0x%"
					TARGET_PRIxADDR, breakpoint->length, breakpoint->address);
			return ERROR_FAIL;
		}
		breakpoint->is_set = true;

	} else if (breakpoint->type == BKPT_HARD) {
		struct trigger trigger;
		trigger_from_breakpoint(&trigger, breakpoint);
		int const result = add_trigger(target, &trigger);
		if (result != ERROR_OK)
			return result;

		int trigger_idx = find_first_trigger_by_id(target, breakpoint->unique_id);
		breakpoint_hw_set(breakpoint, trigger_idx);
	} else {
		LOG_TARGET_INFO(target, "OpenOCD only supports hardware and software breakpoints.");
		return ERROR_TARGET_RESOURCE_NOT_AVAILABLE;
	}
	return ERROR_OK;
}

static int remove_trigger(struct target *target, int unique_id)
{
	RISCV_INFO(r);

	if (riscv_enumerate_triggers(target) != ERROR_OK)
		return ERROR_FAIL;

	riscv_reg_t tselect;
	int result = riscv_reg_get(target, &tselect, GDB_REGNO_TSELECT);
	if (result != ERROR_OK)
		return result;

	bool done = false;
	for (unsigned int i = 0; i < r->trigger_count; i++) {
		if (r->trigger_unique_id[i] == unique_id) {
			riscv_reg_set(target, GDB_REGNO_TSELECT, i);
			riscv_reg_set(target, GDB_REGNO_TDATA1, 0);
			r->trigger_unique_id[i] = -1;
			LOG_TARGET_DEBUG(target, "Stop using resource %d for bp %d",
				i, unique_id);
			done = true;
		}
	}
	if (!done) {
		LOG_TARGET_ERROR(target,
			"Couldn't find the hardware resources used by hardware trigger.");
		return ERROR_TARGET_RESOURCE_NOT_AVAILABLE;
	}

	riscv_reg_set(target, GDB_REGNO_TSELECT, tselect);

	return ERROR_OK;
}

static int riscv_remove_breakpoint(struct target *target,
		struct breakpoint *breakpoint)
{
	if (breakpoint->type == BKPT_SOFT) {
		/* Write the original instruction. */
		if (riscv_write_by_any_size(
				target, breakpoint->address, breakpoint->length, breakpoint->orig_instr) != ERROR_OK) {
			LOG_TARGET_ERROR(target, "Failed to restore instruction for %d-byte breakpoint at "
					"0x%" TARGET_PRIxADDR, breakpoint->length, breakpoint->address);
			return ERROR_FAIL;
		}

	} else if (breakpoint->type == BKPT_HARD) {
		struct trigger trigger;
		trigger_from_breakpoint(&trigger, breakpoint);
		int result = remove_trigger(target, trigger.unique_id);
		if (result != ERROR_OK)
			return result;

	} else {
		LOG_TARGET_INFO(target, "OpenOCD only supports hardware and software breakpoints.");
		return ERROR_TARGET_RESOURCE_NOT_AVAILABLE;
	}

	breakpoint->is_set = false;

	return ERROR_OK;
}

static void trigger_from_watchpoint(struct trigger *trigger,
		const struct watchpoint *watchpoint)
{
	trigger->address = watchpoint->address;
	trigger->length = watchpoint->length;
	trigger->mask = watchpoint->mask;
	trigger->value = watchpoint->value;
	trigger->is_read = (watchpoint->rw == WPT_READ || watchpoint->rw == WPT_ACCESS);
	trigger->is_write = (watchpoint->rw == WPT_WRITE || watchpoint->rw == WPT_ACCESS);
	trigger->is_execute = false;
	/* unique_id is unique across both breakpoints and watchpoints. */
	trigger->unique_id = watchpoint->unique_id;
}

int riscv_add_watchpoint(struct target *target, struct watchpoint *watchpoint)
{
	if (watchpoint->mask != WATCHPOINT_IGNORE_DATA_VALUE_MASK) {
		LOG_TARGET_ERROR(target, "Watchpoints on data values are not implemented");
		return ERROR_TARGET_RESOURCE_NOT_AVAILABLE;
	}

	struct trigger trigger;
	trigger_from_watchpoint(&trigger, watchpoint);

	int result = add_trigger(target, &trigger);
	if (result != ERROR_OK)
		return result;

	int trigger_idx = find_first_trigger_by_id(target, watchpoint->unique_id);
	watchpoint_set(watchpoint, trigger_idx);

	return ERROR_OK;
}

int riscv_remove_watchpoint(struct target *target,
		struct watchpoint *watchpoint)
{
	LOG_TARGET_DEBUG(target, "Removing watchpoint @0x%" TARGET_PRIxADDR, watchpoint->address);

	struct trigger trigger;
	trigger_from_watchpoint(&trigger, watchpoint);

	int result = remove_trigger(target, trigger.unique_id);
	if (result != ERROR_OK)
		return result;
	watchpoint->is_set = false;

	return ERROR_OK;
}

/**
 * Look at the trigger hit bits to find out which trigger is the reason we're
 * halted.  Sets *unique_id to the unique ID of that trigger. If *unique_id is
 * RISCV_TRIGGER_HIT_NOT_FOUND, no match was found.
 */

static int riscv_trigger_detect_hit_bits(struct target *target, int64_t *unique_id)
{
	/* FIXME: this function assumes that we have only one trigger that can
	 * have hit bit set. Debug spec allows hit bit to bit set if a trigger has
	 * matched but did not fire. Such targets will receive erroneous results.
	 */

	// FIXME: Add hit bits support detection and caching
	RISCV_INFO(r);

	riscv_reg_t tselect;
	if (riscv_reg_get(target, &tselect, GDB_REGNO_TSELECT) != ERROR_OK)
		return ERROR_FAIL;

	*unique_id = RISCV_TRIGGER_HIT_NOT_FOUND;
	for (unsigned int i = 0; i < r->trigger_count; i++) {
		if (r->trigger_unique_id[i] == -1)
			continue;

		if (riscv_reg_set(target, GDB_REGNO_TSELECT, i) != ERROR_OK)
			return ERROR_FAIL;

		uint64_t tdata1;
		if (riscv_reg_get(target, &tdata1, GDB_REGNO_TDATA1) != ERROR_OK)
			return ERROR_FAIL;
		int type = get_field(tdata1, CSR_TDATA1_TYPE(riscv_xlen(target)));

		uint64_t hit_mask = 0;
		switch (type) {
			case CSR_TDATA1_TYPE_LEGACY:
				/* Doesn't support hit bit. */
				break;
			case CSR_TDATA1_TYPE_MCONTROL:
				hit_mask = CSR_MCONTROL_HIT;
				break;
			case CSR_TDATA1_TYPE_MCONTROL6:
				hit_mask = CSR_MCONTROL6_HIT0 | CSR_MCONTROL6_HIT1;
				break;
			case CSR_TDATA1_TYPE_ICOUNT:
				hit_mask = CSR_ICOUNT_HIT;
				break;
			case CSR_TDATA1_TYPE_ITRIGGER:
				hit_mask = CSR_ITRIGGER_HIT(riscv_xlen(target));
				break;
			case CSR_TDATA1_TYPE_ETRIGGER:
				hit_mask = CSR_ETRIGGER_HIT(riscv_xlen(target));
				break;
			default:
				LOG_TARGET_DEBUG(target, "Trigger %u has unknown type %d", i, type);
				continue;
		}

		/* FIXME: this logic needs to be changed to ignore triggers that are not
		 * the last one in the chain. */
		if (tdata1 & hit_mask) {
			LOG_TARGET_DEBUG(target, "Trigger %u (unique_id=%" PRIi64 ") has hit bit set.",
				i, r->trigger_unique_id[i]);
			if (riscv_reg_set(target, GDB_REGNO_TDATA1, tdata1 & ~hit_mask) != ERROR_OK)
				return ERROR_FAIL;

			*unique_id = r->trigger_unique_id[i];
			break;
		}
	}

	if (riscv_reg_set(target, GDB_REGNO_TSELECT, tselect) != ERROR_OK)
		return ERROR_FAIL;

	return ERROR_OK;
}

/**
 * These functions are needed to extract individual bits (for offset)
 * from the instruction
 */
// c.lwsp rd_n0 c_uimm8sphi c_uimm8splo - offset[5] offset[4:2|7:6]
static uint16_t get_offset_clwsp(riscv_insn_t instruction)
{
	uint16_t offset_4to2and7to6_bits =
		get_field32(instruction, INSN_FIELD_C_UIMM8SPLO);
	uint16_t offset_4to2_bits = offset_4to2and7to6_bits >> 2;
	uint16_t offset_7to6_bits = offset_4to2and7to6_bits & 0x3;
	uint16_t offset_5_bit = get_field32(instruction, INSN_FIELD_C_UIMM8SPHI);
	return (offset_4to2_bits << 2) + (offset_5_bit << 5)
		   + (offset_7to6_bits << 6);
}

// c.ldsp rd_n0 c_uimm9sphi c_uimm9splo - offset[5] offset[4:3|8:6]
static uint16_t get_offset_cldsp(riscv_insn_t instruction)
{
	uint16_t offset_4to3and8to6_bits =
		get_field32(instruction, INSN_FIELD_C_UIMM9SPLO);
	uint16_t offset_4to3_bits = offset_4to3and8to6_bits >> 3;
	uint16_t offset_8to6_bits = offset_4to3and8to6_bits & 0x7;
	uint16_t offset_5_bit = get_field32(instruction, INSN_FIELD_C_UIMM9SPHI);
	return (offset_4to3_bits << 3) + (offset_5_bit << 5)
		   + (offset_8to6_bits << 6);
}

// c.swsp c_rs2 c_uimm8sp_s - offset[5:2|7:6]
static uint16_t get_offset_cswsp(riscv_insn_t instruction)
{
	uint16_t offset_5to2and7to6_bits =
		get_field32(instruction, INSN_FIELD_C_UIMM8SP_S);
	uint16_t offset_5to2_bits = offset_5to2and7to6_bits >> 2;
	uint16_t offset_7to6_bits = offset_5to2and7to6_bits & 0x3;
	return (offset_5to2_bits << 2) + (offset_7to6_bits << 6);
}

// c.sdsp c_rs2 c_uimm9sp_s - offset[5:3|8:6]
static uint16_t get_offset_csdsp(riscv_insn_t instruction)
{
	uint16_t offset_5to3and8to6_bits =
		get_field32(instruction, INSN_FIELD_C_UIMM9SP_S);
	uint16_t offset_5to3_bits = offset_5to3and8to6_bits >> 3;
	uint16_t offset_8to6_bits = offset_5to3and8to6_bits & 0x7;
	return (offset_5to3_bits << 3) + (offset_8to6_bits << 6);
}

// c.lw rd_p rs1_p c_uimm7lo c_uimm7hi - offset[2|6] offset[5:3]
static uint16_t get_offset_clw(riscv_insn_t instruction)
{
	uint16_t offset_2and6_bits = get_field32(instruction, INSN_FIELD_C_UIMM7LO);
	uint16_t offset_2_bit = offset_2and6_bits >> 1;
	uint16_t offset_6_bit = offset_2and6_bits & 0x1;
	uint16_t offset_5to3_bits = get_field32(instruction, INSN_FIELD_C_UIMM7HI);
	return (offset_2_bit << 2) + (offset_5to3_bits << 3) + (offset_6_bit << 6);
}

// c.ld rd_p rs1_p c_uimm8lo c_uimm8hi - offset[7:6] offset[5:3]
static uint16_t get_offset_cld(riscv_insn_t instruction)
{
	uint16_t offset_7to6_bits = get_field32(instruction, INSN_FIELD_C_UIMM8LO);
	uint16_t offset_5to3_bits = get_field32(instruction, INSN_FIELD_C_UIMM8HI);
	return (offset_5to3_bits << 3) + (offset_7to6_bits << 6);
}

// c.lq rd_p rs1_p c_uimm9lo c_uimm9hi - offset[7:6] offset[5|4|8]
static uint16_t get_offset_clq(riscv_insn_t instruction)
{
	uint16_t offset_7to6_bits = get_field32(instruction, INSN_FIELD_C_UIMM9LO);
	uint16_t offset_5to4and8_bits =
		get_field32(instruction, INSN_FIELD_C_UIMM9HI);
	uint16_t offset_5to4_bits = offset_5to4and8_bits >> 1;
	uint16_t offset_8_bit = offset_5to4and8_bits & 0x1;
	return (offset_5to4_bits << 4) + (offset_7to6_bits << 6)
		   + (offset_8_bit << 8);
}

// c.lqsp rd_n0 c_uimm10sphi c_uimm10splo - offset[5] offset[4|9:6]
static uint16_t get_offset_clqsp(riscv_insn_t instruction)
{
	uint16_t offset_4and9to6_bits =
		get_field32(instruction, INSN_FIELD_C_UIMM10SPLO);
	uint16_t offset_4_bit = offset_4and9to6_bits >> 4;
	uint16_t offset_9to6_bits = offset_4and9to6_bits & 0xf;
	uint16_t offset_5_bit = get_field32(instruction, INSN_FIELD_C_UIMM10SPHI);
	return (offset_4_bit << 4) + (offset_5_bit << 5) + (offset_9to6_bits << 6);
}

// c.sqsp c_rs2 c_uimm10sp_s - offset[5:4|9:6]
static uint16_t get_offset_csqsp(riscv_insn_t instruction)
{
	uint16_t offset_5to4and9to6_bits =
		get_field32(instruction, INSN_FIELD_C_UIMM10SP_S);
	uint16_t offset_5to4_biits = offset_5to4and9to6_bits >> 4;
	uint16_t offset_9to6_bits = offset_5to4and9to6_bits & 0xf;
	return (offset_5to4_biits << 4) + (offset_9to6_bits << 6);
}

/**
 * Decode rs1' register num for RVC.
 * See "Table: Registers specified by the three-bit rs1′, rs2′, and rd′ fields
 * of the CIW, CL, CS, CA, and CB formats" in "The RISC-V Instruction Set Manual
 * Volume I: Unprivileged ISA".
 * */
static uint32_t get_rs1_c(riscv_insn_t instruction)
{
	return GDB_REGNO_S0 + get_field32(instruction, INSN_FIELD_C_SREG1);
}

static uint32_t get_opcode(const riscv_insn_t instruction)
{
	// opcode is first 7 bits of the instruction
	uint32_t opcode = instruction & INSN_FIELD_OPCODE;
	if ((instruction & 0x03) < 0x03) { // opcode size RVC
		// RVC MASK_C = 0xe003 for load/store instructions
		opcode = instruction & MASK_C_LD;
	}
	return opcode;
}

static int get_loadstore_membase_regno(struct target *target,
		const riscv_insn_t instruction, int *regid)
{
	uint32_t opcode = get_opcode(instruction);
	int rs;

	switch (opcode) {
	case MATCH_LB:
	case MATCH_FLH & ~INSN_FIELD_FUNCT3:
	case MATCH_SB:
	case MATCH_FSH & ~INSN_FIELD_FUNCT3:
		rs = get_field32(instruction, INSN_FIELD_RS1);
		break;

	case MATCH_C_LWSP:
	case MATCH_C_LDSP: // if xlen >= 64 or MATCH_C_FLWSP:
	case MATCH_C_FLDSP: // or MATCH_C_LQSP if xlen == 128
	case MATCH_C_SWSP:
	case MATCH_C_SDSP: // if xlen >= 64 or MATCH_C_FSWSP:
	case MATCH_C_FSDSP: // or MATCH_C_SQSP if xlen == 128
		rs = GDB_REGNO_SP;
		break;

	case MATCH_C_LW:
	case MATCH_C_FLW: // or MATCH_C_LD if xlen >= 64
	case MATCH_C_FLD: // or MATCH_C_LQ if xlen == 128
	case MATCH_C_SW:
	case MATCH_C_FSW: // or MATCH_C_SD if xlen >= 64
	case MATCH_C_FSD: // or MATCH_C_SQ if xlen == 128
		rs = get_rs1_c(instruction);
		break;

	default:
		LOG_TARGET_DEBUG(target, "0x%" PRIx32 " is not a RV32I or \"C\" load or"
						 " store", instruction);
		return ERROR_FAIL;
	}
	*regid = rs;
	return ERROR_OK;
}

static int get_loadstore_memoffset(struct target *target,
		const riscv_insn_t instruction, int16_t *memoffset)
{
	uint32_t opcode = get_opcode(instruction);
	int16_t offset;

	switch (opcode) {
	case MATCH_LB:
	case MATCH_FLH & ~INSN_FIELD_FUNCT3:
	case MATCH_SB:
	case MATCH_FSH & ~INSN_FIELD_FUNCT3:
		if (opcode == MATCH_SB || opcode == (MATCH_FSH & ~INSN_FIELD_FUNCT3)) {
			offset = get_field32(instruction, INSN_FIELD_IMM12LO) |
				  (get_field32(instruction, INSN_FIELD_IMM12HI) << 5);
		} else if (opcode == MATCH_LB ||
				   opcode == (MATCH_FLH & ~INSN_FIELD_FUNCT3)) {
			offset = get_field32(instruction, INSN_FIELD_IMM12);
		} else {
			assert(false);
		}
		/* sign extend 12-bit imm to 16-bits */
		if (offset & (1 << 11))
			offset |= 0xf000;
		break;

	case MATCH_C_LWSP:
		offset = get_offset_clwsp(instruction);
		break;

	case MATCH_C_LDSP: // if xlen >= 64 or MATCH_C_FLWSP:
		if (riscv_xlen(target) > 32) { // MATCH_C_LDSP
			offset = get_offset_cldsp(instruction);
		} else { // MATCH_C_FLWSP
			offset = get_offset_clwsp(instruction);
		}
		break;

	case MATCH_C_FLDSP: // or MATCH_C_LQSP if xlen == 128
		if (riscv_xlen(target) == 128) { // MATCH_C_LQSP
			offset = get_offset_clqsp(instruction);
		} else { // MATCH_C_FLDSP
			offset = get_offset_cldsp(instruction);
		}
		break;

	case MATCH_C_SWSP:
		offset = get_offset_cswsp(instruction);
		break;

	case MATCH_C_SDSP: // if xlen >= 64 or MATCH_C_FSWSP:
		if (riscv_xlen(target) > 32) { // MATCH_C_SDSP
			offset = get_offset_csdsp(instruction);
		} else { // MATCH_C_FSWSP
			offset = get_offset_cswsp(instruction);
		}
		break;

	case MATCH_C_FSDSP: // or MATCH_C_SQSP if xlen == 128
		if (riscv_xlen(target) == 128) { // MATCH_C_SQSP
			offset = get_offset_csqsp(instruction);
		} else { // MATCH_C_FSDSP
			offset = get_offset_csdsp(instruction); // same as C.SDSP
		}
		break;

	case MATCH_C_LW:
		offset = get_offset_clw(instruction);
		break;

	case MATCH_C_FLW: // or MATCH_C_LD if xlen >= 64
		if (riscv_xlen(target) > 32) { // MATCH_C_LD
			offset = get_offset_cld(instruction);
		} else { // MATCH_C_FLW
			offset = get_offset_clw(instruction); // same as C.FLW
		}
		break;

	case MATCH_C_FLD: // or MATCH_C_LQ if xlen == 128
		if (riscv_xlen(target) == 128) { // MATCH_C_LQ
			offset = get_offset_clq(instruction);
		} else { // MATCH_C_FLD
			offset = get_offset_cld(instruction); // same as C.LD
		}
		break;

	case MATCH_C_SW:
		offset = get_offset_clw(instruction); // same as C.LW
		break;

	case MATCH_C_FSW: // or MATCH_C_SD if xlen >= 64
		if (riscv_xlen(target) > 32) { // MATCH_C_SD
			offset = get_offset_cld(instruction); // same as C.LD
		} else { // MATCH_C_FSW
			offset = get_offset_clw(instruction); // same as C.LW
		}
		break;

	case MATCH_C_FSD: // or MATCH_C_SQ if xlen == 128
		if (riscv_xlen(target) == 128) { // MATCH_C_SQ
			offset = get_offset_clq(instruction); // same as C.LQ
		} else { // MATCH_C_FSD
			offset = get_offset_cld(instruction); // same as C.LD
		}
		break;

	default:
		LOG_TARGET_DEBUG(target, "0x%" PRIx32 " is not a RV32I or \"C\" load or"
						 " store", instruction);
		return ERROR_FAIL;
	}
	*memoffset = offset;
	return ERROR_OK;
}

static int verify_loadstore(struct target *target,
		const riscv_insn_t instruction, bool *is_read)
{
	uint32_t opcode = get_opcode(instruction);
	bool misa_f = riscv_supports_extension(target, 'F');
	bool misa_d = riscv_supports_extension(target, 'D');
	enum watchpoint_rw rw;

	switch (opcode) {
	case MATCH_LB:
	case MATCH_FLH & ~INSN_FIELD_FUNCT3:
		rw = WPT_READ;
		break;

	case MATCH_SB:
	case MATCH_FSH & ~INSN_FIELD_FUNCT3:
		rw = WPT_WRITE;
		break;

	case MATCH_C_LWSP:
		if (get_field32(instruction, INSN_FIELD_RD) == 0) {
			LOG_TARGET_DEBUG(target,
				"The code points with rd = x0 are reserved for C.LWSP");
			return ERROR_FAIL;
		}
		rw = WPT_READ;
		break;

	case MATCH_C_LDSP: // if xlen >= 64 or MATCH_C_FLWSP:
		if (riscv_xlen(target) > 32) { // MATCH_C_LDSP
			if (get_field32(instruction, INSN_FIELD_RD) == 0) {
				LOG_TARGET_DEBUG(target,
					"The code points with rd = x0 are reserved for C.LDSP");
				return ERROR_FAIL;
			}
		} else { // MATCH_C_FLWSP
			if (!misa_f) {
				LOG_TARGET_DEBUG(target, "Matched C.FLWSP but target doesn\'t "
								 "have the \"F\" extension");
				return ERROR_FAIL;
			}
		}
		rw = WPT_READ;
		break;

	case MATCH_C_FLDSP: // or MATCH_C_LQSP if xlen == 128
		if (riscv_xlen(target) == 128) { // MATCH_C_LQSP
			if (get_field32(instruction, INSN_FIELD_RD) == 0) {
				LOG_TARGET_DEBUG(target,
					"The code points with rd = x0 are reserved for C.LQSP");
				return ERROR_FAIL;
			}
		} else { // MATCH_C_FLDSP
			if (!misa_d) {
				LOG_TARGET_DEBUG(target, "Matched C.FLDSP but target doesn\'t "
								 "have the \"D\" extension");
				return ERROR_FAIL;
			}
		}
		rw = WPT_READ;
		break;

	case MATCH_C_SWSP:
		rw = WPT_WRITE;
		break;

	case MATCH_C_SDSP: // if xlen >= 64 or MATCH_C_FSWSP:
		if (riscv_xlen(target) == 32) { // MATCH_C_FSWSP
			if (!misa_f) {
				LOG_TARGET_DEBUG(target, "Matched C.FSWSP but target doesn\'t "
								 "have the \"F\" extension");
				return ERROR_FAIL;
			}
		}
		rw = WPT_WRITE;
		break;

	case MATCH_C_FSDSP: // or MATCH_C_SQSP if xlen == 128
		if (riscv_xlen(target) != 128) { // MATCH_C_SQSP
			if (!misa_d) {
				LOG_TARGET_DEBUG(target, "Matched C.FSDSP but target doesn\'t "
								 "have the \"D\" extension");
				return ERROR_FAIL;
			}
		}
		rw = WPT_WRITE;
		break;

	case MATCH_C_LW:
		rw = WPT_READ;
		break;

	case MATCH_C_FLW: // or MATCH_C_LD if xlen >= 64
		if (riscv_xlen(target) == 32) { // MATCH_C_FLW
			if (!misa_f) {
				LOG_TARGET_DEBUG(target, "Matched C.FLW but target doesn\'t "
								 "have the \"F\" extension");
				return ERROR_FAIL;
			}
		}
		rw = WPT_READ;
		break;

	case MATCH_C_FLD: // or MATCH_C_LQ if xlen == 128
		if (riscv_xlen(target) != 128) { // MATCH_C_FLD
			if (!misa_d) {
				LOG_TARGET_DEBUG(target, "Matched C.FLD but target doesn\'t "
								 "have the \"D\" extension");
				return ERROR_FAIL;
			}
		}
		rw = WPT_READ;
		break;

	case MATCH_C_SW:
		rw = WPT_WRITE;
		break;

	case MATCH_C_FSW: // or MATCH_C_SD if xlen >= 64
		if (riscv_xlen(target) == 32) { // MATCH_C_FSW
			if (!misa_f) {
				LOG_TARGET_DEBUG(target, "Matched C.FSW but target doesn\'t "
								 "have the \"F\" extension");
				return ERROR_FAIL;
			}
		}
		rw = WPT_WRITE;
		break;

	case MATCH_C_FSD: // or MATCH_C_SQ if xlen == 128
		if (riscv_xlen(target) != 128) { // MATCH_C_FSD
			if (!misa_d) {
				LOG_TARGET_DEBUG(target, "Matched C.FSD but target doesn\'t "
								 "have the \"D\" extension");
				return ERROR_FAIL;
			}
		}
		rw = WPT_WRITE;
		break;

	default:
		LOG_TARGET_DEBUG(target, "0x%" PRIx32 " is not a RV32I or \"C\" load or"
						 " store", instruction);
		return ERROR_FAIL;
	}

	if (rw == WPT_WRITE) {
		*is_read = false;
		LOG_TARGET_DEBUG(target, "0x%" PRIx32 " is store instruction",
						 instruction);
	} else {
		*is_read = true;
		LOG_TARGET_DEBUG(target, "0x%" PRIx32 " is load instruction",
						 instruction);
	}
	return ERROR_OK;
}

/* Sets *hit_watchpoint to the first watchpoint identified as causing the
 * current halt.
 *
 * The GDB server uses this information to tell GDB what data address has
 * been hit, which enables GDB to print the hit variable along with its old
 * and new value. */
static int riscv_hit_watchpoint(struct target *target, struct watchpoint **hit_watchpoint)
{
	RISCV_INFO(r);

	LOG_TARGET_DEBUG(target, "Hit Watchpoint");

	/* If we identified which trigger caused the halt earlier, then just use
	 * that. */
	for (struct watchpoint *wp = target->watchpoints; wp; wp = wp->next) {
		if (wp->unique_id == r->trigger_hit) {
			*hit_watchpoint = wp;
			return ERROR_OK;
		}
	}

	riscv_reg_t dpc;
	if (riscv_reg_get(target, &dpc, GDB_REGNO_DPC) != ERROR_OK)
		return ERROR_FAIL;
	const uint8_t length = 4;
	LOG_TARGET_DEBUG(target, "dpc is 0x%" PRIx64, dpc);

	/* fetch the instruction at dpc */
	uint8_t buffer[length];
	if (target_read_buffer(target, dpc, length, buffer) != ERROR_OK) {
		LOG_TARGET_ERROR(target, "Failed to read instruction at dpc 0x%" PRIx64,
						 dpc);
		return ERROR_FAIL;
	}

	riscv_insn_t instruction = 0;

	for (int i = 0; i < length; i++) {
		LOG_TARGET_DEBUG(target, "Next byte is %x", buffer[i]);
		instruction += (buffer[i] << 8 * i);
	}
	LOG_TARGET_DEBUG(target, "Full instruction is %x", instruction);

	int rs;
	target_addr_t mem_addr;
	int16_t memoffset;

	if (get_loadstore_membase_regno(target, instruction, &rs) != ERROR_OK)
		return ERROR_FAIL;
	if (riscv_reg_get(target, &mem_addr, rs) != ERROR_OK)
		return ERROR_FAIL;
	if (get_loadstore_memoffset(target, instruction, &memoffset) != ERROR_OK)
		return ERROR_FAIL;

	mem_addr += memoffset;
	bool is_load;

	if (verify_loadstore(target, instruction, &is_load) != ERROR_OK)
		return ERROR_FAIL;

	struct watchpoint *wp = target->watchpoints;
	while (wp) {
		/* TODO support mask and check read/write/access */
		/* TODO check for intersection of the access range and watchpoint range
				Recommended matching:
				if (intersects(mem_addr, mem_addr + ref_size, wp->address, wp->address + wp->length))
		*/
		if (mem_addr >= wp->address &&
			mem_addr < (wp->address + wp->length)) {
			*hit_watchpoint = wp;
			LOG_TARGET_DEBUG(target, "WP hit found: %s 0x%" TARGET_PRIxADDR
				" covered by %s wp at address 0x%" TARGET_PRIxADDR,
				is_load ? "Load from" : "Store to", mem_addr,
				(wp->rw == WPT_READ ?
					"read" : (wp->rw == WPT_WRITE ? "write" : "access")),
				wp->address);
			return ERROR_OK;
		}
		wp = wp->next;
	}

	/* No match found - either we hit a watchpoint caused by an instruction that
	 * this function does not yet disassemble, or we hit a breakpoint.
	 *
	 * OpenOCD will behave as if this function had never been implemented i.e.
	 * report the halt to GDB with no address information. */
	LOG_TARGET_DEBUG(target, "No watchpoint found that would cover %s 0x%"
		TARGET_PRIxADDR, is_load ? "load from" : "store to", mem_addr);
	return ERROR_FAIL;
}

static int oldriscv_step(struct target *target, int current, uint32_t address,
		int handle_breakpoints)
{
	struct target_type *tt = get_target_type(target);
	if (!tt)
		return ERROR_FAIL;
	return tt->step(target, current, address, handle_breakpoints);
}

static int riscv_openocd_step_impl(struct target *target, int current,
		target_addr_t address, int handle_breakpoints, int handle_callbacks);

static int old_or_new_riscv_step_impl(struct target *target, int current,
		target_addr_t address, int handle_breakpoints, int handle_callbacks)
{
	RISCV_INFO(r);
	LOG_TARGET_DEBUG(target, "handle_breakpoints=%d", handle_breakpoints);
	if (!r->get_hart_state)
		return oldriscv_step(target, current, address, handle_breakpoints);
	else
		return riscv_openocd_step_impl(target, current, address, handle_breakpoints,
			handle_callbacks);
}

static int old_or_new_riscv_step(struct target *target, int current,
		target_addr_t address, int handle_breakpoints)
{
	return old_or_new_riscv_step_impl(target, current, address,
		handle_breakpoints, true /* handle callbacks*/);
}

static int riscv_examine(struct target *target)
{
	LOG_TARGET_DEBUG(target, "Starting examination");
	if (target_was_examined(target)) {
		LOG_TARGET_DEBUG(target, "Target was already examined.");
		return ERROR_OK;
	}

	/* Don't need to select dbus, since the first thing we do is read dtmcontrol. */

	RISCV_INFO(info);
	uint32_t dtmcontrol;
	if (dtmcontrol_scan(target, 0, &dtmcontrol) != ERROR_OK || dtmcontrol == 0) {
		LOG_TARGET_ERROR(target, "Could not read dtmcontrol. Check JTAG connectivity/board power.");
		return ERROR_FAIL;
	}
	LOG_TARGET_DEBUG(target, "dtmcontrol=0x%x", dtmcontrol);
	info->dtm_version = get_field(dtmcontrol, DTMCONTROL_VERSION);
	LOG_TARGET_DEBUG(target, "version=0x%x", info->dtm_version);

	int examine_status = ERROR_FAIL;
	struct target_type *tt = get_target_type(target);
	if (!tt)
		goto examine_fail;

	examine_status = tt->init_target(info->cmd_ctx, target);
	if (examine_status != ERROR_OK)
		goto examine_fail;

	examine_status = tt->examine(target);
	if (examine_status != ERROR_OK)
		goto examine_fail;

	return ERROR_OK;

examine_fail:
	info->dtm_version = DTM_DTMCS_VERSION_UNKNOWN;
	return examine_status;
}

static int oldriscv_poll(struct target *target)
{
	struct target_type *tt = get_target_type(target);
	if (!tt)
		return ERROR_FAIL;
	return tt->poll(target);
}

static int old_or_new_riscv_poll(struct target *target)
{
	RISCV_INFO(r);
	if (!r->get_hart_state)
		return oldriscv_poll(target);
	else
		return riscv_openocd_poll(target);
}

static enum target_debug_reason
derive_debug_reason_without_hitbit(const struct target *target, riscv_reg_t dpc)
{
	/* TODO: if we detect that etrigger/itrigger/icount is set, we should
	 * just report DBG_REASON_UNKNOWN, since we can't disctiguish these
	 * triggers from BP/WP or from other triggers of such type. However,
	 * currently this renders existing testsuite as failing. We need to
	 * fix the testsuite first
	 */
	// TODO: the code below does not handle context-aware trigger types
	for (const struct breakpoint *bp = target->breakpoints; bp; bp = bp->next) {
		// TODO: investigate if we need to handle bp length
		if (bp->type == BKPT_HARD && bp->is_set && bp->address == dpc) {
			// FIXME: bp->linked_brp is uninitialized
			if (bp->asid) {
				LOG_TARGET_ERROR(target,
					"can't derive debug reason for context-aware breakpoint: "
					"unique_id = %" PRIu32 ", address = %" TARGET_PRIxADDR
					", asid = %" PRIx32 ", linked = %d",
					bp->unique_id, bp->address, bp->asid, bp->linked_brp);
				return DBG_REASON_UNDEFINED;
			}
			return DBG_REASON_BREAKPOINT;
		}
	}
	return DBG_REASON_WATCHPOINT;
}
/**
 * Set OpenOCD's generic debug reason from the RISC-V halt reason.
 */
static int set_debug_reason(struct target *target, enum riscv_halt_reason halt_reason)
{
	RISCV_INFO(r);
	r->trigger_hit = -1;
	switch (halt_reason) {
		case RISCV_HALT_EBREAK:
			target->debug_reason = DBG_REASON_BREAKPOINT;
			break;
		case RISCV_HALT_TRIGGER:
			target->debug_reason = DBG_REASON_UNDEFINED;
			if (riscv_trigger_detect_hit_bits(target, &r->trigger_hit) != ERROR_OK)
				return ERROR_FAIL;
			// FIXME: handle multiple hit bits
			if (r->trigger_hit != RISCV_TRIGGER_HIT_NOT_FOUND) {
				/* We scan for breakpoints first. If no breakpoints are found we still
				 * assume that debug reason is DBG_REASON_BREAKPOINT, unless
				 * there is a watchpoint match - This is to take
				 * ETrigger/ITrigger/ICount into account
				 */
				LOG_TARGET_DEBUG(target,
					"Active hit bit is detected, trying to find trigger owner.");
				for (struct breakpoint *bp = target->breakpoints; bp; bp = bp->next) {
					if (bp->unique_id == r->trigger_hit) {
						target->debug_reason = DBG_REASON_BREAKPOINT;
						LOG_TARGET_DEBUG(target,
							"Breakpoint with unique_id = %" PRIu32 " owns the trigger.",
							bp->unique_id);
					}
				}
				if (target->debug_reason == DBG_REASON_UNDEFINED) {
					// by default we report all triggers as breakpoints
					target->debug_reason = DBG_REASON_BREAKPOINT;
					for (struct watchpoint *wp = target->watchpoints; wp; wp = wp->next) {
						if (wp->unique_id == r->trigger_hit) {
							target->debug_reason = DBG_REASON_WATCHPOINT;
							LOG_TARGET_DEBUG(target,
								"Watchpoint with unique_id = %" PRIu32 " owns the trigger.",
								wp->unique_id);
						}
					}
				}
			} else {
				LOG_TARGET_DEBUG(target,
					"No trigger hit found, deriving debug reason without it.");
				riscv_reg_t dpc;
				if (riscv_reg_get(target, &dpc, GDB_REGNO_DPC) != ERROR_OK)
					return ERROR_FAIL;
				/* Here we don't have the hit bit set (likely, HW does not support it).
				 * We are trying to guess the state. But here comes the problem:
				 * if we have etrigger/itrigger/icount raised - we can't really
				 * distinguish it from the breakpoint or watchpoint. There is not
				 * much we can do here, except for checking current PC against pending
				 * breakpoints and hope for the best)
				 */
				target->debug_reason = derive_debug_reason_without_hitbit(target, dpc);
			}
			break;
		case RISCV_HALT_INTERRUPT:
		case RISCV_HALT_GROUP:
			target->debug_reason = DBG_REASON_DBGRQ;
			break;
		case RISCV_HALT_SINGLESTEP:
			target->debug_reason = DBG_REASON_SINGLESTEP;
			break;
		case RISCV_HALT_UNKNOWN:
			target->debug_reason = DBG_REASON_UNDEFINED;
			break;
		case RISCV_HALT_ERROR:
			return ERROR_FAIL;
	}
	LOG_TARGET_DEBUG(target, "debug_reason=%d", target->debug_reason);

	return ERROR_OK;
}

static int halt_prep(struct target *target)
{
	RISCV_INFO(r);

	LOG_TARGET_DEBUG(target, "prep hart, debug_reason=%d", target->debug_reason);
	r->prepped = false;
	if (target->state == TARGET_HALTED) {
		LOG_TARGET_DEBUG(target, "Hart is already halted.");
	} else if (target->state == TARGET_UNAVAILABLE) {
		LOG_TARGET_DEBUG(target, "Hart is unavailable.");
	} else {
		if (r->halt_prep(target) != ERROR_OK)
			return ERROR_FAIL;
		r->prepped = true;
	}

	return ERROR_OK;
}

static int riscv_halt_go_all_harts(struct target *target)
{
	RISCV_INFO(r);

	enum riscv_hart_state state;
	if (riscv_get_hart_state(target, &state) != ERROR_OK)
		return ERROR_FAIL;
	if (state == RISCV_STATE_HALTED) {
		LOG_TARGET_DEBUG(target, "Hart is already halted.");
		if (target->state != TARGET_HALTED) {
			target->state = TARGET_HALTED;
			enum riscv_halt_reason halt_reason = riscv_halt_reason(target);
			if (set_debug_reason(target, halt_reason) != ERROR_OK)
				return ERROR_FAIL;
		}
	} else {
		if (r->halt_go(target) != ERROR_OK)
			return ERROR_FAIL;

		riscv_invalidate_register_cache(target);
	}

	return ERROR_OK;
}

static int halt_go(struct target *target)
{
	RISCV_INFO(r);
	int result;
	if (!r->get_hart_state) {
		struct target_type *tt = get_target_type(target);
		if (!tt)
			return ERROR_FAIL;
		result = tt->halt(target);
	} else {
		result = riscv_halt_go_all_harts(target);
	}
	if (target->debug_reason == DBG_REASON_NOTHALTED)
		target->debug_reason = DBG_REASON_DBGRQ;

	return result;
}

static int halt_finish(struct target *target)
{
	return target_call_event_callbacks(target, TARGET_EVENT_HALTED);
}

int riscv_halt(struct target *target)
{
	RISCV_INFO(r);

	if (!r->get_hart_state) {
		struct target_type *tt = get_target_type(target);
		if (!tt)
			return ERROR_FAIL;
		return tt->halt(target);
	}

	LOG_TARGET_DEBUG(target, "halting all harts");

	int result = ERROR_OK;
	if (target->smp) {
		struct target_list *tlist;
		foreach_smp_target(tlist, target->smp_targets) {
			struct target *t = tlist->target;
			if (halt_prep(t) != ERROR_OK)
				result = ERROR_FAIL;
		}

		foreach_smp_target(tlist, target->smp_targets) {
			struct target *t = tlist->target;
			struct riscv_info *i = riscv_info(t);
			if (i->prepped) {
				if (halt_go(t) != ERROR_OK)
					result = ERROR_FAIL;
			}
		}

		foreach_smp_target(tlist, target->smp_targets) {
			struct target *t = tlist->target;
			if (halt_finish(t) != ERROR_OK)
				return ERROR_FAIL;
		}

	} else {
		if (halt_prep(target) != ERROR_OK)
			result = ERROR_FAIL;
		if (halt_go(target) != ERROR_OK)
			result = ERROR_FAIL;
		if (halt_finish(target) != ERROR_OK)
			return ERROR_FAIL;
	}

	return result;
}

static int riscv_assert_reset(struct target *target)
{
	LOG_TARGET_DEBUG(target, "");
	struct target_type *tt = get_target_type(target);
	if (!tt)
		return ERROR_FAIL;
	riscv_invalidate_register_cache(target);
	return tt->assert_reset(target);
}

static int riscv_deassert_reset(struct target *target)
{
	LOG_TARGET_DEBUG(target, "");
	struct target_type *tt = get_target_type(target);
	if (!tt)
		return ERROR_FAIL;
	return tt->deassert_reset(target);
}

/* state must be riscv_reg_t state[RISCV_MAX_HWBPS] = {0}; */
static int disable_triggers(struct target *target, riscv_reg_t *state)
{
	RISCV_INFO(r);

	LOG_TARGET_DEBUG(target, "Disabling triggers.");

	if (riscv_enumerate_triggers(target) != ERROR_OK)
		return ERROR_FAIL;

	if (r->manual_hwbp_set) {
		/* Look at every trigger that may have been set. */
		riscv_reg_t tselect;
		if (riscv_reg_get(target, &tselect, GDB_REGNO_TSELECT) != ERROR_OK)
			return ERROR_FAIL;
		for (unsigned int t = 0; t < r->trigger_count; t++) {
			if (riscv_reg_set(target, GDB_REGNO_TSELECT, t) != ERROR_OK)
				return ERROR_FAIL;
			riscv_reg_t tdata1;
			if (riscv_reg_get(target, &tdata1, GDB_REGNO_TDATA1) != ERROR_OK)
				return ERROR_FAIL;
			if (tdata1 & CSR_TDATA1_DMODE(riscv_xlen(target))) {
				state[t] = tdata1;
				if (riscv_reg_set(target, GDB_REGNO_TDATA1, 0) != ERROR_OK)
					return ERROR_FAIL;
			}
		}
		if (riscv_reg_set(target, GDB_REGNO_TSELECT, tselect) != ERROR_OK)
			return ERROR_FAIL;

	} else {
		/* Just go through the triggers we manage. */
		struct watchpoint *watchpoint = target->watchpoints;
		int i = 0;
		while (watchpoint) {
			LOG_TARGET_DEBUG(target, "Watchpoint %d: set=%d", i, watchpoint->is_set);
			state[i] = watchpoint->is_set;
			if (watchpoint->is_set) {
				if (riscv_remove_watchpoint(target, watchpoint) != ERROR_OK)
					return ERROR_FAIL;
			}
			watchpoint = watchpoint->next;
			i++;
		}
	}

	return ERROR_OK;
}

static int enable_triggers(struct target *target, riscv_reg_t *state)
{
	RISCV_INFO(r);

	if (r->manual_hwbp_set) {
		/* Look at every trigger that may have been set. */
		riscv_reg_t tselect;
		if (riscv_reg_get(target, &tselect, GDB_REGNO_TSELECT) != ERROR_OK)
			return ERROR_FAIL;
		for (unsigned int t = 0; t < r->trigger_count; t++) {
			if (state[t] != 0) {
				if (riscv_reg_set(target, GDB_REGNO_TSELECT, t) != ERROR_OK)
					return ERROR_FAIL;
				if (riscv_reg_set(target, GDB_REGNO_TDATA1, state[t]) != ERROR_OK)
					return ERROR_FAIL;
			}
		}
		if (riscv_reg_set(target, GDB_REGNO_TSELECT, tselect) != ERROR_OK)
			return ERROR_FAIL;

	} else {
		struct watchpoint *watchpoint = target->watchpoints;
		int i = 0;
		while (watchpoint) {
			LOG_TARGET_DEBUG(target, "Watchpoint %d: cleared=%" PRId64, i, state[i]);
			if (state[i]) {
				if (riscv_add_watchpoint(target, watchpoint) != ERROR_OK)
					return ERROR_FAIL;
			}
			watchpoint = watchpoint->next;
			i++;
		}
	}

	return ERROR_OK;
}

/**
 * Get everything ready to resume.
 */
static int resume_prep(struct target *target, int current,
		target_addr_t address, int handle_breakpoints, int debug_execution)
{
	assert(target->state == TARGET_HALTED);
	RISCV_INFO(r);

	if (!current && riscv_reg_set(target, GDB_REGNO_PC, address) != ERROR_OK)
		return ERROR_FAIL;

	if (handle_breakpoints) {
		/* To be able to run off a trigger, we perform a step operation and then
		 * resume. If handle_breakpoints is true then step temporarily disables
		 * pending breakpoints so we can safely perform the step. */
		if (old_or_new_riscv_step_impl(target, current, address, handle_breakpoints,
				false /* callbacks are not called */) != ERROR_OK)
			return ERROR_FAIL;
	}

	if (r->get_hart_state) {
		if (r->resume_prep(target) != ERROR_OK)
			return ERROR_FAIL;
	}

	LOG_TARGET_DEBUG(target, "Mark as prepped.");
	r->prepped = true;

	return ERROR_OK;
}

/**
 * Resume all the harts that have been prepped, as close to instantaneous as
 * possible.
 */
static int resume_go(struct target *target, int current,
		target_addr_t address, int handle_breakpoints, int debug_execution)
{
	assert(target->state == TARGET_HALTED);
	RISCV_INFO(r);
	int result;
	if (!r->get_hart_state) {
		struct target_type *tt = get_target_type(target);
		if (!tt)
			return ERROR_FAIL;
		result = tt->resume(target, current, address, handle_breakpoints,
				debug_execution);
	} else {
		result = riscv_resume_go_all_harts(target);
	}

	return result;
}

static int resume_finish(struct target *target, int debug_execution)
{
	assert(target->state == TARGET_HALTED);
	register_cache_invalidate(target->reg_cache);

	target->state = debug_execution ? TARGET_DEBUG_RUNNING : TARGET_RUNNING;
	target->debug_reason = DBG_REASON_NOTHALTED;
	return target_call_event_callbacks(target,
		debug_execution ? TARGET_EVENT_DEBUG_RESUMED : TARGET_EVENT_RESUMED);
}

/**
 * @par single_hart When true, only resume a single hart even if SMP is
 * configured.  This is used to run algorithms on just one hart.
 */
static int riscv_resume(
		struct target *target,
		int current,
		target_addr_t address,
		int handle_breakpoints,
		int debug_execution,
		bool single_hart)
{
	int result = ERROR_OK;

	struct list_head *targets;

	LIST_HEAD(single_target_list);
	struct target_list single_target_entry = {
		.lh = {NULL, NULL},
		.target = target
	};

	if (target->smp && !single_hart) {
		targets = target->smp_targets;
	} else {
		/* Make a list that just contains a single target, so we can
		 * share code below. */
		list_add(&single_target_entry.lh, &single_target_list);
		targets = &single_target_list;
	}

	LOG_TARGET_DEBUG(target, "current=%s, address=0x%"
				TARGET_PRIxADDR ", handle_breakpoints=%s, debug_exec=%s",
				current ? "true" : "false",
				address,
				handle_breakpoints ? "true" : "false",
				debug_execution ? "true" : "false");

	struct target_list *tlist;
	foreach_smp_target_direction(resume_order == RO_NORMAL, tlist, targets) {
		struct target *t = tlist->target;
		LOG_TARGET_DEBUG(t, "target->state=%s", target_state_name(t));
		if (t->state != TARGET_HALTED)
			LOG_TARGET_DEBUG(t, "skipping this target: target not halted");
		else if (resume_prep(t, current, address, handle_breakpoints,
					debug_execution) != ERROR_OK)
			result = ERROR_FAIL;
	}

	foreach_smp_target_direction(resume_order == RO_NORMAL, tlist, targets) {
		struct target *t = tlist->target;
		struct riscv_info *i = riscv_info(t);
		if (i->prepped) {
			if (resume_go(t, current, address, handle_breakpoints,
						debug_execution) != ERROR_OK)
				result = ERROR_FAIL;
		}
	}

	foreach_smp_target_direction(resume_order == RO_NORMAL, tlist, targets) {
		struct target *t = tlist->target;
		if (t->state == TARGET_HALTED) {
			if (resume_finish(t, debug_execution) != ERROR_OK)
				result = ERROR_FAIL;
		}
	}

	return result;
}

static int riscv_target_resume(struct target *target, int current,
		target_addr_t address, int handle_breakpoints, int debug_execution)
{
	if (target->state != TARGET_HALTED) {
		LOG_TARGET_ERROR(target, "Not halted.");
		return ERROR_TARGET_NOT_HALTED;
	}
	return riscv_resume(target, current, address, handle_breakpoints,
			debug_execution, false);
}

static int riscv_effective_privilege_mode(struct target *target, int *v_mode, int *effective_mode)
{
	riscv_reg_t priv;
	if (riscv_reg_get(target, &priv, GDB_REGNO_PRIV) != ERROR_OK) {
		LOG_TARGET_ERROR(target, "Failed to read priv register.");
		return ERROR_FAIL;
	}
	*v_mode = get_field(priv, VIRT_PRIV_V);

	riscv_reg_t mstatus;
	if (riscv_reg_get(target, &mstatus, GDB_REGNO_MSTATUS) != ERROR_OK) {
		LOG_TARGET_ERROR(target, "Failed to read mstatus register.");
		return ERROR_FAIL;
	}

	if (get_field(mstatus, MSTATUS_MPRV))
		*effective_mode = get_field(mstatus, MSTATUS_MPP);
	else
		*effective_mode = get_field(priv, VIRT_PRIV_PRV);

	LOG_TARGET_DEBUG(target, "Effective mode=%d; v=%d", *effective_mode, *v_mode);

	return ERROR_OK;
}

static int riscv_mmu(struct target *target, int *enabled)
{
	*enabled = 0;

	if (!riscv_enable_virt2phys)
		return ERROR_OK;

	/* Don't use MMU in explicit or effective M (machine) mode */
	riscv_reg_t priv;
	if (riscv_reg_get(target, &priv, GDB_REGNO_PRIV) != ERROR_OK) {
		LOG_TARGET_ERROR(target, "Failed to read priv register.");
		return ERROR_FAIL;
	}

	int effective_mode;
	int v_mode;
	if (riscv_effective_privilege_mode(target, &v_mode, &effective_mode) != ERROR_OK)
		return ERROR_FAIL;

	unsigned int xlen = riscv_xlen(target);

	if (v_mode) {
		/* vsatp and hgatp registers are considered active for the
		 * purposes of the address-translation algorithm unless the
		 * effective privilege mode is U and hstatus.HU=0. */
		if (effective_mode == PRV_U) {
			riscv_reg_t hstatus;
			if (riscv_reg_get(target, &hstatus, GDB_REGNO_HSTATUS) != ERROR_OK) {
				LOG_TARGET_ERROR(target, "Failed to read hstatus register.");
				return ERROR_FAIL;
			}

			if (get_field(hstatus, HSTATUS_HU) == 0)
				/* In hypervisor mode regular satp translation
				 * doesn't happen. */
				return ERROR_OK;

		}

		riscv_reg_t vsatp;
		if (riscv_reg_get(target, &vsatp, GDB_REGNO_VSATP) != ERROR_OK) {
			LOG_TARGET_ERROR(target, "Failed to read vsatp register; priv=0x%" PRIx64,
					priv);
			return ERROR_FAIL;
		}
		/* vsatp is identical to satp, so we can use the satp macros. */
		if (RISCV_SATP_MODE(xlen) != SATP_MODE_OFF) {
			LOG_TARGET_DEBUG(target, "VS-stage translation is enabled.");
			*enabled = 1;
			return ERROR_OK;
		}

		riscv_reg_t hgatp;
		if (riscv_reg_get(target, &hgatp, GDB_REGNO_HGATP) != ERROR_OK) {
			LOG_TARGET_ERROR(target, "Failed to read hgatp register; priv=0x%" PRIx64,
					priv);
			return ERROR_FAIL;
		}
		if (RISCV_HGATP_MODE(xlen) != HGATP_MODE_OFF) {
			LOG_TARGET_DEBUG(target, "G-stage address translation is enabled.");
			*enabled = 1;
		} else {
			LOG_TARGET_DEBUG(target, "No V-mode address translation enabled.");
		}

		return ERROR_OK;
	}

	/* Don't use MMU in explicit or effective M (machine) mode */
	if (effective_mode == PRV_M) {
		LOG_TARGET_DEBUG(target, "SATP/MMU ignored in Machine mode.");
		return ERROR_OK;
	}

	riscv_reg_t satp;
	if (riscv_reg_get(target, &satp, GDB_REGNO_SATP) != ERROR_OK) {
		LOG_TARGET_DEBUG(target, "Couldn't read SATP.");
		/* If we can't read SATP, then there must not be an MMU. */
		return ERROR_OK;
	}

	if (get_field(satp, RISCV_SATP_MODE(xlen)) == SATP_MODE_OFF) {
		LOG_TARGET_DEBUG(target, "MMU is disabled.");
	} else {
		LOG_TARGET_DEBUG(target, "MMU is enabled.");
		*enabled = 1;
	}

	return ERROR_OK;
}

/* Translate address from virtual to physical, using info and ppn.
 * If extra_info is non-NULL, then translate page table accesses for the primary
 * translation using extra_info and extra_ppn. */
static int riscv_address_translate(struct target *target,
		const virt2phys_info_t *info, target_addr_t ppn,
		const virt2phys_info_t *extra_info, target_addr_t extra_ppn,
		target_addr_t virtual, target_addr_t *physical)
{
	RISCV_INFO(r);
	unsigned int xlen = riscv_xlen(target);

	LOG_TARGET_DEBUG(target, "mode=%s; ppn=0x%" TARGET_PRIxADDR "; virtual=0x%" TARGET_PRIxADDR,
		info->name, ppn, virtual);

	/* verify bits xlen-1:va_bits-1 are all equal */
	assert(xlen >= info->va_bits);
	target_addr_t mask = ((target_addr_t)1 << (xlen - (info->va_bits - 1))) - 1;
	target_addr_t masked_msbs = (virtual >> (info->va_bits - 1)) & mask;
	if (masked_msbs != 0 && masked_msbs != mask) {
		LOG_TARGET_ERROR(target, "Virtual address 0x%" TARGET_PRIxADDR " is not sign-extended "
				"for %s mode.", virtual, info->name);
		return ERROR_FAIL;
	}

	uint64_t pte = 0;
	target_addr_t table_address = ppn << RISCV_PGSHIFT;
	int i = info->level - 1;
	while (i >= 0) {
		uint64_t vpn = virtual >> info->vpn_shift[i];
		vpn &= info->vpn_mask[i];
		target_addr_t pte_address = table_address + (vpn << info->pte_shift);

		if (extra_info) {
			/* Perform extra stage translation. */
			if (riscv_address_translate(target, extra_info, extra_ppn,
						    NULL, 0, pte_address, &pte_address) != ERROR_OK)
				return ERROR_FAIL;
		}

		uint8_t buffer[8];
		assert(info->pte_shift <= 3);
		int retval = r->read_memory(target, pte_address,
				4, (1 << info->pte_shift) / 4, buffer, 4);
		if (retval != ERROR_OK)
			return ERROR_FAIL;

		if (info->pte_shift == 2)
			pte = buf_get_u32(buffer, 0, 32);
		else
			pte = buf_get_u64(buffer, 0, 64);

		LOG_TARGET_DEBUG(target, "i=%d; PTE @0x%" TARGET_PRIxADDR " = 0x%" PRIx64, i,
				pte_address, pte);

		if (!(pte & PTE_V) || (!(pte & PTE_R) && (pte & PTE_W))) {
			LOG_TARGET_ERROR(target, "invalid PTE @0x%" TARGET_PRIxADDR ": 0x%" PRIx64
					"; mode=%s; i=%d", pte_address, pte, info->name, i);
			return ERROR_FAIL;
		}

		if ((pte & PTE_R) || (pte & PTE_W) || (pte & PTE_X)) /* Found leaf PTE. */
			break;

		i--;
		if (i < 0)
			break;
		ppn = pte >> PTE_PPN_SHIFT;
		table_address = ppn << RISCV_PGSHIFT;
	}

	if (i < 0) {
		LOG_TARGET_ERROR(target, "Couldn't find the PTE.");
		return ERROR_FAIL;
	}

	/* Make sure to clear out the high bits that may be set. */
	*physical = virtual & (((target_addr_t)1 << info->va_bits) - 1);

	while (i < info->level) {
		ppn = pte >> info->pte_ppn_shift[i];
		ppn &= info->pte_ppn_mask[i];
		*physical &= ~(((target_addr_t)info->pa_ppn_mask[i]) <<
				info->pa_ppn_shift[i]);
		*physical |= (ppn << info->pa_ppn_shift[i]);
		i++;
	}
	LOG_TARGET_DEBUG(target, "mode=%s; 0x%" TARGET_PRIxADDR " -> 0x%" TARGET_PRIxADDR,
			 info->name, virtual, *physical);
	return ERROR_OK;
}

/* Virtual to physical translation for hypervisor mode. */
static int riscv_virt2phys_v(struct target *target, target_addr_t virtual, target_addr_t *physical)
{
	riscv_reg_t vsatp;
	if (riscv_reg_get(target, &vsatp, GDB_REGNO_VSATP) != ERROR_OK) {
		LOG_TARGET_ERROR(target, "Failed to read vsatp register.");
		return ERROR_FAIL;
	}
	/* vsatp is identical to satp, so we can use the satp macros. */
	unsigned int xlen = riscv_xlen(target);
	int vsatp_mode = get_field(vsatp, RISCV_SATP_MODE(xlen));
	LOG_TARGET_DEBUG(target, "VS-stage translation mode: %d", vsatp_mode);
	riscv_reg_t hgatp;
	if (riscv_reg_get(target, &hgatp, GDB_REGNO_HGATP) != ERROR_OK) {
		LOG_TARGET_ERROR(target, "Failed to read hgatp register.");
		return ERROR_FAIL;
	}
	int hgatp_mode = get_field(hgatp, RISCV_HGATP_MODE(xlen));
	LOG_TARGET_DEBUG(target, "G-stage translation mode: %d", hgatp_mode);

	const virt2phys_info_t *vsatp_info;
	/* VS-stage address translation. */
	switch (vsatp_mode) {
		case SATP_MODE_SV32:
			vsatp_info = &sv32;
			break;
		case SATP_MODE_SV39:
			vsatp_info = &sv39;
			break;
		case SATP_MODE_SV48:
			vsatp_info = &sv48;
			break;
		case SATP_MODE_SV57:
			vsatp_info = &sv57;
			break;
		case SATP_MODE_OFF:
			vsatp_info = NULL;
			LOG_TARGET_DEBUG(target, "vsatp mode is %d. No VS-stage translation. (vsatp: 0x%" PRIx64 ")",
				vsatp_mode, vsatp);
			break;
		default:
			LOG_TARGET_ERROR(target,
				"vsatp mode %d is not supported. (vsatp: 0x%" PRIx64 ")",
				vsatp_mode, vsatp);
			return ERROR_FAIL;
	}

	const virt2phys_info_t *hgatp_info;
	/* G-stage address translation. */
	switch (hgatp_mode) {
		case HGATP_MODE_SV32X4:
			hgatp_info = &sv32x4;
			break;
		case HGATP_MODE_SV39X4:
			hgatp_info = &sv39x4;
			break;
		case HGATP_MODE_SV48X4:
			hgatp_info = &sv48x4;
			break;
		case HGATP_MODE_SV57X4:
			hgatp_info = &sv57x4;
			break;
		case HGATP_MODE_OFF:
			hgatp_info = NULL;
			LOG_TARGET_DEBUG(target, "hgatp mode is %d. No G-stage translation. (hgatp: 0x%" PRIx64 ")",
				hgatp_mode, hgatp);
			break;
		default:
			LOG_TARGET_ERROR(target,
				"hgatp mode %d is not supported. (hgatp: 0x%" PRIx64 ")",
				hgatp_mode, hgatp);
			return ERROR_FAIL;
	}

	/* For any virtual memory access, the original virtual address is
		* converted in the first stage by VS-level address translation,
		* as controlled by the vsatp register, into a guest physical
		* address. */
	target_addr_t guest_physical;
	if (vsatp_info) {
		/* When V=1, memory accesses that would normally bypass
			* address translation are subject to G- stage address
			* translation alone.  This includes memory accesses made
			* in support of VS-stage address translation, such as
			* reads and writes of VS-level page tables. */

		if (riscv_address_translate(target,
				vsatp_info, get_field(vsatp, RISCV_SATP_PPN(xlen)),
				hgatp_info, get_field(hgatp, RISCV_SATP_PPN(xlen)),
				virtual, &guest_physical) != ERROR_OK)
			return ERROR_FAIL;
	} else {
		guest_physical = virtual;
	}

	/* The guest physical address is then converted in the second
		* stage by guest physical address translation, as controlled by
		* the hgatp register, into a supervisor physical address. */
	if (hgatp_info) {
		if (riscv_address_translate(target,
				hgatp_info, get_field(hgatp, RISCV_HGATP_PPN(xlen)),
				NULL, 0,
				guest_physical, physical) != ERROR_OK)
			return ERROR_FAIL;
	} else {
		*physical = guest_physical;
	}

	return ERROR_OK;
}

static int riscv_virt2phys(struct target *target, target_addr_t virtual, target_addr_t *physical)
{
	int enabled;
	if (riscv_mmu(target, &enabled) != ERROR_OK)
		return ERROR_FAIL;
	if (!enabled) {
		*physical = virtual;
		LOG_TARGET_DEBUG(target, "MMU is disabled. 0x%" TARGET_PRIxADDR " -> 0x%" TARGET_PRIxADDR, virtual, *physical);
		return ERROR_OK;
	}

	riscv_reg_t priv;
	if (riscv_reg_get(target, &priv, GDB_REGNO_PRIV) != ERROR_OK) {
		LOG_TARGET_ERROR(target, "Failed to read priv register.");
		return ERROR_FAIL;
	}

	if (priv & VIRT_PRIV_V)
		return riscv_virt2phys_v(target, virtual, physical);

	riscv_reg_t satp_value;
	if (riscv_reg_get(target, &satp_value, GDB_REGNO_SATP) != ERROR_OK) {
		LOG_TARGET_ERROR(target, "Failed to read SATP register.");
		return ERROR_FAIL;
	}

	unsigned int xlen = riscv_xlen(target);
	int satp_mode = get_field(satp_value, RISCV_SATP_MODE(xlen));
	const virt2phys_info_t *satp_info;
	switch (satp_mode) {
		case SATP_MODE_SV32:
			satp_info = &sv32;
			break;
		case SATP_MODE_SV39:
			satp_info = &sv39;
			break;
		case SATP_MODE_SV48:
			satp_info = &sv48;
			break;
		case SATP_MODE_SV57:
			satp_info = &sv57;
			break;
		case SATP_MODE_OFF:
			LOG_TARGET_ERROR(target, "No translation or protection."
				      " (satp: 0x%" PRIx64 ")", satp_value);
			return ERROR_FAIL;
		default:
			LOG_TARGET_ERROR(target, "The translation mode is not supported."
				      " (satp: 0x%" PRIx64 ")", satp_value);
			return ERROR_FAIL;
	}

	return riscv_address_translate(target,
			satp_info, get_field(satp_value, RISCV_SATP_PPN(xlen)),
			NULL, 0,
			virtual, physical);
}

static int riscv_read_phys_memory(struct target *target, target_addr_t phys_address,
			uint32_t size, uint32_t count, uint8_t *buffer)
{
	RISCV_INFO(r);
	return r->read_memory(target, phys_address, size, count, buffer, size);
}

static int riscv_read_memory(struct target *target, target_addr_t address,
		uint32_t size, uint32_t count, uint8_t *buffer)
{
	if (count == 0) {
		LOG_TARGET_WARNING(target, "0-length read from 0x%" TARGET_PRIxADDR, address);
		return ERROR_OK;
	}

	target_addr_t physical_addr;
	int result = target->type->virt2phys(target, address, &physical_addr);
	if (result != ERROR_OK) {
		LOG_TARGET_ERROR(target, "Address translation failed.");
		return result;
	}

	RISCV_INFO(r);
	return r->read_memory(target, physical_addr, size, count, buffer, size);
}

static int riscv_write_phys_memory(struct target *target, target_addr_t phys_address,
			uint32_t size, uint32_t count, const uint8_t *buffer)
{
	struct target_type *tt = get_target_type(target);
	if (!tt)
		return ERROR_FAIL;
	return tt->write_memory(target, phys_address, size, count, buffer);
}

static int riscv_write_memory(struct target *target, target_addr_t address,
		uint32_t size, uint32_t count, const uint8_t *buffer)
{
	if (count == 0) {
		LOG_TARGET_WARNING(target, "0-length write to 0x%" TARGET_PRIxADDR, address);
		return ERROR_OK;
	}

	target_addr_t physical_addr;
	int result = target->type->virt2phys(target, address, &physical_addr);
	if (result != ERROR_OK) {
		LOG_TARGET_ERROR(target, "Address translation failed.");
		return result;
	}

	struct target_type *tt = get_target_type(target);
	if (!tt)
		return ERROR_FAIL;
	return tt->write_memory(target, physical_addr, size, count, buffer);
}

static const char *riscv_get_gdb_arch(const struct target *target)
{
	switch (riscv_xlen(target)) {
		case 32:
			return "riscv:rv32";
		case 64:
			return "riscv:rv64";
	}
	LOG_TARGET_ERROR(target, "Unsupported xlen: %d", riscv_xlen(target));
	return NULL;
}

static int riscv_get_gdb_reg_list_internal(struct target *target,
		struct reg **reg_list[], int *reg_list_size,
		enum target_register_class reg_class, bool is_read)
{
	LOG_TARGET_DEBUG(target, "reg_class=%d, read=%d", reg_class, is_read);

	if (!target->reg_cache) {
		LOG_TARGET_ERROR(target, "Target not initialized. Return ERROR_FAIL.");
		return ERROR_FAIL;
	}

	switch (reg_class) {
		case REG_CLASS_GENERAL:
			*reg_list_size = 33;
			break;
		case REG_CLASS_ALL:
			*reg_list_size = target->reg_cache->num_regs;
			break;
		default:
			LOG_TARGET_ERROR(target, "Unsupported reg_class: %d", reg_class);
			return ERROR_FAIL;
	}

	*reg_list = calloc(*reg_list_size, sizeof(struct reg *));
	if (!*reg_list)
		return ERROR_FAIL;

	for (int i = 0; i < *reg_list_size; i++) {
		assert(!target->reg_cache->reg_list[i].valid ||
				target->reg_cache->reg_list[i].size > 0);
		(*reg_list)[i] = &target->reg_cache->reg_list[i];
		if (is_read &&
				target->reg_cache->reg_list[i].exist &&
				!target->reg_cache->reg_list[i].valid) {
			if (target->reg_cache->reg_list[i].type->get(
						&target->reg_cache->reg_list[i]) != ERROR_OK)
				return ERROR_FAIL;
		}
	}

	return ERROR_OK;
}

static int riscv_get_gdb_reg_list_noread(struct target *target,
		struct reg **reg_list[], int *reg_list_size,
		enum target_register_class reg_class)
{
	return riscv_get_gdb_reg_list_internal(target, reg_list, reg_list_size,
			reg_class, false);
}

static int riscv_get_gdb_reg_list(struct target *target,
		struct reg **reg_list[], int *reg_list_size,
		enum target_register_class reg_class)
{
	return riscv_get_gdb_reg_list_internal(target, reg_list, reg_list_size,
			reg_class, true);
}

static int riscv_arch_state(struct target *target)
{
	assert(target->state == TARGET_HALTED);
	const bool semihosting_active = target->semihosting &&
		target->semihosting->is_active;
	LOG_USER("%s halted due to %s.%s",
			target_name(target),
			debug_reason_name(target),
			semihosting_active ? " Semihosting is active." : "");
	struct target_type *tt = get_target_type(target);
	if (!tt)
		return ERROR_FAIL;
	assert(tt->arch_state);
	return tt->arch_state(target);
}

/* Algorithm must end with a software breakpoint instruction. */
static int riscv_run_algorithm(struct target *target, int num_mem_params,
		struct mem_param *mem_params, int num_reg_params,
		struct reg_param *reg_params, target_addr_t entry_point,
		target_addr_t exit_point, unsigned int timeout_ms, void *arch_info)
{
	RISCV_INFO(info);

	if (target->state != TARGET_HALTED) {
		LOG_TARGET_ERROR(target, "not halted (run target algo)");
		return ERROR_TARGET_NOT_HALTED;
	}

	/* Write memory parameters to the target memory */
	for (int i = 0; i < num_mem_params; i++) {
		if (mem_params[i].direction == PARAM_OUT ||
				mem_params[i].direction == PARAM_IN_OUT) {
			int retval = target_write_buffer(target, mem_params[i].address, mem_params[i].size, mem_params[i].value);
			if (retval != ERROR_OK) {
				LOG_TARGET_ERROR(target, "Couldn't write input mem param into the memory, addr=0x%" TARGET_PRIxADDR
					" size=0x%" PRIx32, mem_params[i].address, mem_params[i].size);
				return retval;
			}
		}
	}

	/* Save registers */
	struct reg *reg_pc = register_get_by_name(target->reg_cache, "pc", true);
	if (!reg_pc || reg_pc->type->get(reg_pc) != ERROR_OK)
		return ERROR_FAIL;
	uint64_t saved_pc = buf_get_u64(reg_pc->value, 0, reg_pc->size);
	LOG_TARGET_DEBUG(target, "saved_pc=0x%" PRIx64, saved_pc);

	uint64_t saved_regs[32];
	for (int i = 0; i < num_reg_params; i++) {
		LOG_TARGET_DEBUG(target, "save %s", reg_params[i].reg_name);
		struct reg *r = register_get_by_name(target->reg_cache, reg_params[i].reg_name, false);
		if (!r) {
			LOG_TARGET_ERROR(target, "Couldn't find register named '%s'", reg_params[i].reg_name);
			return ERROR_FAIL;
		}

		if (r->size != reg_params[i].size) {
			LOG_TARGET_ERROR(target, "Register %s is %d bits instead of %d bits.",
					reg_params[i].reg_name, r->size, reg_params[i].size);
			return ERROR_FAIL;
		}

		if (r->number > GDB_REGNO_XPR31) {
			LOG_TARGET_ERROR(target, "Only GPRs can be use as argument registers.");
			return ERROR_FAIL;
		}

		if (r->type->get(r) != ERROR_OK)
			return ERROR_FAIL;
		saved_regs[r->number] = buf_get_u64(r->value, 0, r->size);

		if (reg_params[i].direction == PARAM_OUT || reg_params[i].direction == PARAM_IN_OUT) {
			if (r->type->set(r, reg_params[i].value) != ERROR_OK)
				return ERROR_FAIL;
		}
	}

	/* Disable Interrupts before attempting to run the algorithm. */
	uint64_t current_mstatus;
	uint64_t irq_disabled_mask = MSTATUS_MIE | MSTATUS_HIE | MSTATUS_SIE | MSTATUS_UIE;
	if (riscv_interrupts_disable(target, irq_disabled_mask, &current_mstatus) != ERROR_OK)
		return ERROR_FAIL;

	/* Run algorithm */
	LOG_TARGET_DEBUG(target, "Resume at 0x%" TARGET_PRIxADDR, entry_point);
	if (riscv_resume(target, 0, entry_point, 0, 1, true) != ERROR_OK)
		return ERROR_FAIL;

	int64_t start = timeval_ms();
	while (target->state != TARGET_HALTED) {
		LOG_TARGET_DEBUG(target, "poll()");
		int64_t now = timeval_ms();
		if (now - start > timeout_ms) {
			LOG_TARGET_ERROR(target, "Algorithm timed out after %" PRId64 " ms.", now - start);
			riscv_halt(target);
			old_or_new_riscv_poll(target);
			enum gdb_regno regnums[] = {
				GDB_REGNO_RA, GDB_REGNO_SP, GDB_REGNO_GP, GDB_REGNO_TP,
				GDB_REGNO_T0, GDB_REGNO_T1, GDB_REGNO_T2, GDB_REGNO_FP,
				GDB_REGNO_S1, GDB_REGNO_A0, GDB_REGNO_A1, GDB_REGNO_A2,
				GDB_REGNO_A3, GDB_REGNO_A4, GDB_REGNO_A5, GDB_REGNO_A6,
				GDB_REGNO_A7, GDB_REGNO_S2, GDB_REGNO_S3, GDB_REGNO_S4,
				GDB_REGNO_S5, GDB_REGNO_S6, GDB_REGNO_S7, GDB_REGNO_S8,
				GDB_REGNO_S9, GDB_REGNO_S10, GDB_REGNO_S11, GDB_REGNO_T3,
				GDB_REGNO_T4, GDB_REGNO_T5, GDB_REGNO_T6,
				GDB_REGNO_PC,
				GDB_REGNO_MSTATUS, GDB_REGNO_MEPC, GDB_REGNO_MCAUSE,
			};
			for (unsigned i = 0; i < ARRAY_SIZE(regnums); i++) {
				enum gdb_regno regno = regnums[i];
				riscv_reg_t reg_value;
				if (riscv_reg_get(target, &reg_value, regno) != ERROR_OK)
					break;

				LOG_TARGET_ERROR(target, "%s = 0x%" PRIx64, riscv_reg_gdb_regno_name(target, regno), reg_value);
			}
			return ERROR_TARGET_TIMEOUT;
		}

		int result = old_or_new_riscv_poll(target);
		if (result != ERROR_OK)
			return result;
	}

	/* TODO: The current hart id might have been changed in poll(). */
	/* if (riscv_select_current_hart(target) != ERROR_OK)
		return ERROR_FAIL; */

	if (reg_pc->type->get(reg_pc) != ERROR_OK)
		return ERROR_FAIL;
	uint64_t final_pc = buf_get_u64(reg_pc->value, 0, reg_pc->size);
	if (exit_point && final_pc != exit_point) {
		LOG_TARGET_ERROR(target, "PC ended up at 0x%" PRIx64 " instead of 0x%"
				TARGET_PRIxADDR, final_pc, exit_point);
		return ERROR_FAIL;
	}

	/* Restore Interrupts */
	if (riscv_interrupts_restore(target, current_mstatus) != ERROR_OK)
		return ERROR_FAIL;

	/* Restore registers */
	uint8_t buf[8] = { 0 };
	buf_set_u64(buf, 0, info->xlen, saved_pc);
	if (reg_pc->type->set(reg_pc, buf) != ERROR_OK)
		return ERROR_FAIL;

	for (int i = 0; i < num_reg_params; i++) {
		if (reg_params[i].direction == PARAM_IN ||
				reg_params[i].direction == PARAM_IN_OUT) {
			struct reg *r = register_get_by_name(target->reg_cache, reg_params[i].reg_name, false);
			if (r->type->get(r) != ERROR_OK) {
				LOG_TARGET_ERROR(target, "get(%s) failed", r->name);
				return ERROR_FAIL;
			}
			buf_cpy(r->value, reg_params[i].value, reg_params[i].size);
		}
		LOG_TARGET_DEBUG(target, "restore %s", reg_params[i].reg_name);
		struct reg *r = register_get_by_name(target->reg_cache, reg_params[i].reg_name, false);
		buf_set_u64(buf, 0, info->xlen, saved_regs[r->number]);
		if (r->type->set(r, buf) != ERROR_OK) {
			LOG_TARGET_ERROR(target, "set(%s) failed", r->name);
			return ERROR_FAIL;
		}
	}

	/* Read memory parameters from the target memory */
	for (int i = 0; i < num_mem_params; i++) {
		if (mem_params[i].direction == PARAM_IN ||
				mem_params[i].direction == PARAM_IN_OUT) {
			int retval = target_read_buffer(target, mem_params[i].address, mem_params[i].size,
					mem_params[i].value);
			if (retval != ERROR_OK) {
				LOG_TARGET_ERROR(target, "Couldn't read output mem param from the memory, "
					"addr=0x%" TARGET_PRIxADDR " size=0x%" PRIx32,
					mem_params[i].address, mem_params[i].size);
				return retval;
			}
		}
	}

	return ERROR_OK;
}

static int riscv_checksum_memory(struct target *target,
		target_addr_t address, uint32_t count,
		uint32_t *checksum)
{
	struct working_area *crc_algorithm;
	struct reg_param reg_params[2];
	int retval;

	LOG_TARGET_DEBUG(target, "address=0x%" TARGET_PRIxADDR "; count=0x%" PRIx32, address, count);

	static const uint8_t riscv32_crc_code[] = {
#include "../../../contrib/loaders/checksum/riscv32_crc.inc"
	};
	static const uint8_t riscv64_crc_code[] = {
#include "../../../contrib/loaders/checksum/riscv64_crc.inc"
	};

	static const uint8_t *crc_code;

	unsigned xlen = riscv_xlen(target);
	unsigned crc_code_size;
	if (xlen == 32) {
		crc_code = riscv32_crc_code;
		crc_code_size = sizeof(riscv32_crc_code);
	} else {
		crc_code = riscv64_crc_code;
		crc_code_size = sizeof(riscv64_crc_code);
	}

	if (count < crc_code_size * 4) {
		/* Don't use the algorithm for relatively small buffers. It's faster
		 * just to read the memory.  target_checksum_memory() will take care of
		 * that if we fail. */
		return ERROR_FAIL;
	}

	retval = target_alloc_working_area(target, crc_code_size, &crc_algorithm);
	if (retval != ERROR_OK)
		return retval;

	if (crc_algorithm->address + crc_algorithm->size > address &&
			crc_algorithm->address < address + count) {
		/* Region to checksum overlaps with the work area we've been assigned.
		 * Bail. (Would be better to manually checksum what we read there, and
		 * use the algorithm for the rest.) */
		target_free_working_area(target, crc_algorithm);
		return ERROR_FAIL;
	}

	retval = target_write_buffer(target, crc_algorithm->address, crc_code_size,
			crc_code);
	if (retval != ERROR_OK) {
		LOG_TARGET_ERROR(target, "Failed to write code to " TARGET_ADDR_FMT ": %d",
				crc_algorithm->address, retval);
		target_free_working_area(target, crc_algorithm);
		return retval;
	}

	init_reg_param(&reg_params[0], "a0", xlen, PARAM_IN_OUT);
	init_reg_param(&reg_params[1], "a1", xlen, PARAM_OUT);
	buf_set_u64(reg_params[0].value, 0, xlen, address);
	buf_set_u64(reg_params[1].value, 0, xlen, count);

	/* 20 second timeout/megabyte */
	unsigned int timeout = 20000 * (1 + (count / (1024 * 1024)));

	retval = target_run_algorithm(target, 0, NULL, 2, reg_params,
			crc_algorithm->address,
			0,	/* Leave exit point unspecified because we don't know. */
			timeout, NULL);

	if (retval == ERROR_OK)
		*checksum = buf_get_u32(reg_params[0].value, 0, 32);
	else
		LOG_TARGET_ERROR(target, "Error executing RISC-V CRC algorithm.");

	destroy_reg_param(&reg_params[0]);
	destroy_reg_param(&reg_params[1]);

	target_free_working_area(target, crc_algorithm);

	LOG_TARGET_DEBUG(target, "checksum=0x%" PRIx32 ", result=%d", *checksum, retval);

	return retval;
}

/*** OpenOCD Helper Functions ***/

enum riscv_next_action {
	RPH_NONE,
	RPH_RESUME,
	RPH_REMAIN_HALTED
};
static int riscv_poll_hart(struct target *target, enum riscv_next_action *next_action)
{
	RISCV_INFO(r);

	LOG_TARGET_DEBUG(target, "polling, target->state=%d", target->state);

	*next_action = RPH_NONE;

	enum riscv_hart_state previous_riscv_state = 0;
	enum target_state previous_target_state = target->state;
	switch (target->state) {
		case TARGET_UNKNOWN:
			/* Special case, handled further down. */
			previous_riscv_state = RISCV_STATE_UNAVAILABLE;	/* Need to assign something. */
			break;
		case TARGET_RUNNING:
			previous_riscv_state = RISCV_STATE_RUNNING;
			break;
		case TARGET_HALTED:
			previous_riscv_state = RISCV_STATE_HALTED;
			break;
		case TARGET_RESET:
			previous_riscv_state = RISCV_STATE_HALTED;
			break;
		case TARGET_DEBUG_RUNNING:
			previous_riscv_state = RISCV_STATE_RUNNING;
			break;
		case TARGET_UNAVAILABLE:
			previous_riscv_state = RISCV_STATE_UNAVAILABLE;
			break;
	}

	/* If OpenOCD thinks we're running but this hart is halted then it's time
	 * to raise an event. */
	enum riscv_hart_state state;
	if (riscv_get_hart_state(target, &state) != ERROR_OK)
		return ERROR_FAIL;

	if (state == RISCV_STATE_NON_EXISTENT) {
		LOG_TARGET_ERROR(target, "Hart is non-existent!");
		return ERROR_FAIL;
	}

	if (state == RISCV_STATE_HALTED && timeval_ms() - r->last_activity > 100) {
		/* If we've been idle for a while, flush the register cache. Just in case
		 * OpenOCD is going to be disconnected without shutting down cleanly. */
		if (riscv_reg_flush_all(target) != ERROR_OK)
			return ERROR_FAIL;
	}

	if (target->state == TARGET_UNKNOWN || state != previous_riscv_state) {
		switch (state) {
			case RISCV_STATE_HALTED:
				if (previous_riscv_state == RISCV_STATE_UNAVAILABLE)
					LOG_TARGET_INFO(target, "became available (halted)");

				LOG_TARGET_DEBUG(target, "  triggered a halt; previous_target_state=%d",
					previous_target_state);
				target->state = TARGET_HALTED;
				enum riscv_halt_reason halt_reason = riscv_halt_reason(target);
				if (set_debug_reason(target, halt_reason) != ERROR_OK)
					return ERROR_FAIL;

				if (halt_reason == RISCV_HALT_EBREAK) {
					int retval;
					/* Detect if this EBREAK is a semihosting request. If so, handle it. */
					switch (riscv_semihosting(target, &retval)) {
						case SEMIHOSTING_NONE:
							break;
						case SEMIHOSTING_WAITING:
							/* This hart should remain halted. */
							*next_action = RPH_REMAIN_HALTED;
							break;
						case SEMIHOSTING_HANDLED:
							/* This hart should be resumed, along with any other
							* harts that halted due to haltgroups. */
							*next_action = RPH_RESUME;
							return ERROR_OK;
						case SEMIHOSTING_ERROR:
							return retval;
					}
				}

				if (r->handle_became_halted &&
						r->handle_became_halted(target, previous_riscv_state) != ERROR_OK)
					return ERROR_FAIL;

				/* We shouldn't do the callbacks yet. What if
				 * there are multiple harts that halted at the
				 * same time? We need to set debug reason on each
				 * of them before calling a callback, which is
				 * going to figure out the "current thread". */

				r->halted_needs_event_callback = true;
				if (previous_target_state == TARGET_DEBUG_RUNNING)
					r->halted_callback_event = TARGET_EVENT_DEBUG_HALTED;
				else
					r->halted_callback_event = TARGET_EVENT_HALTED;
				break;

			case RISCV_STATE_RUNNING:
				if (previous_riscv_state == RISCV_STATE_UNAVAILABLE)
					LOG_TARGET_INFO(target, "became available (running)");

				LOG_TARGET_DEBUG(target, "  triggered running");
				target->state = TARGET_RUNNING;
				target->debug_reason = DBG_REASON_NOTHALTED;
				if (r->handle_became_running &&
						r->handle_became_running(target, previous_riscv_state) != ERROR_OK)
					return ERROR_FAIL;
				break;

			case RISCV_STATE_UNAVAILABLE:
				LOG_TARGET_DEBUG(target, "  became unavailable");
				LOG_TARGET_INFO(target, "became unavailable.");
				target->state = TARGET_UNAVAILABLE;
				if (r->handle_became_unavailable &&
						r->handle_became_unavailable(target, previous_riscv_state) != ERROR_OK)
					return ERROR_FAIL;
				break;

			case RISCV_STATE_NON_EXISTENT:
				LOG_TARGET_ERROR(target, "Hart is non-existent!");
				target->state = TARGET_UNAVAILABLE;
				break;
		}
	}

	return ERROR_OK;
}

static int sample_memory(struct target *target)
{
	RISCV_INFO(r);

	if (!r->sample_buf.buf || !r->sample_config.enabled)
		return ERROR_OK;

	LOG_TARGET_DEBUG(target, "buf used/size: %d/%d", r->sample_buf.used, r->sample_buf.size);

	uint64_t start = timeval_ms();
	riscv_sample_buf_maybe_add_timestamp(target, true);
	int result = ERROR_OK;
	if (r->sample_memory) {
		result = r->sample_memory(target, &r->sample_buf, &r->sample_config,
									  start + TARGET_DEFAULT_POLLING_INTERVAL);
		if (result != ERROR_NOT_IMPLEMENTED)
			goto exit;
	}

	/* Default slow path. */
	while (timeval_ms() - start < TARGET_DEFAULT_POLLING_INTERVAL) {
		for (unsigned int i = 0; i < ARRAY_SIZE(r->sample_config.bucket); i++) {
			if (r->sample_config.bucket[i].enabled &&
					r->sample_buf.used + 1 + r->sample_config.bucket[i].size_bytes < r->sample_buf.size) {
				assert(i < RISCV_SAMPLE_BUF_TIMESTAMP_BEFORE);
				r->sample_buf.buf[r->sample_buf.used] = i;
				result = riscv_read_phys_memory(
					target, r->sample_config.bucket[i].address,
					r->sample_config.bucket[i].size_bytes, 1,
					r->sample_buf.buf + r->sample_buf.used + 1);
				if (result == ERROR_OK)
					r->sample_buf.used += 1 + r->sample_config.bucket[i].size_bytes;
				else
					goto exit;
			}
		}
	}

exit:
	riscv_sample_buf_maybe_add_timestamp(target, false);
	if (result != ERROR_OK) {
		LOG_TARGET_INFO(target, "Turning off memory sampling because it failed.");
		r->sample_config.enabled = false;
	}
	return result;
}

/*** OpenOCD Interface ***/
int riscv_openocd_poll(struct target *target)
{
	LOG_TARGET_DEBUG(target, "Polling all harts.");

	struct list_head *targets;

	LIST_HEAD(single_target_list);
	struct target_list single_target_entry = {
		.lh = {NULL, NULL},
		.target = target
	};

	if (target->smp) {
		targets = target->smp_targets;
	} else {
		/* Make a list that just contains a single target, so we can
		 * share code below. */
		list_add(&single_target_entry.lh, &single_target_list);
		targets = &single_target_list;
	}

	unsigned int should_remain_halted = 0;
	unsigned int should_resume = 0;
	unsigned int halted = 0;
	unsigned int running = 0;
	struct target_list *entry;
	foreach_smp_target(entry, targets) {
		struct target *t = entry->target;
		struct riscv_info *info = riscv_info(t);

		/* Clear here just in case there were errors and we never got to
		 * check this flag further down. */
		info->halted_needs_event_callback = false;

		if (!target_was_examined(t))
			continue;

		enum riscv_next_action next_action;
		if (riscv_poll_hart(t, &next_action) != ERROR_OK)
			return ERROR_FAIL;

		switch (next_action) {
			case RPH_NONE:
				if (t->state == TARGET_HALTED)
					halted++;
				if (t->state == TARGET_RUNNING ||
					t->state == TARGET_DEBUG_RUNNING)
					running++;
				break;
			case RPH_REMAIN_HALTED:
				should_remain_halted++;
				break;
			case RPH_RESUME:
				should_resume++;
				break;
		}
	}

	LOG_TARGET_DEBUG(target, "should_remain_halted=%d, should_resume=%d",
				should_remain_halted, should_resume);
	if (should_remain_halted && should_resume) {
		LOG_TARGET_WARNING(target, "%d harts should remain halted, and %d should resume.",
					should_remain_halted, should_resume);
	}
	if (should_remain_halted) {
		LOG_TARGET_DEBUG(target, "halt all; should_remain_halted=%d",
			should_remain_halted);
		riscv_halt(target);
	} else if (should_resume) {
		LOG_TARGET_DEBUG(target, "resume all");
		riscv_resume(target, true, 0, 0, 0, false);
	} else if (halted && running) {
		LOG_TARGET_DEBUG(target, "halt all; halted=%d",
			halted);
		riscv_halt(target);
	} else {
		/* For targets that were discovered to be halted, call the
		 * appropriate callback. */
		foreach_smp_target(entry, targets)
		{
			struct target *t = entry->target;
			struct riscv_info *info = riscv_info(t);
			if (info->halted_needs_event_callback) {
				target_call_event_callbacks(t, info->halted_callback_event);
				info->halted_needs_event_callback = false;
			}
		}
	}

	/* Call tick() for every hart. What happens in tick() is opaque to this
	 * layer. The reason it's outside the previous loop is that at this point
	 * the state of every hart has settled, so any side effects happening in
	 * tick() won't affect the delicate poll() code. */
	foreach_smp_target(entry, targets) {
		struct target *t = entry->target;
		struct riscv_info *info = riscv_info(t);
		if (info->tick && info->tick(t) != ERROR_OK)
			return ERROR_FAIL;
	}

	/* Sample memory if any target is running. */
	foreach_smp_target(entry, targets) {
		struct target *t = entry->target;
		if (t->state == TARGET_RUNNING) {
			sample_memory(target);
			break;
		}
	}

	return ERROR_OK;
}

static int riscv_openocd_step_impl(struct target *target, int current,
	target_addr_t address, int handle_breakpoints, int handle_callbacks)
{
	LOG_TARGET_DEBUG(target, "stepping hart");

	if (!current) {
		if (riscv_reg_set(target, GDB_REGNO_PC, address) != ERROR_OK)
			return ERROR_FAIL;
	}

	struct breakpoint *breakpoint = NULL;
	/* the front-end may request us not to handle breakpoints */
	if (handle_breakpoints) {
		if (current) {
			if (riscv_reg_get(target, &address, GDB_REGNO_PC) != ERROR_OK)
				return ERROR_FAIL;
		}
		breakpoint = breakpoint_find(target, address);
		if (breakpoint && (riscv_remove_breakpoint(target, breakpoint) != ERROR_OK))
			return ERROR_FAIL;
	}

	riscv_reg_t trigger_state[RISCV_MAX_HWBPS] = {0};
	if (disable_triggers(target, trigger_state) != ERROR_OK)
		return ERROR_FAIL;

	bool success = true;
	uint64_t current_mstatus;
	RISCV_INFO(info);

	if (info->isrmask_mode == RISCV_ISRMASK_STEPONLY) {
		/* Disable Interrupts before stepping. */
		uint64_t irq_disabled_mask = MSTATUS_MIE | MSTATUS_HIE | MSTATUS_SIE | MSTATUS_UIE;
		if (riscv_interrupts_disable(target, irq_disabled_mask,
				&current_mstatus) != ERROR_OK) {
			success = false;
			LOG_TARGET_ERROR(target, "Unable to disable interrupts.");
			goto _exit;
		}
	}

	if (riscv_step_rtos_hart(target) != ERROR_OK) {
		success = false;
		LOG_TARGET_ERROR(target, "Unable to step rtos hart.");
	}

	register_cache_invalidate(target->reg_cache);

	if (info->isrmask_mode == RISCV_ISRMASK_STEPONLY)
		if (riscv_interrupts_restore(target, current_mstatus) != ERROR_OK) {
			success = false;
			LOG_TARGET_ERROR(target, "Unable to restore interrupts.");
		}

_exit:
	if (enable_triggers(target, trigger_state) != ERROR_OK) {
		success = false;
		LOG_TARGET_ERROR(target, "Unable to enable triggers.");
	}

	if (breakpoint && (riscv_add_breakpoint(target, breakpoint) != ERROR_OK)) {
		success = false;
		LOG_TARGET_ERROR(target, "Unable to restore the disabled breakpoint.");
	}

	if (success) {
		target->state = TARGET_RUNNING;
		if (handle_callbacks)
			target_call_event_callbacks(target, TARGET_EVENT_RESUMED);

		target->state = TARGET_HALTED;
		target->debug_reason = DBG_REASON_SINGLESTEP;
		if (handle_callbacks)
			target_call_event_callbacks(target, TARGET_EVENT_HALTED);
	}

	return success ? ERROR_OK : ERROR_FAIL;
}

int riscv_openocd_step(struct target *target, int current,
	target_addr_t address, int handle_breakpoints)
{
	return riscv_openocd_step_impl(target, current, address, handle_breakpoints,
		true /* handle_callbacks */);
}

/* Command Handlers */
COMMAND_HANDLER(riscv_set_command_timeout_sec)
{
	if (CMD_ARGC != 1) {
		LOG_ERROR("Command takes exactly 1 parameter.");
		return ERROR_COMMAND_SYNTAX_ERROR;
	}
	int timeout = atoi(CMD_ARGV[0]);
	if (timeout <= 0) {
		LOG_ERROR("%s is not a valid integer argument for command.", CMD_ARGV[0]);
		return ERROR_FAIL;
	}

	riscv_command_timeout_sec_value = timeout;

	return ERROR_OK;
}

COMMAND_HANDLER(riscv_set_reset_timeout_sec)
{
	LOG_WARNING("The command 'riscv set_reset_timeout_sec' is deprecated! Please, use 'riscv set_command_timeout_sec'.");
	if (CMD_ARGC != 1) {
		LOG_ERROR("Command takes exactly 1 parameter.");
		return ERROR_COMMAND_SYNTAX_ERROR;
	}
	int timeout = atoi(CMD_ARGV[0]);
	if (timeout <= 0) {
		LOG_ERROR("%s is not a valid integer argument for command.", CMD_ARGV[0]);
		return ERROR_FAIL;
	}

	riscv_reset_timeout_sec = timeout;
	return ERROR_OK;
}

COMMAND_HANDLER(riscv_set_mem_access)
{
	struct target *target = get_current_target(CMD_CTX);
	RISCV_INFO(r);
	int progbuf_cnt = 0;
	int sysbus_cnt = 0;
	int abstract_cnt = 0;

	if (CMD_ARGC < 1 || CMD_ARGC > RISCV_NUM_MEM_ACCESS_METHODS) {
		LOG_ERROR("Command takes 1 to %d parameters", RISCV_NUM_MEM_ACCESS_METHODS);
		return ERROR_COMMAND_SYNTAX_ERROR;
	}

	/* Check argument validity */
	for (unsigned int i = 0; i < CMD_ARGC; i++) {
		if (strcmp("progbuf", CMD_ARGV[i]) == 0) {
			progbuf_cnt++;
		} else if (strcmp("sysbus", CMD_ARGV[i]) == 0) {
			sysbus_cnt++;
		} else if (strcmp("abstract", CMD_ARGV[i]) == 0) {
			abstract_cnt++;
		} else {
			LOG_ERROR("Unknown argument '%s'. "
				"Must be one of: 'progbuf', 'sysbus' or 'abstract'.", CMD_ARGV[i]);
			return ERROR_COMMAND_SYNTAX_ERROR;
		}
	}
	if (progbuf_cnt > 1 || sysbus_cnt > 1 || abstract_cnt > 1) {
		LOG_ERROR("Syntax error - duplicate arguments to `riscv set_mem_access`.");
		return ERROR_COMMAND_SYNTAX_ERROR;
	}

	/* Args are valid, store them */
	for (unsigned int i = 0; i < RISCV_NUM_MEM_ACCESS_METHODS; i++)
		r->mem_access_methods[i] = RISCV_MEM_ACCESS_UNSPECIFIED;
	for (unsigned int i = 0; i < CMD_ARGC; i++) {
		if (strcmp("progbuf", CMD_ARGV[i]) == 0)
			r->mem_access_methods[i] = RISCV_MEM_ACCESS_PROGBUF;
		else if (strcmp("sysbus", CMD_ARGV[i]) == 0)
			r->mem_access_methods[i] = RISCV_MEM_ACCESS_SYSBUS;
		else if (strcmp("abstract", CMD_ARGV[i]) == 0)
			r->mem_access_methods[i] = RISCV_MEM_ACCESS_ABSTRACT;
	}

	/* Reset warning flags */
	r->mem_access_progbuf_warn = true;
	r->mem_access_sysbus_warn = true;
	r->mem_access_abstract_warn = true;

	return ERROR_OK;
}

COMMAND_HANDLER(riscv_set_enable_virtual)
{
	if (CMD_ARGC != 1) {
		LOG_ERROR("Command takes exactly 1 parameter");
		return ERROR_COMMAND_SYNTAX_ERROR;
	}
	COMMAND_PARSE_ON_OFF(CMD_ARGV[0], riscv_enable_virtual);
	return ERROR_OK;
}

static int parse_ranges(struct list_head *ranges, const char *tcl_arg, const char *reg_type, unsigned int max_val)
{
	char *args = strdup(tcl_arg);
	if (!args)
		return ERROR_FAIL;

	/* For backward compatibility, allow multiple parameters within one TCL argument, separated by ',' */
	char *arg = strtok(args, ",");
	while (arg) {
		unsigned low = 0;
		unsigned high = 0;
		char *name = NULL;

		char *dash = strchr(arg, '-');
		char *equals = strchr(arg, '=');
		unsigned int pos;

		if (!dash && !equals) {
			/* Expecting single register number. */
			if (sscanf(arg, "%u%n", &low, &pos) != 1 || pos != strlen(arg)) {
				LOG_ERROR("Failed to parse single register number from '%s'.", arg);
				free(args);
				return ERROR_COMMAND_SYNTAX_ERROR;
			}
		} else if (dash && !equals) {
			/* Expecting register range - two numbers separated by a dash: ##-## */
			*dash = 0;
			dash++;
			if (sscanf(arg, "%u%n", &low, &pos) != 1 || pos != strlen(arg)) {
				LOG_ERROR("Failed to parse single register number from '%s'.", arg);
				free(args);
				return ERROR_COMMAND_SYNTAX_ERROR;
			}
			if (sscanf(dash, "%u%n", &high, &pos) != 1 || pos != strlen(dash)) {
				LOG_ERROR("Failed to parse single register number from '%s'.", dash);
				free(args);
				return ERROR_COMMAND_SYNTAX_ERROR;
			}
			if (high < low) {
				LOG_ERROR("Incorrect range encountered [%u, %u].", low, high);
				free(args);
				return ERROR_FAIL;
			}
		} else if (!dash && equals) {
			/* Expecting single register number with textual name specified: ##=name */
			*equals = 0;
			equals++;
			if (sscanf(arg, "%u%n", &low, &pos) != 1 || pos != strlen(arg)) {
				LOG_ERROR("Failed to parse single register number from '%s'.", arg);
				free(args);
				return ERROR_COMMAND_SYNTAX_ERROR;
			}

			name = calloc(1, strlen(equals) + strlen(reg_type) + 2);
			if (!name) {
				LOG_ERROR("Failed to allocate register name.");
				free(args);
				return ERROR_FAIL;
			}

			/* Register prefix: "csr_" or "custom_" */
			strcpy(name, reg_type);
			name[strlen(reg_type)] = '_';

			if (sscanf(equals, "%[_a-zA-Z0-9]%n", name + strlen(reg_type) + 1, &pos) != 1 || pos != strlen(equals)) {
				LOG_ERROR("Failed to parse register name from '%s'.", equals);
				free(args);
				free(name);
				return ERROR_COMMAND_SYNTAX_ERROR;
			}
		} else {
			LOG_ERROR("Invalid argument '%s'.", arg);
			free(args);
			return ERROR_COMMAND_SYNTAX_ERROR;
		}

		high = high > low ? high : low;

		if (high > max_val) {
			LOG_ERROR("Cannot expose %s register number %u, maximum allowed value is %u.", reg_type, high, max_val);
			free(name);
			free(args);
			return ERROR_FAIL;
		}

		/* Check for overlap, name uniqueness. */
		range_list_t *entry;
		list_for_each_entry(entry, ranges, list) {
			if ((entry->low <= high) && (low <= entry->high)) {
				if (low == high)
					LOG_WARNING("Duplicate %s register number - "
							"Register %u has already been exposed previously", reg_type, low);
				else
					LOG_WARNING("Overlapping register ranges - Register range starting from %u overlaps "
							"with already exposed register/range at %u.", low, entry->low);
			}

			if (entry->name && name && (strcasecmp(entry->name, name) == 0)) {
				LOG_ERROR("Duplicate register name \"%s\" found.", name);
				free(name);
				free(args);
				return ERROR_FAIL;
			}
		}

		range_list_t *range = calloc(1, sizeof(range_list_t));
		if (!range) {
			LOG_ERROR("Failed to allocate range list.");
			free(name);
			free(args);
			return ERROR_FAIL;
		}

		range->low = low;
		range->high = high;
		range->name = name;
		list_add(&range->list, ranges);

		arg = strtok(NULL, ",");
	}

	free(args);
	return ERROR_OK;
}

COMMAND_HANDLER(riscv_set_expose_csrs)
{
	if (CMD_ARGC == 0) {
		LOG_ERROR("Command expects parameters.");
		return ERROR_COMMAND_SYNTAX_ERROR;
	}

	struct target *target = get_current_target(CMD_CTX);
	RISCV_INFO(info);
	int ret = ERROR_OK;

	for (unsigned int i = 0; i < CMD_ARGC; i++) {
		ret = parse_ranges(&info->expose_csr, CMD_ARGV[i], "csr", 0xfff);
		if (ret != ERROR_OK)
			break;
	}

	return ret;
}

COMMAND_HANDLER(riscv_set_expose_custom)
{
	if (CMD_ARGC == 0) {
		LOG_ERROR("Command expects parameters.");
		return ERROR_COMMAND_SYNTAX_ERROR;
	}

	struct target *target = get_current_target(CMD_CTX);
	RISCV_INFO(info);
	int ret = ERROR_OK;

	for (unsigned int i = 0; i < CMD_ARGC; i++) {
		ret = parse_ranges(&info->expose_custom, CMD_ARGV[i], "custom", 0x3fff);
		if (ret != ERROR_OK)
			break;
	}

	return ret;
}

COMMAND_HANDLER(riscv_hide_csrs)
{
	if (CMD_ARGC == 0) {
		LOG_ERROR("Command expects parameters");
		return ERROR_COMMAND_SYNTAX_ERROR;
	}

	struct target *target = get_current_target(CMD_CTX);
	RISCV_INFO(info);
	int ret = ERROR_OK;

	for (unsigned int i = 0; i < CMD_ARGC; i++) {
		ret = parse_ranges(&info->hide_csr, CMD_ARGV[i], "csr", 0xfff);
		if (ret != ERROR_OK)
			break;
	}

	return ret;
}

COMMAND_HANDLER(riscv_authdata_read)
{
	unsigned int index = 0;
	if (CMD_ARGC == 0) {
		/* nop */
	} else if (CMD_ARGC == 1) {
		COMMAND_PARSE_NUMBER(uint, CMD_ARGV[0], index);
	} else {
		LOG_ERROR("Command takes at most one parameter.");
		return ERROR_COMMAND_SYNTAX_ERROR;
	}

	struct target *target = get_current_target(CMD_CTX);
	if (!target) {
		LOG_ERROR("target is NULL!");
		return ERROR_FAIL;
	}

	RISCV_INFO(r);
	if (!r) {
		LOG_TARGET_ERROR(target, "riscv_info is NULL!");
		return ERROR_FAIL;
	}

	if (r->authdata_read) {
		uint32_t value;
		if (r->authdata_read(target, &value, index) != ERROR_OK)
			return ERROR_FAIL;
		command_print_sameline(CMD, "0x%08" PRIx32, value);
		return ERROR_OK;
	} else {
		LOG_TARGET_ERROR(target, "authdata_read is not implemented for this target.");
		return ERROR_FAIL;
	}
}

COMMAND_HANDLER(riscv_authdata_write)
{
	uint32_t value;
	unsigned int index = 0;

	if (CMD_ARGC == 0 || CMD_ARGC > 2)
		return ERROR_COMMAND_SYNTAX_ERROR;

	if (CMD_ARGC == 1) {
		COMMAND_PARSE_NUMBER(u32, CMD_ARGV[0], value);
	} else {
		COMMAND_PARSE_NUMBER(uint, CMD_ARGV[0], index);
		COMMAND_PARSE_NUMBER(u32, CMD_ARGV[1], value);
	}

	struct target *target = get_current_target(CMD_CTX);
	RISCV_INFO(r);

	if (!r->authdata_write) {
		LOG_TARGET_ERROR(target, "authdata_write is not implemented for this target.");
		return ERROR_FAIL;
	}

	return r->authdata_write(target, value, index);
}

uint32_t riscv_get_dmi_address(const struct target *target, uint32_t dm_address)
{
	assert(target);
	RISCV_INFO(r);
	if (!r || !r->get_dmi_address)
		return dm_address;
	return r->get_dmi_address(target, dm_address);
}

static int riscv_dmi_read(struct target *target, uint32_t *value, uint32_t address)
{
	if (!target) {
		LOG_ERROR("target is NULL!");
		return ERROR_FAIL;
	}
	RISCV_INFO(r);
	if (!r) {
		LOG_TARGET_ERROR(target, "riscv_info is NULL!");
		return ERROR_FAIL;
	}
	if (!r->dmi_read) {
		LOG_TARGET_ERROR(target, "dmi_read is not implemented.");
		return ERROR_FAIL;
	}
	return r->dmi_read(target, value, address);
}

static int riscv_dmi_write(struct target *target, uint32_t dmi_address, uint32_t value)
{
	if (!target) {
		LOG_ERROR("target is NULL!");
		return ERROR_FAIL;
	}
	RISCV_INFO(r);
	if (!r) {
		LOG_TARGET_ERROR(target, "riscv_info is NULL!");
		return ERROR_FAIL;
	}
	if (!r->dmi_write) {
		LOG_TARGET_ERROR(target, "dmi_write is not implemented.");
		return ERROR_FAIL;
	}
	const int result = r->dmi_write(target, dmi_address, value);
	/* Invalidate our cached progbuf copy:
	 * - if the user tinkered directly with a progbuf register
	 * - if debug module was reset, in which case progbuf registers
	 * may not retain their value.
	 * FIXME: If there are multiple DMs on a single TAP, it is possible to
	 * clobber progbuf or reset the DM of another target.
	 */
	const bool progbuf_touched =
			(dmi_address >= riscv_get_dmi_address(target, DM_PROGBUF0) &&
			dmi_address <= riscv_get_dmi_address(target, DM_PROGBUF15));
	const bool dm_deactivated =
			(dmi_address == riscv_get_dmi_address(target, DM_DMCONTROL) &&
			(value & DM_DMCONTROL_DMACTIVE) == 0);
	if (progbuf_touched || dm_deactivated) {
		if (r->invalidate_cached_progbuf) {
			/* Here the return value of invalidate_cached_progbuf()
			 * is ignored. It is okay to do so for now, since the
			 * only case an error is returned is a failure to
			 * assign a DM to the target, which would have already
			 * caused an error during dmi_write().
			 * FIXME: invalidate_cached_progbuf() should be void.
			 */
			r->invalidate_cached_progbuf(target);
		} else {
			LOG_TARGET_DEBUG(target,
					"invalidate_cached_progbuf() is not implemented.");
		}
	}
	return result;
}

COMMAND_HANDLER(handle_riscv_dmi_read)
{
	if (CMD_ARGC != 1)
		return ERROR_COMMAND_SYNTAX_ERROR;

	uint32_t dmi_address;
	COMMAND_PARSE_NUMBER(u32, CMD_ARGV[0], dmi_address);

	struct target * const target = get_current_target(CMD_CTX);
	uint32_t value;
	const int result = riscv_dmi_read(target, &value, dmi_address);
	if (result == ERROR_OK)
		command_print(CMD, "0x%" PRIx32, value);
	return result;
}

COMMAND_HANDLER(handle_riscv_dmi_write)
{
	if (CMD_ARGC != 2)
		return ERROR_COMMAND_SYNTAX_ERROR;

	uint32_t dmi_address, value;
	COMMAND_PARSE_NUMBER(u32, CMD_ARGV[0], dmi_address);
	COMMAND_PARSE_NUMBER(u32, CMD_ARGV[1], value);

	struct target * const target = get_current_target(CMD_CTX);
	return riscv_dmi_write(target, dmi_address, value);
}

COMMAND_HANDLER(handle_riscv_dm_read)
{
	if (CMD_ARGC != 1)
		return ERROR_COMMAND_SYNTAX_ERROR;

	uint32_t dm_address;
	COMMAND_PARSE_NUMBER(u32, CMD_ARGV[0], dm_address);

	struct target * const target = get_current_target(CMD_CTX);
	uint32_t value;
	const int result = riscv_dmi_read(target, &value,
			riscv_get_dmi_address(target, dm_address));
	if (result == ERROR_OK)
		command_print(CMD, "0x%" PRIx32, value);
	return result;
}

COMMAND_HANDLER(handle_riscv_dm_write)
{
	if (CMD_ARGC != 2)
		return ERROR_COMMAND_SYNTAX_ERROR;

	uint32_t dm_address, value;
	COMMAND_PARSE_NUMBER(u32, CMD_ARGV[0], dm_address);
	COMMAND_PARSE_NUMBER(u32, CMD_ARGV[1], value);

	struct target * const target = get_current_target(CMD_CTX);
	return riscv_dmi_write(target, riscv_get_dmi_address(target, dm_address),
					value);
}

COMMAND_HANDLER(riscv_reset_delays)
{
	int wait = 0;

	if (CMD_ARGC > 1)
		return ERROR_COMMAND_SYNTAX_ERROR;

	if (CMD_ARGC == 1)
		COMMAND_PARSE_NUMBER(int, CMD_ARGV[0], wait);

	struct target *target = get_current_target(CMD_CTX);
	RISCV_INFO(r);
	r->reset_delays_wait = wait;
	return ERROR_OK;
}

COMMAND_HANDLER(riscv_set_ir)
{
	if (CMD_ARGC != 2) {
		LOG_ERROR("Command takes exactly 2 arguments");
		return ERROR_COMMAND_SYNTAX_ERROR;
	}

	uint32_t value;
	COMMAND_PARSE_NUMBER(u32, CMD_ARGV[1], value);

	if (!strcmp(CMD_ARGV[0], "idcode"))
		buf_set_u32(ir_idcode, 0, 32, value);
	else if (!strcmp(CMD_ARGV[0], "dtmcs"))
		buf_set_u32(ir_dtmcontrol, 0, 32, value);
	else if (!strcmp(CMD_ARGV[0], "dmi"))
		buf_set_u32(ir_dbus, 0, 32, value);
	else
		return ERROR_FAIL;

	return ERROR_OK;
}

COMMAND_HANDLER(riscv_resume_order)
{
	if (CMD_ARGC > 1) {
		LOG_ERROR("Command takes at most one argument");
		return ERROR_COMMAND_SYNTAX_ERROR;
	}

	if (!strcmp(CMD_ARGV[0], "normal")) {
		resume_order = RO_NORMAL;
	} else if (!strcmp(CMD_ARGV[0], "reversed")) {
		resume_order = RO_REVERSED;
	} else {
		LOG_ERROR("Unsupported resume order: %s", CMD_ARGV[0]);
		return ERROR_FAIL;
	}

	return ERROR_OK;
}

COMMAND_HANDLER(riscv_use_bscan_tunnel)
{
	int irwidth = 0;
	int tunnel_type = BSCAN_TUNNEL_NESTED_TAP;

	if (CMD_ARGC > 2) {
		LOG_ERROR("Command takes at most two arguments");
		return ERROR_COMMAND_SYNTAX_ERROR;
	} else if (CMD_ARGC == 1) {
		COMMAND_PARSE_NUMBER(int, CMD_ARGV[0], irwidth);
	} else if (CMD_ARGC == 2) {
		COMMAND_PARSE_NUMBER(int, CMD_ARGV[0], irwidth);
		COMMAND_PARSE_NUMBER(int, CMD_ARGV[1], tunnel_type);
	}
	if (tunnel_type == BSCAN_TUNNEL_NESTED_TAP)
		LOG_INFO("Nested Tap based Bscan Tunnel Selected");
	else if (tunnel_type == BSCAN_TUNNEL_DATA_REGISTER)
		LOG_INFO("Simple Register based Bscan Tunnel Selected");
	else
		LOG_INFO("Invalid Tunnel type selected ! : selecting default Nested Tap Type");

	bscan_tunnel_type = tunnel_type;
	bscan_tunnel_ir_width = irwidth;
	return ERROR_OK;
}

COMMAND_HANDLER(riscv_set_bscan_tunnel_ir)
{
	int ir_id = 0;

	if (CMD_ARGC > 1) {
		LOG_ERROR("Command takes at most one arguments");
		return ERROR_COMMAND_SYNTAX_ERROR;
	} else if (CMD_ARGC == 1) {
		COMMAND_PARSE_NUMBER(int, CMD_ARGV[0], ir_id);
	}

	LOG_INFO("Bscan tunnel IR 0x%x selected", ir_id);

	bscan_tunnel_ir_id = ir_id;
	return ERROR_OK;
}

COMMAND_HANDLER(riscv_set_maskisr)
{
	struct target *target = get_current_target(CMD_CTX);
	RISCV_INFO(info);

	static const struct jim_nvp nvp_maskisr_modes[] = {
		{ .name = "off", .value = RISCV_ISRMASK_OFF },
		{ .name = "steponly", .value = RISCV_ISRMASK_STEPONLY },
		{ .name = NULL, .value = -1 },
	};
	const struct jim_nvp *n;

	if (CMD_ARGC > 0) {
		n = jim_nvp_name2value_simple(nvp_maskisr_modes, CMD_ARGV[0]);
		if (!n->name)
			return ERROR_COMMAND_SYNTAX_ERROR;
		info->isrmask_mode = n->value;
	} else {
		n = jim_nvp_value2name_simple(nvp_maskisr_modes, info->isrmask_mode);
		command_print(CMD, "riscv interrupt mask %s", n->name);
	}

	return ERROR_OK;
}

COMMAND_HANDLER(riscv_set_enable_virt2phys)
{
	if (CMD_ARGC != 1) {
		LOG_ERROR("Command takes exactly 1 parameter");
		return ERROR_COMMAND_SYNTAX_ERROR;
	}
	COMMAND_PARSE_ON_OFF(CMD_ARGV[0], riscv_enable_virt2phys);
	return ERROR_OK;
}

COMMAND_HANDLER(riscv_set_ebreakm)
{
	struct target *target = get_current_target(CMD_CTX);
	RISCV_INFO(r);

	if (CMD_ARGC == 0) {
		command_print(CMD, "riscv_ebreakm enabled: %s", r->riscv_ebreakm ? "on" : "off");
		return ERROR_OK;
	} else if (CMD_ARGC == 1) {
		COMMAND_PARSE_ON_OFF(CMD_ARGV[0], r->riscv_ebreakm);
		return ERROR_OK;
	}

	LOG_ERROR("Command takes 0 or 1 parameters");
	return ERROR_COMMAND_SYNTAX_ERROR;
}

COMMAND_HANDLER(riscv_set_ebreaks)
{
	struct target *target = get_current_target(CMD_CTX);
	RISCV_INFO(r);

	if (CMD_ARGC == 0) {
		command_print(CMD, "riscv_ebreaks enabled: %s", r->riscv_ebreaks ? "on" : "off");
		return ERROR_OK;
	} else if (CMD_ARGC == 1) {
		COMMAND_PARSE_ON_OFF(CMD_ARGV[0], r->riscv_ebreaks);
		return ERROR_OK;
	}

	LOG_ERROR("Command takes 0 or 1 parameters");
	return ERROR_COMMAND_SYNTAX_ERROR;
}

COMMAND_HANDLER(riscv_set_ebreaku)
{
	struct target *target = get_current_target(CMD_CTX);
	RISCV_INFO(r);

	if (CMD_ARGC == 0) {
		command_print(CMD, "riscv_ebreaku enabled: %s", r->riscv_ebreaku ? "on" : "off");
		return ERROR_OK;
	} else if (CMD_ARGC == 1) {
		COMMAND_PARSE_ON_OFF(CMD_ARGV[0], r->riscv_ebreaku);
		return ERROR_OK;
	}

	LOG_ERROR("Command takes 0 or 1 parameters");
	return ERROR_COMMAND_SYNTAX_ERROR;
}

COMMAND_HELPER(riscv_clear_trigger, int trigger_id, const char *name)
{
	struct target *target = get_current_target(CMD_CTX);
	if (CMD_ARGC != 1) {
		LOG_ERROR("clear command takes no extra arguments.");
		return ERROR_COMMAND_SYNTAX_ERROR;
	}
	if (find_first_trigger_by_id(target, trigger_id) < 0) {
		LOG_TARGET_ERROR(target, "No %s is set. Nothing to clear.", name);
		return ERROR_FAIL;
	}
	return remove_trigger(target, trigger_id);
}

COMMAND_HANDLER(riscv_itrigger)
{
	if (CMD_ARGC < 1) {
		LOG_ERROR("Command takes at least 1 parameter");
		return ERROR_COMMAND_SYNTAX_ERROR;
	}

	struct target *target = get_current_target(CMD_CTX);
	const int ITRIGGER_UNIQUE_ID = -CSR_TDATA1_TYPE_ITRIGGER;

	if (riscv_enumerate_triggers(target) != ERROR_OK)
		return ERROR_FAIL;

	if (!strcmp(CMD_ARGV[0], "set")) {
		if (find_first_trigger_by_id(target, ITRIGGER_UNIQUE_ID) >= 0) {
			LOG_TARGET_ERROR(target, "An itrigger is already set, and OpenOCD "
				  "doesn't support setting more than one at a time.");
			return ERROR_FAIL;
		}
		bool vs = false;
		bool vu = false;
		bool nmi = false;
		bool m = false;
		bool s = false;
		bool u = false;
		riscv_reg_t interrupts = 0;

		for (unsigned int i = 1; i < CMD_ARGC; i++) {
			if (!strcmp(CMD_ARGV[i], "vs"))
				vs = true;
			else if (!strcmp(CMD_ARGV[i], "vu"))
				vu = true;
			else if (!strcmp(CMD_ARGV[i], "nmi"))
				nmi = true;
			else if (!strcmp(CMD_ARGV[i], "m"))
				m = true;
			else if (!strcmp(CMD_ARGV[i], "s"))
				s = true;
			else if (!strcmp(CMD_ARGV[i], "u"))
				u = true;
			else
				COMMAND_PARSE_NUMBER(u64, CMD_ARGV[i], interrupts);
		}
		if (!nmi && interrupts == 0) {
			LOG_ERROR("Doesn't make sense to set itrigger with "
				  "mie_bits=0 and without nmi.");
			return ERROR_FAIL;
		} else if (!vs && !vu && !m && !s && !u) {
			LOG_ERROR("Doesn't make sense to set itrigger without at "
				  "least one of vs, vu, m, s, or u.");
			return ERROR_FAIL;
		}
		int result = maybe_add_trigger_t4(target, vs, vu, nmi, m, s, u, interrupts, ITRIGGER_UNIQUE_ID);
		if (result != ERROR_OK)
			LOG_TARGET_ERROR(target, "Failed to set requested itrigger.");
		return result;

	} else if (!strcmp(CMD_ARGV[0], "clear")) {
		return riscv_clear_trigger(CMD, ITRIGGER_UNIQUE_ID, "itrigger");

	} else {
		LOG_ERROR("First argument must be either 'set' or 'clear'.");
		return ERROR_COMMAND_SYNTAX_ERROR;
	}
	return ERROR_OK;
}

COMMAND_HANDLER(riscv_icount)
{
	if (CMD_ARGC < 1) {
		LOG_ERROR("Command takes at least 1 parameter");
		return ERROR_COMMAND_SYNTAX_ERROR;
	}

	struct target *target = get_current_target(CMD_CTX);
	const int ICOUNT_UNIQUE_ID = -CSR_TDATA1_TYPE_ICOUNT;

	if (riscv_enumerate_triggers(target) != ERROR_OK)
		return ERROR_FAIL;

	if (!strcmp(CMD_ARGV[0], "set")) {
		if (find_first_trigger_by_id(target, ICOUNT_UNIQUE_ID) >= 0) {
			LOG_TARGET_ERROR(target, "An icount trigger is already set, and OpenOCD "
				  "doesn't support setting more than one at a time.");
			return ERROR_FAIL;
		}
		bool vs = false;
		bool vu = false;
		bool m = false;
		bool s = false;
		bool u = false;
		bool pending = false;
		unsigned int count = 0;

		for (unsigned int i = 1; i < CMD_ARGC; i++) {
			if (!strcmp(CMD_ARGV[i], "vs"))
				vs = true;
			else if (!strcmp(CMD_ARGV[i], "vu"))
				vu = true;
			else if (!strcmp(CMD_ARGV[i], "pending"))
				pending = true;
			else if (!strcmp(CMD_ARGV[i], "m"))
				m = true;
			else if (!strcmp(CMD_ARGV[i], "s"))
				s = true;
			else if (!strcmp(CMD_ARGV[i], "u"))
				u = true;
			else
				COMMAND_PARSE_NUMBER(uint, CMD_ARGV[i], count);
		}
		if (count == 0) {
			LOG_ERROR("Doesn't make sense to set icount trigger with "
				  "count=0.");
			return ERROR_FAIL;
		} else if (!vs && !vu && !m && !s && !u) {
			LOG_ERROR("Doesn't make sense to set itrigger without at "
				  "least one of vs, vu, m, s, or u.");
			return ERROR_FAIL;
		}
		int result = maybe_add_trigger_t3(target, vs, vu, m, s, u, pending, count, ICOUNT_UNIQUE_ID);
		if (result != ERROR_OK)
			LOG_TARGET_ERROR(target, "Failed to set requested icount trigger.");
		return result;

	} else if (!strcmp(CMD_ARGV[0], "clear")) {
		return riscv_clear_trigger(CMD, ICOUNT_UNIQUE_ID, "icount trigger");

	} else {
		LOG_ERROR("First argument must be either 'set' or 'clear'.");
		return ERROR_COMMAND_SYNTAX_ERROR;
	}
	return ERROR_OK;
}

COMMAND_HANDLER(riscv_etrigger)
{
	if (CMD_ARGC < 1) {
		LOG_ERROR("Command takes at least 1 parameter");
		return ERROR_COMMAND_SYNTAX_ERROR;
	}

	struct target *target = get_current_target(CMD_CTX);
	const int ETRIGGER_UNIQUE_ID = -CSR_TDATA1_TYPE_ETRIGGER;

	if (riscv_enumerate_triggers(target) != ERROR_OK)
		return ERROR_FAIL;

	if (!strcmp(CMD_ARGV[0], "set")) {
		if (find_first_trigger_by_id(target, ETRIGGER_UNIQUE_ID) >= 0) {
			LOG_TARGET_ERROR(target, "An etrigger is already set, and OpenOCD "
				  "doesn't support setting more than one at a time.");
			return ERROR_FAIL;
		}
		bool vs = false;
		bool vu = false;
		bool m = false;
		bool s = false;
		bool u = false;
		riscv_reg_t exception_codes = 0;

		for (unsigned int i = 1; i < CMD_ARGC; i++) {
			if (!strcmp(CMD_ARGV[i], "vs"))
				vs = true;
			else if (!strcmp(CMD_ARGV[i], "vu"))
				vu = true;
			else if (!strcmp(CMD_ARGV[i], "m"))
				m = true;
			else if (!strcmp(CMD_ARGV[i], "s"))
				s = true;
			else if (!strcmp(CMD_ARGV[i], "u"))
				u = true;
			else
				COMMAND_PARSE_NUMBER(u64, CMD_ARGV[i], exception_codes);
		}
		if (exception_codes == 0) {
			LOG_ERROR("Doesn't make sense to set etrigger with "
				  "exception_codes=0.");
			return ERROR_FAIL;
		} else if (!vs && !vu && !m && !s && !u) {
			LOG_ERROR("Doesn't make sense to set etrigger without at "
				  "least one of vs, vu, m, s, or u.");
			return ERROR_FAIL;
		}
		int result = maybe_add_trigger_t5(target, vs, vu, m, s, u, exception_codes, ETRIGGER_UNIQUE_ID);
		if (result != ERROR_OK)
			LOG_TARGET_ERROR(target, "Failed to set requested etrigger.");
		return result;

	} else if (!strcmp(CMD_ARGV[0], "clear")) {
		return riscv_clear_trigger(CMD, ETRIGGER_UNIQUE_ID, "etrigger");

	} else {
		LOG_ERROR("First argument must be either 'set' or 'clear'.");
		return ERROR_COMMAND_SYNTAX_ERROR;
	}
	return ERROR_OK;
}

COMMAND_HANDLER(handle_repeat_read)
{
	struct target *target = get_current_target(CMD_CTX);
	RISCV_INFO(r);

	if (CMD_ARGC < 2) {
		LOG_ERROR("Command requires at least count and address arguments.");
		return ERROR_COMMAND_SYNTAX_ERROR;
	}
	if (CMD_ARGC > 3) {
		LOG_ERROR("Command takes at most 3 arguments.");
		return ERROR_COMMAND_SYNTAX_ERROR;
	}

	uint32_t count;
	COMMAND_PARSE_NUMBER(u32, CMD_ARGV[0], count);
	target_addr_t address;
	COMMAND_PARSE_ADDRESS(CMD_ARGV[1], address);
	uint32_t size = 4;
	if (CMD_ARGC > 2)
		COMMAND_PARSE_NUMBER(u32, CMD_ARGV[2], size);

	if (count == 0)
		return ERROR_OK;

	uint8_t *buffer = malloc(size * count);
	if (!buffer) {
		LOG_ERROR("malloc failed");
		return ERROR_FAIL;
	}
	int result = r->read_memory(target, address, size, count, buffer, 0);
	if (result == ERROR_OK) {
		target_handle_md_output(cmd, target, address, size, count, buffer,
			false);
	}
	free(buffer);
	return result;
}

COMMAND_HANDLER(handle_memory_sample_command)
{
	struct target *target = get_current_target(CMD_CTX);
	RISCV_INFO(r);

	if (CMD_ARGC == 0) {
		command_print(CMD, "Memory sample configuration for %s:", target_name(target));
		for (unsigned int i = 0; i < ARRAY_SIZE(r->sample_config.bucket); i++) {
			if (r->sample_config.bucket[i].enabled) {
				command_print(CMD, "bucket %d; address=0x%" TARGET_PRIxADDR "; size=%d", i,
							  r->sample_config.bucket[i].address,
							  r->sample_config.bucket[i].size_bytes);
			} else {
				command_print(CMD, "bucket %d; disabled", i);
			}
		}
		return ERROR_OK;
	}

	if (CMD_ARGC < 2) {
		LOG_ERROR("Command requires at least bucket and address arguments.");
		return ERROR_COMMAND_SYNTAX_ERROR;
	}

	uint32_t bucket;
	COMMAND_PARSE_NUMBER(u32, CMD_ARGV[0], bucket);
	if (bucket > ARRAY_SIZE(r->sample_config.bucket)) {
		LOG_TARGET_ERROR(target, "Max bucket number is %zd.", ARRAY_SIZE(r->sample_config.bucket));
		return ERROR_COMMAND_ARGUMENT_INVALID;
	}

	if (!strcmp(CMD_ARGV[1], "clear")) {
		r->sample_config.bucket[bucket].enabled = false;
	} else {
		COMMAND_PARSE_ADDRESS(CMD_ARGV[1], r->sample_config.bucket[bucket].address);

		if (CMD_ARGC > 2) {
			COMMAND_PARSE_NUMBER(u32, CMD_ARGV[2], r->sample_config.bucket[bucket].size_bytes);
			if (r->sample_config.bucket[bucket].size_bytes != 4 &&
					r->sample_config.bucket[bucket].size_bytes != 8) {
				LOG_TARGET_ERROR(target, "Only 4-byte and 8-byte sizes are supported.");
				return ERROR_COMMAND_ARGUMENT_INVALID;
			}
		} else {
			r->sample_config.bucket[bucket].size_bytes = 4;
		}

		r->sample_config.bucket[bucket].enabled = true;
	}

	if (!r->sample_buf.buf) {
		r->sample_buf.size = 1024 * 1024;
		r->sample_buf.buf = malloc(r->sample_buf.size);
	}

	/* Clear the buffer when the configuration is changed. */
	r->sample_buf.used = 0;

	r->sample_config.enabled = true;

	return ERROR_OK;
}

COMMAND_HANDLER(handle_dump_sample_buf_command)
{
	struct target *target = get_current_target(CMD_CTX);
	RISCV_INFO(r);

	if (CMD_ARGC > 1) {
		LOG_ERROR("Command takes at most 1 arguments.");
		return ERROR_COMMAND_SYNTAX_ERROR;
	}
	bool base64 = false;
	if (CMD_ARGC > 0) {
		if (!strcmp(CMD_ARGV[0], "base64")) {
			base64 = true;
		} else {
			LOG_ERROR("Unknown argument: %s", CMD_ARGV[0]);
			return ERROR_COMMAND_SYNTAX_ERROR;
		}
	}

	int result = ERROR_OK;
	if (base64) {
		unsigned char *encoded = base64_encode(r->sample_buf.buf,
									  r->sample_buf.used, NULL);
		if (!encoded) {
			LOG_TARGET_ERROR(target, "Failed base64 encode!");
			result = ERROR_FAIL;
			goto error;
		}
		command_print(CMD, "%s", encoded);
		free(encoded);
	} else {
		unsigned int i = 0;
		while (i < r->sample_buf.used) {
			uint8_t command = r->sample_buf.buf[i++];
			if (command == RISCV_SAMPLE_BUF_TIMESTAMP_BEFORE) {
				uint32_t timestamp = buf_get_u32(r->sample_buf.buf + i, 0, 32);
				i += 4;
				command_print(CMD, "timestamp before: %u", timestamp);
			} else if (command == RISCV_SAMPLE_BUF_TIMESTAMP_AFTER) {
				uint32_t timestamp = buf_get_u32(r->sample_buf.buf + i, 0, 32);
				i += 4;
				command_print(CMD, "timestamp after: %u", timestamp);
			} else if (command < ARRAY_SIZE(r->sample_config.bucket)) {
				command_print_sameline(CMD, "0x%" TARGET_PRIxADDR ": ",
									   r->sample_config.bucket[command].address);
				if (r->sample_config.bucket[command].size_bytes == 4) {
					uint32_t value = buf_get_u32(r->sample_buf.buf + i, 0, 32);
					i += 4;
					command_print(CMD, "0x%08" PRIx32, value);
				} else if (r->sample_config.bucket[command].size_bytes == 8) {
					uint64_t value = buf_get_u64(r->sample_buf.buf + i, 0, 64);
					i += 8;
					command_print(CMD, "0x%016" PRIx64, value);
				} else {
					LOG_TARGET_ERROR(target, "Found invalid size in bucket %d: %d", command,
							  r->sample_config.bucket[command].size_bytes);
					result = ERROR_FAIL;
					goto error;
				}
			} else {
				LOG_TARGET_ERROR(target, "Found invalid command byte in sample buf: 0x%2x at offset 0x%x",
					command, i - 1);
				result = ERROR_FAIL;
				goto error;
			}
		}
	}

error:
	/* Clear the sample buffer even when there was an error. */
	r->sample_buf.used = 0;
	return result;
}

static COMMAND_HELPER(riscv_print_info_line_if_available, const char *section,
		const char *key, unsigned int value, bool is_available)
{
	char full_key[80];
	snprintf(full_key, sizeof(full_key), "%s.%s", section, key);
	if (is_available)
		command_print(CMD, "%-21s %3d", full_key, value);
	else
		command_print(CMD, "%-21s unavailable", full_key);
	return 0;
}

COMMAND_HELPER(riscv_print_info_line, const char *section, const char *key,
			   unsigned int value)
{
	return CALL_COMMAND_HANDLER(riscv_print_info_line_if_available, section,
			key, value, /*is_available*/ true);
}

COMMAND_HANDLER(handle_info)
{
	struct target *target = get_current_target(CMD_CTX);
	RISCV_INFO(r);

	/* This output format can be fed directly into TCL's "array set". */

	riscv_print_info_line(CMD, "hart", "xlen", riscv_xlen(target));

	const bool trigger_count_available =
		riscv_enumerate_triggers(target) == ERROR_OK;
	riscv_print_info_line_if_available(CMD, "hart", "trigger_count",
				r->trigger_count, trigger_count_available);
	if (r->print_info)
		return CALL_COMMAND_HANDLER(r->print_info, target);

	return 0;
}

COMMAND_HANDLER(riscv_exec_progbuf)
{
	if (CMD_ARGC < 1 || CMD_ARGC > 16) {
		LOG_ERROR("Command 'exec_progbuf' takes 1 to 16 arguments.");
		return ERROR_COMMAND_SYNTAX_ERROR;
	}

	struct target *target = get_current_target(CMD_CTX);

	RISCV_INFO(r);
	if (r->dtm_version != DTM_DTMCS_VERSION_1_0) {
		LOG_TARGET_ERROR(target, "exec_progbuf: Program buffer is "
				"only supported on v0.13 or v1.0 targets.");
		return ERROR_FAIL;
	}

	if (target->state != TARGET_HALTED) {
		LOG_TARGET_ERROR(target, "exec_progbuf: Can't execute "
				"program buffer, target not halted.");
		return ERROR_FAIL;
	}

	if (riscv_progbuf_size(target) == 0) {
		LOG_TARGET_ERROR(target, "exec_progbuf: Program buffer not implemented "
				"in the target.");
		return ERROR_FAIL;
	}

	struct riscv_program prog;
	riscv_program_init(&prog, target);

	for (unsigned int i = 0; i < CMD_ARGC; i++) {
		riscv_insn_t instr;
		COMMAND_PARSE_NUMBER(u32, CMD_ARGV[i], instr);
		if (riscv_program_insert(&prog, instr) != ERROR_OK)
			return ERROR_FAIL;
	}

	if (riscv_reg_flush_all(target) != ERROR_OK)
		return ERROR_FAIL;
	int error = riscv_program_exec(&prog, target);
	riscv_invalidate_register_cache(target);

	if (error != ERROR_OK) {
		LOG_TARGET_ERROR(target, "exec_progbuf: Program buffer execution failed.");
		return ERROR_FAIL;
	}

	LOG_TARGET_DEBUG(target, "exec_progbuf: Program buffer execution successful.");

	return ERROR_OK;
}

COMMAND_HANDLER(riscv_set_enable_trigger_feature)
{
	struct target *target = get_current_target(CMD_CTX);
	RISCV_INFO(r);

	if (CMD_ARGC == 2) {
		bool enable_for_wp = true;

		if (!strcmp(CMD_ARGV[1], "wp"))
			enable_for_wp = true;
		else if (!strcmp(CMD_ARGV[1], "none"))
			enable_for_wp = false;
		else
			return ERROR_COMMAND_SYNTAX_ERROR;

		if (!strcmp(CMD_ARGV[0], "all")) {
			r->wp_allow_equality_match_trigger = enable_for_wp;
			r->wp_allow_napot_trigger = enable_for_wp;
			r->wp_allow_ge_lt_trigger = enable_for_wp;
		} else if (!strcmp(CMD_ARGV[0], "eq")) {
			r->wp_allow_equality_match_trigger = enable_for_wp;
		} else if (!strcmp(CMD_ARGV[0], "napot")) {
			r->wp_allow_napot_trigger = enable_for_wp;
		} else if (!strcmp(CMD_ARGV[0], "ge_lt")) {
			r->wp_allow_ge_lt_trigger = enable_for_wp;
		} else {
			return ERROR_COMMAND_SYNTAX_ERROR;
		}
	} else if (CMD_ARGC != 0) {
		return ERROR_COMMAND_SYNTAX_ERROR;
	}

	command_print(CMD, "Triggers feature configuration:\n"
			   "Equality match trigger: for wp (%s)\n"
			   "NAPOT trigger: for wp (%s)\n"
			   "ge-lt chained triggers: for wp (%s)",
			   r->wp_allow_equality_match_trigger ? "enabled" : "disabled",
			   r->wp_allow_napot_trigger ? "enabled" : "disabled",
			   r->wp_allow_ge_lt_trigger ? "enabled" : "disabled");

	return ERROR_OK;
}

static const struct command_registration riscv_exec_command_handlers[] = {
	{
		.name = "dump_sample_buf",
		.handler = handle_dump_sample_buf_command,
		.mode = COMMAND_ANY,
		.usage = "[base64]",
		.help = "Print the contents of the sample buffer, and clear the buffer."
	},
	{
		.name = "info",
		.handler = handle_info,
		.mode = COMMAND_ANY,
		.usage = "",
		.help = "Displays some information OpenOCD detected about the target."
	},
	{
		.name = "memory_sample",
		.handler = handle_memory_sample_command,
		.mode = COMMAND_ANY,
		.usage = "bucket address|clear [size=4]",
		.help = "Causes OpenOCD to frequently read size bytes at the given address."
	},
	{
		.name = "repeat_read",
		.handler = handle_repeat_read,
		.mode = COMMAND_ANY,
		.usage = "count address [size=4]",
		.help = "Repeatedly read the value at address."
	},
	{
		.name = "set_command_timeout_sec",
		.handler = riscv_set_command_timeout_sec,
		.mode = COMMAND_ANY,
		.usage = "[sec]",
		.help = "Set the wall-clock timeout (in seconds) for individual commands"
	},
	{
		.name = "set_reset_timeout_sec",
		.handler = riscv_set_reset_timeout_sec,
		.mode = COMMAND_ANY,
		.usage = "[sec]",
		.help = "DEPRECATED. Use 'riscv set_command_timeout_sec' instead."
	},
	{
		.name = "set_mem_access",
		.handler = riscv_set_mem_access,
		.mode = COMMAND_ANY,
		.usage = "method1 [method2] [method3]",
		.help = "Set which memory access methods shall be used and in which order "
			"of priority. Method can be one of: 'progbuf', 'sysbus' or 'abstract'."
	},
	{
		.name = "set_enable_virtual",
		.handler = riscv_set_enable_virtual,
		.mode = COMMAND_ANY,
		.usage = "on|off",
		.help = "When on, memory accesses are performed on physical or virtual "
				"memory depending on the current system configuration. "
				"When off (default), all memory accessses are performed on physical memory."
	},
	{
		.name = "expose_csrs",
		.handler = riscv_set_expose_csrs,
		.mode = COMMAND_CONFIG,
		.usage = "n0[-m0|=name0][,n1[-m1|=name1]]...",
		.help = "Configure a list of inclusive ranges for CSRs to expose in "
				"addition to the standard ones. This must be executed before "
				"`init`."
	},
	{
		.name = "expose_custom",
		.handler = riscv_set_expose_custom,
		.mode = COMMAND_CONFIG,
		.usage = "n0[-m0|=name0][,n1[-m1|=name1]]...",
		.help = "Configure a list of inclusive ranges for custom registers to "
			"expose. custom0 is accessed as abstract register number 0xc000, "
			"etc. This must be executed before `init`."
	},
	{
		.name = "hide_csrs",
		.handler = riscv_hide_csrs,
		.mode = COMMAND_CONFIG,
		.usage = "{n0|n-m0}[,n1|n-m1]......",
		.help = "Configure a list of inclusive ranges for CSRs to hide from gdb. "
			"Hidden registers are still available, but are not listed in "
			"gdb target description and `reg` command output. "
			"This must be executed before `init`."
	},
	{
		.name = "authdata_read",
		.handler = riscv_authdata_read,
		.usage = "[index]",
		.mode = COMMAND_ANY,
		.help = "Return the 32-bit value read from authdata or authdata0 "
				"(index=0), or authdata1 (index=1)."
	},
	{
		.name = "authdata_write",
		.handler = riscv_authdata_write,
		.mode = COMMAND_ANY,
		.usage = "[index] value",
		.help = "Write the 32-bit value to authdata or authdata0 (index=0), "
				"or authdata1 (index=1)."
	},
	{
		.name = "dmi_read",
		.handler = handle_riscv_dmi_read,
		.mode = COMMAND_ANY,
		.usage = "address",
		.help = "Read and return 32-bit value from the given address on the "
				"RISC-V DMI bus."
	},
	{
		.name = "dmi_write",
		.handler = handle_riscv_dmi_write,
		.mode = COMMAND_ANY,
		.usage = "address value",
		.help = "Write a 32-bit value to the given address on the RISC-V DMI bus."
	},
	{
		.name = "dm_read",
		.handler = handle_riscv_dm_read,
		.mode = COMMAND_ANY,
		.usage = "reg_address",
		.help = "Read and return 32-bit value from a debug module's register "
				"at reg_address."
	},
	{
		.name = "dm_write",
		.handler = handle_riscv_dm_write,
		.mode = COMMAND_ANY,
		.usage = "reg_address value",
		.help = "Write a 32-bit value to the debug module's register at "
				"reg_address."
	},
	{
		.name = "reset_delays",
		.handler = riscv_reset_delays,
		.mode = COMMAND_ANY,
		.usage = "[wait]",
		.help = "OpenOCD learns how many Run-Test/Idle cycles are required "
			"between scans to avoid encountering the target being busy. This "
			"command resets those learned values after `wait` scans. It's only "
			"useful for testing OpenOCD itself."
	},
	{
		.name = "resume_order",
		.handler = riscv_resume_order,
		.mode = COMMAND_ANY,
		.usage = "normal|reversed",
		.help = "Choose the order that harts are resumed in when `hasel` is not "
			"supported. Normal order is from lowest hart index to highest. "
			"Reversed order is from highest hart index to lowest."
	},
	{
		.name = "set_ir",
		.handler = riscv_set_ir,
		.mode = COMMAND_ANY,
		.usage = "[idcode|dtmcs|dmi] value",
		.help = "Set IR value for specified JTAG register."
	},
	{
		.name = "use_bscan_tunnel",
		.handler = riscv_use_bscan_tunnel,
		.mode = COMMAND_ANY,
		.usage = "value [type]",
		.help = "Enable or disable use of a BSCAN tunnel to reach DM.  Supply "
			"the width of the DM transport TAP's instruction register to "
			"enable.  Supply a value of 0 to disable. Pass A second argument "
			"(optional) to indicate Bscan Tunnel Type {0:(default) NESTED_TAP , "
			"1: DATA_REGISTER}"
	},
	{
		.name = "set_bscan_tunnel_ir",
		.handler = riscv_set_bscan_tunnel_ir,
		.mode = COMMAND_ANY,
		.usage = "value",
		.help = "Specify the JTAG TAP IR used to access the bscan tunnel. "
			"By default it is 0x23 << (ir_length - 6), which map some "
			"Xilinx FPGA (IR USER4)"
	},
	{
		.name = "set_maskisr",
		.handler = riscv_set_maskisr,
		.mode = COMMAND_EXEC,
		.help = "mask riscv interrupts",
		.usage = "['off'|'steponly']",
	},
	{
		.name = "set_enable_virt2phys",
		.handler = riscv_set_enable_virt2phys,
		.mode = COMMAND_ANY,
		.usage = "on|off",
		.help = "When on (default), enable translation from virtual address to "
			"physical address."
	},
	{
		.name = "set_ebreakm",
		.handler = riscv_set_ebreakm,
		.mode = COMMAND_ANY,
		.usage = "[on|off]",
		.help = "Control dcsr.ebreakm. When off, M-mode ebreak instructions "
			"don't trap to OpenOCD. Defaults to on."
	},
	{
		.name = "set_ebreaks",
		.handler = riscv_set_ebreaks,
		.mode = COMMAND_ANY,
		.usage = "[on|off]",
		.help = "Control dcsr.ebreaks. When off, S-mode ebreak instructions "
			"don't trap to OpenOCD. Defaults to on."
	},
	{
		.name = "set_ebreaku",
		.handler = riscv_set_ebreaku,
		.mode = COMMAND_ANY,
		.usage = "[on|off]",
		.help = "Control dcsr.ebreaku. When off, U-mode ebreak instructions "
			"don't trap to OpenOCD. Defaults to on."
	},
	{
		.name = "etrigger",
		.handler = riscv_etrigger,
		.mode = COMMAND_EXEC,
		.usage = "set [vs] [vu] [m] [s] [u] <exception_codes>|clear",
		.help = "Set or clear a single exception trigger."
	},
	{
		.name = "icount",
		.handler = riscv_icount,
		.mode = COMMAND_EXEC,
		.usage = "set [vs] [vu] [m] [s] [u] [pending] <count>|clear",
		.help = "Set or clear a single instruction count trigger."
	},
	{
		.name = "itrigger",
		.handler = riscv_itrigger,
		.mode = COMMAND_EXEC,
		.usage = "set [vs] [vu] [nmi] [m] [s] [u] <mie_bits>|clear",
		.help = "Set or clear a single interrupt trigger."
	},
	{
		.name = "exec_progbuf",
		.handler = riscv_exec_progbuf,
		.mode = COMMAND_EXEC,
		.usage = "instr1 [instr2 [... instr16]]",
		.help = "Execute a sequence of 32-bit instructions using the program buffer. "
			"The final ebreak instruction is added automatically, if needed."
	},
	{
		.name = "set_enable_trigger_feature",
		.handler = riscv_set_enable_trigger_feature,
		.mode = COMMAND_ANY,
		.usage = "[('eq'|'napot'|'ge_lt'|'all') ('wp'|'none')]",
		.help = "Control whether OpenOCD is allowed to use certain RISC-V trigger features for watchpoints."
	},
	COMMAND_REGISTRATION_DONE
};

/*
 * To be noted that RISC-V targets use the same semihosting commands as
 * ARM targets.
 *
 * The main reason is compatibility with existing tools. For example the
 * Eclipse OpenOCD/SEGGER J-Link/QEMU plug-ins have several widgets to
 * configure semihosting, which generate commands like `arm semihosting
 * enable`.
 * A secondary reason is the fact that the protocol used is exactly the
 * one specified by ARM. If RISC-V will ever define its own semihosting
 * protocol, then a command like `riscv semihosting enable` will make
 * sense, but for now all semihosting commands are prefixed with `arm`.
 */

static const struct command_registration riscv_command_handlers[] = {
	{
		.name = "riscv",
		.mode = COMMAND_ANY,
		.help = "RISC-V Command Group",
		.usage = "",
		.chain = riscv_exec_command_handlers
	},
	{
		.name = "arm",
		.mode = COMMAND_ANY,
		.help = "ARM Command Group",
		.usage = "",
		.chain = semihosting_common_handlers
	},
	{
		.chain = smp_command_handlers
	},
	COMMAND_REGISTRATION_DONE
};

static unsigned int riscv_xlen_nonconst(struct target *target)
{
	return riscv_xlen(target);
}

static unsigned int riscv_data_bits(struct target *target)
{
	RISCV_INFO(r);
	if (r->data_bits)
		return r->data_bits(target);
	return riscv_xlen(target);
}

struct target_type riscv_target = {
	.name = "riscv",

	.target_create = riscv_create_target,
	.init_target = riscv_init_target,
	.deinit_target = riscv_deinit_target,
	.examine = riscv_examine,

	/* poll current target status */
	.poll = old_or_new_riscv_poll,

	.halt = riscv_halt,
	.resume = riscv_target_resume,
	.step = old_or_new_riscv_step,

	.assert_reset = riscv_assert_reset,
	.deassert_reset = riscv_deassert_reset,

	.read_memory = riscv_read_memory,
	.write_memory = riscv_write_memory,
	.read_phys_memory = riscv_read_phys_memory,
	.write_phys_memory = riscv_write_phys_memory,

	.checksum_memory = riscv_checksum_memory,

	.mmu = riscv_mmu,
	.virt2phys = riscv_virt2phys,

	.get_gdb_arch = riscv_get_gdb_arch,
	.get_gdb_reg_list = riscv_get_gdb_reg_list,
	.get_gdb_reg_list_noread = riscv_get_gdb_reg_list_noread,

	.add_breakpoint = riscv_add_breakpoint,
	.remove_breakpoint = riscv_remove_breakpoint,

	.add_watchpoint = riscv_add_watchpoint,
	.remove_watchpoint = riscv_remove_watchpoint,
	.hit_watchpoint = riscv_hit_watchpoint,

	.arch_state = riscv_arch_state,

	.run_algorithm = riscv_run_algorithm,

	.commands = riscv_command_handlers,

	.address_bits = riscv_xlen_nonconst,
	.data_bits = riscv_data_bits
};

/*** RISC-V Interface ***/

/* Initializes the shared RISC-V structure. */
static void riscv_info_init(struct target *target, struct riscv_info *r)
{
	memset(r, 0, sizeof(*r));

	r->common_magic = RISCV_COMMON_MAGIC;

	r->dtm_version = DTM_DTMCS_VERSION_UNKNOWN;
	r->version_specific = NULL;

	memset(r->trigger_unique_id, 0xff, sizeof(r->trigger_unique_id));

	r->xlen = -1;

	r->isrmask_mode = RISCV_ISRMASK_OFF;

	r->mem_access_methods[0] = RISCV_MEM_ACCESS_PROGBUF;
	r->mem_access_methods[1] = RISCV_MEM_ACCESS_SYSBUS;
	r->mem_access_methods[2] = RISCV_MEM_ACCESS_ABSTRACT;

	r->mem_access_progbuf_warn = true;
	r->mem_access_sysbus_warn = true;
	r->mem_access_abstract_warn = true;

	INIT_LIST_HEAD(&r->expose_csr);
	INIT_LIST_HEAD(&r->expose_custom);
	INIT_LIST_HEAD(&r->hide_csr);

	r->vsew64_supported = YNM_MAYBE;
	r->msew64_supported = YNM_MAYBE;

	r->riscv_ebreakm = true;
	r->riscv_ebreaks = true;
	r->riscv_ebreaku = true;

	r->wp_allow_equality_match_trigger = true;
	r->wp_allow_ge_lt_trigger = true;
	r->wp_allow_napot_trigger = true;
}

static int riscv_resume_go_all_harts(struct target *target)
{
	RISCV_INFO(r);

	LOG_TARGET_DEBUG(target, "Resuming hart, state=%d.", target->state);
	if (target->state == TARGET_HALTED) {
		if (r->resume_go(target) != ERROR_OK)
			return ERROR_FAIL;
	} else {
		LOG_TARGET_DEBUG(target, "Hart requested resume, but was already resumed.");
	}

	riscv_invalidate_register_cache(target);
	return ERROR_OK;
}

int riscv_interrupts_disable(struct target *target, uint64_t irq_mask, uint64_t *old_mstatus)
{
	LOG_TARGET_DEBUG(target, "Disabling interrupts.");
	struct reg *reg_mstatus = register_get_by_name(target->reg_cache,
			"mstatus", true);
	if (!reg_mstatus) {
		LOG_TARGET_ERROR(target, "Couldn't find mstatus!");
		return ERROR_FAIL;
	}

	int retval = reg_mstatus->type->get(reg_mstatus);
	if (retval != ERROR_OK)
		return retval;

	RISCV_INFO(info);
	uint8_t mstatus_bytes[8] = { 0 };
	uint64_t current_mstatus = buf_get_u64(reg_mstatus->value, 0, reg_mstatus->size);
	buf_set_u64(mstatus_bytes, 0, info->xlen, set_field(current_mstatus,
				irq_mask, 0));

	retval = reg_mstatus->type->set(reg_mstatus, mstatus_bytes);
	if (retval != ERROR_OK)
		return retval;

	if (old_mstatus)
		*old_mstatus = current_mstatus;

	return ERROR_OK;
}

int riscv_interrupts_restore(struct target *target, uint64_t old_mstatus)
{
	LOG_TARGET_DEBUG(target, "Restoring interrupts.");
	struct reg *reg_mstatus = register_get_by_name(target->reg_cache,
			"mstatus", true);
	if (!reg_mstatus) {
		LOG_TARGET_ERROR(target, "Couldn't find mstatus!");
		return ERROR_FAIL;
	}

	RISCV_INFO(info);
	uint8_t mstatus_bytes[8];
	buf_set_u64(mstatus_bytes, 0, info->xlen, old_mstatus);
	return reg_mstatus->type->set(reg_mstatus, mstatus_bytes);
}

static int riscv_step_rtos_hart(struct target *target)
{
	RISCV_INFO(r);
	LOG_TARGET_DEBUG(target, "Stepping.");

	if (target->state != TARGET_HALTED) {
		LOG_TARGET_ERROR(target, "Hart isn't halted before single step!");
		return ERROR_FAIL;
	}
	r->on_step(target);
	if (r->step_current_hart(target) != ERROR_OK)
		return ERROR_FAIL;
	if (target->state != TARGET_HALTED) {
		LOG_TARGET_ERROR(target, "Hart was not halted after single step!");
		return ERROR_FAIL;
	}
	return ERROR_OK;
}

bool riscv_supports_extension(const struct target *target, char letter)
{
	RISCV_INFO(r);
	unsigned num;
	if (letter >= 'a' && letter <= 'z')
		num = letter - 'a';
	else if (letter >= 'A' && letter <= 'Z')
		num = letter - 'A';
	else
		return false;
	return r->misa & BIT(num);
}

unsigned riscv_xlen(const struct target *target)
{
	RISCV_INFO(r);
	return r->xlen;
}

unsigned int riscv_vlenb(const struct target *target)
{
	RISCV_INFO(r);
	return r->vlenb;
}

unsigned int riscv_mlenb(const struct target *target)
{
	RISCV_INFO(r);
	return r->mlenb;
}

unsigned int riscv_mrlenb(const struct target *target)
{
	RISCV_INFO(r);
	return r->mrlenb;
}

<<<<<<< HEAD
=======
unsigned int riscv_mamul(const struct target *target)
{
	RISCV_INFO(r);
	return r->mamul;
}

>>>>>>> 958ca6f6
static void riscv_invalidate_register_cache(struct target *target)
{
	/* Do not invalidate the register cache if it is not yet set up
	 * (e.g. when the target failed to get examined). */
	if (!target->reg_cache)
		return;

	LOG_TARGET_DEBUG(target, "Invalidating register cache.");
	register_cache_invalidate(target->reg_cache);
}

int riscv_get_hart_state(struct target *target, enum riscv_hart_state *state)
{
	RISCV_INFO(r);
	assert(r->get_hart_state);
	return r->get_hart_state(target, state);
}

static enum riscv_halt_reason riscv_halt_reason(struct target *target)
{
	RISCV_INFO(r);
	if (target->state != TARGET_HALTED) {
		LOG_TARGET_ERROR(target, "Hart is not halted!");
		return RISCV_HALT_UNKNOWN;
	}
	return r->halt_reason(target);
}

size_t riscv_progbuf_size(struct target *target)
{
	RISCV_INFO(r);
	return r->progbuf_size;
}

int riscv_write_progbuf(struct target *target, int index, riscv_insn_t insn)
{
	RISCV_INFO(r);
	r->write_progbuf(target, index, insn);
	return ERROR_OK;
}

riscv_insn_t riscv_read_progbuf(struct target *target, int index)
{
	RISCV_INFO(r);
	return r->read_progbuf(target, index);
}

int riscv_execute_progbuf(struct target *target, uint32_t *cmderr)
{
	RISCV_INFO(r);
	return r->execute_progbuf(target, cmderr);
}

void riscv_fill_dmi_write(struct target *target, char *buf, uint64_t a, uint32_t d)
{
	RISCV_INFO(r);
	r->fill_dmi_write(target, buf, a, d);
}

void riscv_fill_dmi_read(struct target *target, char *buf, uint64_t a)
{
	RISCV_INFO(r);
	r->fill_dmi_read(target, buf, a);
}

void riscv_fill_dm_nop(struct target *target, char *buf)
{
	RISCV_INFO(r);
	r->fill_dm_nop(target, buf);
}

int riscv_get_dmi_scan_length(struct target *target)
{
	RISCV_INFO(r);
	return r->get_dmi_scan_length(target);
}

static int check_if_trigger_exists(struct target *target, unsigned int index)
{
	/* If we can't write tselect, then this hart does not support triggers. */
	if (riscv_reg_set(target, GDB_REGNO_TSELECT, index) != ERROR_OK)
		return ERROR_TARGET_RESOURCE_NOT_AVAILABLE;
	riscv_reg_t tselect_rb;
	if (riscv_reg_get(target, &tselect_rb, GDB_REGNO_TSELECT) != ERROR_OK)
		return ERROR_FAIL;
	/* Mask off the top bit, which is used as tdrmode in legacy RISC-V Debug Spec
	 * (old revisions of v0.11 spec). */
	tselect_rb &= ~(1ULL << (riscv_xlen(target) - 1));
	if (tselect_rb != index)
		return ERROR_TARGET_RESOURCE_NOT_AVAILABLE;
	return ERROR_OK;
}

/**
 * This function reads `tinfo` or `tdata1`, when reading `tinfo` fails,
 * to determine trigger types supported by a trigger.
 * It is assumed that the trigger is already selected via writing `tselect`.
 */
static int get_trigger_types(struct target *target, unsigned int *trigger_tinfo,
		riscv_reg_t tdata1)
{
	assert(trigger_tinfo);
	riscv_reg_t tinfo;
	if (riscv_reg_get(target, &tinfo, GDB_REGNO_TINFO) == ERROR_OK) {
		/* tinfo.INFO == 1: trigger doesn’t exist
		 * tinfo == 0 or tinfo.INFO != 1 and tinfo LSB is set: invalid tinfo */
		if (tinfo == 0 || tinfo & 0x1)
			return ERROR_TARGET_RESOURCE_NOT_AVAILABLE;
		*trigger_tinfo = tinfo;
		return ERROR_OK;
	}
	const unsigned int type = get_field(tdata1, CSR_TDATA1_TYPE(riscv_xlen(target)));
	if (type == 0)
		return ERROR_TARGET_RESOURCE_NOT_AVAILABLE;
	*trigger_tinfo = 1 << type;
	return ERROR_OK;
}

static int disable_trigger_if_dmode(struct target *target, riscv_reg_t tdata1)
{
	bool dmode_is_set = false;
	switch (get_field(tdata1, CSR_TDATA1_TYPE(riscv_xlen(target)))) {
		case CSR_TDATA1_TYPE_LEGACY:
			/* On these older cores we don't support software using
			 * triggers. */
			dmode_is_set = true;
			break;
		case CSR_TDATA1_TYPE_MCONTROL:
			dmode_is_set = tdata1 & CSR_MCONTROL_DMODE(riscv_xlen(target));
			break;
		case CSR_TDATA1_TYPE_MCONTROL6:
			dmode_is_set = tdata1 & CSR_MCONTROL6_DMODE(riscv_xlen(target));
			break;
		case CSR_TDATA1_TYPE_ICOUNT:
			dmode_is_set = tdata1 & CSR_ICOUNT_DMODE(riscv_xlen(target));
			break;
		case CSR_TDATA1_TYPE_ITRIGGER:
			dmode_is_set = tdata1 & CSR_ITRIGGER_DMODE(riscv_xlen(target));
			break;
		case CSR_TDATA1_TYPE_ETRIGGER:
			dmode_is_set = tdata1 & CSR_ETRIGGER_DMODE(riscv_xlen(target));
			break;
	}
	if (!dmode_is_set)
		/* Nothing to do */
		return ERROR_OK;
	return riscv_reg_set(target, GDB_REGNO_TDATA1, 0);
}

/**
 * Count triggers, and initialize trigger_count for each hart.
 * trigger_count is initialized even if this function fails to discover
 * something.
 * Disable any hardware triggers that have dmode set. We can't have set them
 * ourselves. Maybe they're left over from some killed debug session.
 */
int riscv_enumerate_triggers(struct target *target)
{
	RISCV_INFO(r);

	if (r->triggers_enumerated)
		return ERROR_OK;

	if (target->state != TARGET_HALTED) {
		LOG_TARGET_ERROR(target, "Unable to enumerate triggers: target not halted.");
		return ERROR_FAIL;
	}

	riscv_reg_t orig_tselect;
	int result = riscv_reg_get(target, &orig_tselect, GDB_REGNO_TSELECT);
	/* If tselect is not readable, the trigger module is likely not
	 * implemented. */
	if (result != ERROR_OK) {
		LOG_TARGET_INFO(target, "Cannot access tselect register. "
				"Assuming that triggers are not implemented.");
		r->triggers_enumerated = true;
		r->trigger_count = 0;
		return ERROR_OK;
	}

	unsigned int t = 0;
	for (; t < ARRAY_SIZE(r->trigger_tinfo); ++t) {
		result = check_if_trigger_exists(target, t);
		if (result == ERROR_FAIL)
			return ERROR_FAIL;
		if (result == ERROR_TARGET_RESOURCE_NOT_AVAILABLE)
			break;

		riscv_reg_t tdata1;
		if (riscv_reg_get(target, &tdata1, GDB_REGNO_TDATA1) != ERROR_OK)
			return ERROR_FAIL;

		result = get_trigger_types(target, &r->trigger_tinfo[t], tdata1);
		if (result == ERROR_FAIL)
			return ERROR_FAIL;
		if (result == ERROR_TARGET_RESOURCE_NOT_AVAILABLE)
			break;

		LOG_TARGET_DEBUG(target, "Trigger %u: supported types (mask) = 0x%08x",
				t, r->trigger_tinfo[t]);

		if (disable_trigger_if_dmode(target, tdata1) != ERROR_OK)
			return ERROR_FAIL;
	}

	if (riscv_reg_set(target, GDB_REGNO_TSELECT, orig_tselect) != ERROR_OK)
		return ERROR_FAIL;

	r->triggers_enumerated = true;
	r->trigger_count = t;
	LOG_TARGET_INFO(target, "Found %d triggers", r->trigger_count);
	create_wp_trigger_cache(target);
	return ERROR_OK;
}

void riscv_add_bscan_tunneled_scan(struct target *target, const struct scan_field *field,
					riscv_bscan_tunneled_scan_context_t *ctxt)
{
	jtag_add_ir_scan(target->tap, &select_user4, TAP_IDLE);

	memset(ctxt->tunneled_dr, 0, sizeof(ctxt->tunneled_dr));
	if (bscan_tunnel_type == BSCAN_TUNNEL_DATA_REGISTER) {
		ctxt->tunneled_dr[3].num_bits = 1;
		ctxt->tunneled_dr[3].out_value = bscan_one;
		ctxt->tunneled_dr[2].num_bits = 7;
		ctxt->tunneled_dr_width = field->num_bits;
		ctxt->tunneled_dr[2].out_value = &ctxt->tunneled_dr_width;
		/* for BSCAN tunnel, there is a one-TCK skew between shift in and shift out, so
		   scanning num_bits + 1, and then will right shift the input field after executing the queues */

		ctxt->tunneled_dr[1].num_bits = field->num_bits + 1;
		ctxt->tunneled_dr[1].out_value = field->out_value;
		ctxt->tunneled_dr[1].in_value = field->in_value;

		ctxt->tunneled_dr[0].num_bits = 3;
		ctxt->tunneled_dr[0].out_value = bscan_zero;
	} else {
		/* BSCAN_TUNNEL_NESTED_TAP */
		ctxt->tunneled_dr[0].num_bits = 1;
		ctxt->tunneled_dr[0].out_value = bscan_one;
		ctxt->tunneled_dr[1].num_bits = 7;
		ctxt->tunneled_dr_width = field->num_bits;
		ctxt->tunneled_dr[1].out_value = &ctxt->tunneled_dr_width;
		/* for BSCAN tunnel, there is a one-TCK skew between shift in and shift out, so
		   scanning num_bits + 1, and then will right shift the input field after executing the queues */
		ctxt->tunneled_dr[2].num_bits = field->num_bits + 1;
		ctxt->tunneled_dr[2].out_value = field->out_value;
		ctxt->tunneled_dr[2].in_value = field->in_value;
		ctxt->tunneled_dr[3].num_bits = 3;
		ctxt->tunneled_dr[3].out_value = bscan_zero;
	}
	jtag_add_dr_scan(target->tap, ARRAY_SIZE(ctxt->tunneled_dr), ctxt->tunneled_dr, TAP_IDLE);
}<|MERGE_RESOLUTION|>--- conflicted
+++ resolved
@@ -5547,15 +5547,12 @@
 	return r->mrlenb;
 }
 
-<<<<<<< HEAD
-=======
 unsigned int riscv_mamul(const struct target *target)
 {
 	RISCV_INFO(r);
 	return r->mamul;
 }
 
->>>>>>> 958ca6f6
 static void riscv_invalidate_register_cache(struct target *target)
 {
 	/* Do not invalidate the register cache if it is not yet set up
