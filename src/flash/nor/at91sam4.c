/***************************************************************************
 *   Copyright (C) 2009 by Duane Ellis                                     *
 *   openocd@duaneellis.com                                                *
 *                                                                         *
 *   Copyright (C) 2010 by Olaf Lüke (at91sam3s* support)                  *
 *   olaf@uni-paderborn.de                                                 *
 *                                                                         *
 *   Copyright (C) 2011 by Olivier Schonken, Jim Norris                    *
 *   (at91sam3x* & at91sam4 support)*                                      *
 *                                                                         *
 *   This program is free software; you can redistribute it and/or modify  *
 *   it under the terms of the GNU General Public License as published by  *
 *   the Free Software Foundation; either version 2 of the License, or     *
 *   (at your option) any later version.                                   *
 *                                                                         *
 *   This program is distributed in the hope that it will be useful,       *
 *   but WITHOUT ANY WARRANTY; without even the implied warranty of        *
 *   MERCHANTABILITY or FITNESS FOR A PARTICULAR PURPOSE.  See the         *
 *   GNU General Public License for more details.                          *
 *                                                                         *
 *   You should have received a copy of the GNU General Public License     *
 *   along with this program.  If not, see <http://www.gnu.org/licenses/>. *
****************************************************************************/

/* Some of the the lower level code was based on code supplied by
 * ATMEL under this copyright. */

/* BEGIN ATMEL COPYRIGHT */
/* ----------------------------------------------------------------------------
 *         ATMEL Microcontroller Software Support
 * ----------------------------------------------------------------------------
 * Copyright (c) 2009, Atmel Corporation
 *
 * All rights reserved.
 *
 * Redistribution and use in source and binary forms, with or without
 * modification, are permitted provided that the following conditions are met:
 *
 * - Redistributions of source code must retain the above copyright notice,
 * this list of conditions and the disclaimer below.
 *
 * Atmel's name may not be used to endorse or promote products derived from
 * this software without specific prior written permission.
 *
 * DISCLAIMER: THIS SOFTWARE IS PROVIDED BY ATMEL "AS IS" AND ANY EXPRESS OR
 * IMPLIED WARRANTIES, INCLUDING, BUT NOT LIMITED TO, THE IMPLIED WARRANTIES OF
 * MERCHANTABILITY, FITNESS FOR A PARTICULAR PURPOSE AND NON-INFRINGEMENT ARE
 * DISCLAIMED. IN NO EVENT SHALL ATMEL BE LIABLE FOR ANY DIRECT, INDIRECT,
 * INCIDENTAL, SPECIAL, EXEMPLARY, OR CONSEQUENTIAL DAMAGES (INCLUDING, BUT NOT
 * LIMITED TO, PROCUREMENT OF SUBSTITUTE GOODS OR SERVICES; LOSS OF USE, DATA,
 * OR PROFITS; OR BUSINESS INTERRUPTION) HOWEVER CAUSED AND ON ANY THEORY OF
 * LIABILITY, WHETHER IN CONTRACT, STRICT LIABILITY, OR TORT (INCLUDING
 * NEGLIGENCE OR OTHERWISE) ARISING IN ANY WAY OUT OF THE USE OF THIS SOFTWARE,
 * EVEN IF ADVISED OF THE POSSIBILITY OF SUCH DAMAGE.
 * ----------------------------------------------------------------------------
 */
/* END ATMEL COPYRIGHT */

#ifdef HAVE_CONFIG_H
#include "config.h"
#endif

#include "imp.h"
#include <helper/time_support.h>

#define REG_NAME_WIDTH  (12)

/* at91sam4s/at91sam4e/at91sam4c series (has always one flash bank)*/
#define FLASH_BANK_BASE_S   0x00400000
#define FLASH_BANK_BASE_C   0x01000000

/* at91sam4sd series (two one flash banks), first bank address */
#define FLASH_BANK0_BASE_SD FLASH_BANK_BASE_S
/* at91sam4sd16x, second bank address */
#define FLASH_BANK1_BASE_1024K_SD (FLASH_BANK0_BASE_SD+(1024*1024/2))
/* at91sam4sd32x, second bank address */
#define FLASH_BANK1_BASE_2048K_SD (FLASH_BANK0_BASE_SD+(2048*1024/2))

/* at91sam4c32x, first and second bank address */
#define FLASH_BANK0_BASE_C32 FLASH_BANK_BASE_C
#define FLASH_BANK1_BASE_C32 (FLASH_BANK_BASE_C+(2048*1024/2))

#define         AT91C_EFC_FCMD_GETD                 (0x0)	/* (EFC) Get Flash Descriptor */
#define         AT91C_EFC_FCMD_WP                   (0x1)	/* (EFC) Write Page */
#define         AT91C_EFC_FCMD_WPL                  (0x2)	/* (EFC) Write Page and Lock */
#define         AT91C_EFC_FCMD_EWP                  (0x3)	/* (EFC) Erase Page and Write Page */
#define         AT91C_EFC_FCMD_EWPL                 (0x4)	/* (EFC) Erase Page and Write Page then Lock */
#define         AT91C_EFC_FCMD_EA                   (0x5)	/* (EFC) Erase All */
/* cmd6 is not present in the at91sam4u4/2/1 data sheet table 19-2 */
/* #define      AT91C_EFC_FCMD_EPL                  (0x6) // (EFC) Erase plane? */
#define			AT91C_EFC_FCMD_EPA                  (0x7)     /* (EFC) Erase pages */
#define         AT91C_EFC_FCMD_SLB                  (0x8)	/* (EFC) Set Lock Bit */
#define         AT91C_EFC_FCMD_CLB                  (0x9)	/* (EFC) Clear Lock Bit */
#define         AT91C_EFC_FCMD_GLB                  (0xA)	/* (EFC) Get Lock Bit */
#define         AT91C_EFC_FCMD_SFB                  (0xB)	/* (EFC) Set Fuse Bit */
#define         AT91C_EFC_FCMD_CFB                  (0xC)	/* (EFC) Clear Fuse Bit */
#define         AT91C_EFC_FCMD_GFB                  (0xD)	/* (EFC) Get Fuse Bit */
#define         AT91C_EFC_FCMD_STUI                 (0xE)	/* (EFC) Start Read Unique ID */
#define         AT91C_EFC_FCMD_SPUI                 (0xF)	/* (EFC) Stop Read Unique ID */

#define  offset_EFC_FMR   0
#define  offset_EFC_FCR   4
#define  offset_EFC_FSR   8
#define  offset_EFC_FRR   12

extern const struct flash_driver at91sam4_flash;

static float _tomhz(uint32_t freq_hz)
{
	float f;

	f = ((float)(freq_hz)) / 1000000.0;
	return f;
}

/* How the chip is configured. */
struct sam4_cfg {
	uint32_t unique_id[4];

	uint32_t slow_freq;
	uint32_t rc_freq;
	uint32_t mainosc_freq;
	uint32_t plla_freq;
	uint32_t mclk_freq;
	uint32_t cpu_freq;
	uint32_t fclk_freq;
	uint32_t pclk0_freq;
	uint32_t pclk1_freq;
	uint32_t pclk2_freq;


#define SAM4_CHIPID_CIDR          (0x400E0740)
	uint32_t CHIPID_CIDR;
#define SAM4_CHIPID_EXID          (0x400E0744)
	uint32_t CHIPID_EXID;

#define SAM4_PMC_BASE             (0x400E0400)
#define SAM4_PMC_SCSR             (SAM4_PMC_BASE + 0x0008)
	uint32_t PMC_SCSR;
#define SAM4_PMC_PCSR             (SAM4_PMC_BASE + 0x0018)
	uint32_t PMC_PCSR;
#define SAM4_CKGR_UCKR            (SAM4_PMC_BASE + 0x001c)
	uint32_t CKGR_UCKR;
#define SAM4_CKGR_MOR             (SAM4_PMC_BASE + 0x0020)
	uint32_t CKGR_MOR;
#define SAM4_CKGR_MCFR            (SAM4_PMC_BASE + 0x0024)
	uint32_t CKGR_MCFR;
#define SAM4_CKGR_PLLAR           (SAM4_PMC_BASE + 0x0028)
	uint32_t CKGR_PLLAR;
#define SAM4_PMC_MCKR             (SAM4_PMC_BASE + 0x0030)
	uint32_t PMC_MCKR;
#define SAM4_PMC_PCK0             (SAM4_PMC_BASE + 0x0040)
	uint32_t PMC_PCK0;
#define SAM4_PMC_PCK1             (SAM4_PMC_BASE + 0x0044)
	uint32_t PMC_PCK1;
#define SAM4_PMC_PCK2             (SAM4_PMC_BASE + 0x0048)
	uint32_t PMC_PCK2;
#define SAM4_PMC_SR               (SAM4_PMC_BASE + 0x0068)
	uint32_t PMC_SR;
#define SAM4_PMC_IMR              (SAM4_PMC_BASE + 0x006c)
	uint32_t PMC_IMR;
#define SAM4_PMC_FSMR             (SAM4_PMC_BASE + 0x0070)
	uint32_t PMC_FSMR;
#define SAM4_PMC_FSPR             (SAM4_PMC_BASE + 0x0074)
	uint32_t PMC_FSPR;
};

struct sam4_bank_private {
	int probed;
	/* DANGER: THERE ARE DRAGONS HERE.. */
	/* NOTE: If you add more 'ghost' pointers */
	/* be aware that you must *manually* update */
	/* these pointers in the function sam4_GetDetails() */
	/* See the comment "Here there be dragons" */

	/* so we can find the chip we belong to */
	struct sam4_chip *pChip;
	/* so we can find the original bank pointer */
	struct flash_bank *pBank;
	unsigned bank_number;
	uint32_t controller_address;
	uint32_t base_address;
	uint32_t flash_wait_states;
	bool present;
	unsigned size_bytes;
	unsigned nsectors;
	unsigned sector_size;
	unsigned page_size;
};

struct sam4_chip_details {
	/* THERE ARE DRAGONS HERE.. */
	/* note: If you add pointers here */
	/* be careful about them as they */
	/* may need to be updated inside */
	/* the function: "sam4_GetDetails() */
	/* which copy/overwrites the */
	/* 'runtime' copy of this structure */
	uint32_t chipid_cidr;
	const char *name;

	unsigned n_gpnvms;
#define SAM4_N_NVM_BITS 3
	unsigned gpnvm[SAM4_N_NVM_BITS];
	unsigned total_flash_size;
	unsigned total_sram_size;
	unsigned n_banks;
#define SAM4_MAX_FLASH_BANKS 2
	/* these are "initialized" from the global const data */
	struct sam4_bank_private bank[SAM4_MAX_FLASH_BANKS];
};

struct sam4_chip {
	struct sam4_chip *next;
	int probed;

	/* this is "initialized" from the global const structure */
	struct sam4_chip_details details;
	struct target *target;
	struct sam4_cfg cfg;
};


struct sam4_reg_list {
	uint32_t address;  size_t struct_offset; const char *name;
	void (*explain_func)(struct sam4_chip *pInfo);
};

static struct sam4_chip *all_sam4_chips;

static struct sam4_chip *get_current_sam4(struct command_context *cmd_ctx)
{
	struct target *t;
	static struct sam4_chip *p;

	t = get_current_target(cmd_ctx);
	if (!t) {
		command_print(cmd_ctx, "No current target?");
		return NULL;
	}

	p = all_sam4_chips;
	if (!p) {
		/* this should not happen */
		/* the command is not registered until the chip is created? */
		command_print(cmd_ctx, "No SAM4 chips exist?");
		return NULL;
	}

	while (p) {
		if (p->target == t)
			return p;
		p = p->next;
	}
	command_print(cmd_ctx, "Cannot find SAM4 chip?");
	return NULL;
}

/*The actual sector size of the SAM4S flash memory is 65536 bytes. 16 sectors for a 1024KB device*/
/*The lockregions are 8KB per lock region, with a 1024KB device having 128 lock regions. */
/*For the best results, nsectors are thus set to the amount of lock regions, and the sector_size*/
/*set to the lock region size.  Page erases are used to erase 8KB sections when programming*/

/* these are used to *initialize* the "pChip->details" structure. */
static const struct sam4_chip_details all_sam4_details[] = {
	/* Start at91sam4c* series */
	/* at91sam4c32e - LQFP144 */
	{
		.chipid_cidr    = 0xA66D0EE0,
		.name           = "at91sam4c32e",
		.total_flash_size     = 2024 * 1024,
		.total_sram_size      = 256 * 1024,
		.n_gpnvms       = 3,
		.n_banks        = 2,
/*		.bank[0] = { */
		{
			{
				.probed = 0,
				.pChip  = NULL,
				.pBank  = NULL,
				.bank_number = 0,
				.base_address = FLASH_BANK0_BASE_C32,
				.controller_address = 0x400e0a00,
				.flash_wait_states = 5,
				.present = 1,
				.size_bytes =  1024 * 1024,
				.nsectors   =  128,
				.sector_size = 8192,
				.page_size   = 512,
			},
/*		.bank[1] = { */
			{
				.probed = 0,
				.pChip  = NULL,
				.pBank  = NULL,
				.bank_number = 1,
				.base_address = FLASH_BANK1_BASE_C32,
				.controller_address = 0x400e0c00,
				.flash_wait_states = 5,
				.present = 1,
				.size_bytes =  1024 * 1024,
				.nsectors   =  128,
				.sector_size = 8192,
				.page_size   = 512,
			},
		},
	},
	/* at91sam4c32c - LQFP100 */
	{
		.chipid_cidr    = 0xA64D0EE0,
		.name           = "at91sam4c32c",
		.total_flash_size     = 2024 * 1024,
		.total_sram_size      = 256 * 1024,
		.n_gpnvms       = 3,
		.n_banks        = 2,
/*		.bank[0] = { */
		{
			{
				.probed = 0,
				.pChip  = NULL,
				.pBank  = NULL,
				.bank_number = 0,
				.base_address = FLASH_BANK0_BASE_C32,
				.controller_address = 0x400e0a00,
				.flash_wait_states = 5,
				.present = 1,
				.size_bytes =  1024 * 1024,
				.nsectors   =  128,
				.sector_size = 8192,
				.page_size   = 512,
			},
/*		.bank[1] = { */
			{
				.probed = 0,
				.pChip  = NULL,
				.pBank  = NULL,
				.bank_number = 1,
				.base_address = FLASH_BANK1_BASE_C32,
				.controller_address = 0x400e0c00,
				.flash_wait_states = 5,
				.present = 1,
				.size_bytes =  1024 * 1024,
				.nsectors   =  128,
				.sector_size = 8192,
				.page_size   = 512,
			},
		},
	},
	/* at91sam4c16c - LQFP100 */
	{
		.chipid_cidr    = 0xA64C0CE0,
		.name           = "at91sam4c16c",
		.total_flash_size     = 1024 * 1024,
		.total_sram_size      = 128 * 1024,
		.n_gpnvms       = 2,
		.n_banks        = 1,
		{
/*		.bank[0] = {*/
		  {
			.probed = 0,
			.pChip  = NULL,
			.pBank  = NULL,
			.bank_number = 0,
			.base_address = FLASH_BANK_BASE_C,
			.controller_address = 0x400e0a00,
			.flash_wait_states = 5,
			.present = 1,
			.size_bytes =  1024 * 1024,
			.nsectors   =  128,
			.sector_size = 8192,
			.page_size   = 512,
		  },
/*		.bank[1] = {*/
		  {
			.present = 0,
			.probed = 0,
			.bank_number = 1,

		  },
		},
	},
	/* at91sam4c8c - LQFP100 */
	{
		.chipid_cidr    = 0xA64C0AE0,
		.name           = "at91sam4c8c",
		.total_flash_size     = 512 * 1024,
		.total_sram_size      = 128 * 1024,
		.n_gpnvms       = 2,
		.n_banks        = 1,
		{
/*		.bank[0] = {*/
		  {
			.probed = 0,
			.pChip  = NULL,
			.pBank  = NULL,
			.bank_number = 0,
			.base_address = FLASH_BANK_BASE_C,
			.controller_address = 0x400e0a00,
			.flash_wait_states = 5,
			.present = 1,
			.size_bytes =  512 * 1024,
			.nsectors   =  64,
			.sector_size = 8192,
			.page_size   = 512,
		  },
/*		.bank[1] = {*/
		  {
			.present = 0,
			.probed = 0,
			.bank_number = 1,

		  },
		},
	},
	/* at91sam4c4c (rev B) - LQFP100 */
	{
		.chipid_cidr    = 0xA64C0CE5,
		.name           = "at91sam4c4c",
		.total_flash_size     = 256 * 1024,
		.total_sram_size      = 128 * 1024,
		.n_gpnvms       = 2,
		.n_banks        = 1,
		{
/*		.bank[0] = {*/
		  {
			.probed = 0,
			.pChip  = NULL,
			.pBank  = NULL,
			.bank_number = 0,
			.base_address = FLASH_BANK_BASE_C,
			.controller_address = 0x400e0a00,
			.flash_wait_states = 5,
			.present = 1,
			.size_bytes =  256 * 1024,
			.nsectors   =  32,
			.sector_size = 8192,
			.page_size   = 512,
		  },
/*		.bank[1] = {*/
		  {
			.present = 0,
			.probed = 0,
			.bank_number = 1,

		  },
		},
	},

	/* Start at91sam4e* series */
	/*atsam4e16e - LQFP144/LFBGA144*/
	{
		.chipid_cidr    = 0xA3CC0CE0,
		.name           = "at91sam4e16e",
		.total_flash_size     = 1024 * 1024,
		.total_sram_size      = 128 * 1024,
		.n_gpnvms       = 2,
		.n_banks        = 1,
		{
/*		.bank[0] = {*/
		  {
			.probed = 0,
			.pChip  = NULL,
			.pBank  = NULL,
			.bank_number = 0,
			.base_address = FLASH_BANK_BASE_S,
			.controller_address = 0x400e0a00,
			.flash_wait_states = 5,
			.present = 1,
			.size_bytes =  1024 * 1024,
			.nsectors   =  128,
			.sector_size = 8192,
			.page_size   = 512,
		  },
/*		.bank[1] = {*/
		  {
			.present = 0,
			.probed = 0,
			.bank_number = 1,

		  },
		},
	},

	/* Start at91sam4n* series */
	/*atsam4n8a - LQFP48/QFN48*/
	{
		.chipid_cidr    = 0x293B0AE0,
		.name           = "at91sam4n8a",
		.total_flash_size     = 512 * 1024,
		.total_sram_size      = 64 * 1024,
		.n_gpnvms       = 2,
		.n_banks        = 1,
		{
/*		.bank[0] = {*/
		  {
			.probed = 0,
			.pChip  = NULL,
			.pBank  = NULL,
			.bank_number = 0,
			.base_address = FLASH_BANK_BASE_S,
			.controller_address = 0x400e0a00,
			.flash_wait_states = 5,
			.present = 1,
			.size_bytes =  512 * 1024,
			.nsectors   =  64,
			.sector_size = 8192,
			.page_size   = 512,
		  },
/*		.bank[1] = {*/
		  {
			.present = 0,
			.probed = 0,
			.bank_number = 1,

		  },
		},
	},
	/*atsam4n8b - LQFP64/QFN64*/
	{
		.chipid_cidr    = 0x294B0AE0,
		.name           = "at91sam4n8b",
		.total_flash_size     = 512 * 1024,
		.total_sram_size      = 64 * 1024,
		.n_gpnvms       = 2,
		.n_banks        = 1,
		{
/*		.bank[0] = {*/
		  {
			.probed = 0,
			.pChip  = NULL,
			.pBank  = NULL,
			.bank_number = 0,
			.base_address = FLASH_BANK_BASE_S,
			.controller_address = 0x400e0a00,
			.flash_wait_states = 5,
			.present = 1,
			.size_bytes =  512 * 1024,
			.nsectors   =  64,
			.sector_size = 8192,
			.page_size   = 512,
		  },
/*		.bank[1] = {*/
		  {
			.present = 0,
			.probed = 0,
			.bank_number = 1,

		  },
		},
	},
	/*atsam4n8c - LQFP100/TFBGA100/VFBGA100*/
	{
		.chipid_cidr    = 0x295B0AE0,
		.name           = "at91sam4n8c",
		.total_flash_size     = 512 * 1024,
		.total_sram_size      = 64 * 1024,
		.n_gpnvms       = 2,
		.n_banks        = 1,
		{
/*		.bank[0] = {*/
		  {
			.probed = 0,
			.pChip  = NULL,
			.pBank  = NULL,
			.bank_number = 0,
			.base_address = FLASH_BANK_BASE_S,
			.controller_address = 0x400e0a00,
			.flash_wait_states = 5,
			.present = 1,
			.size_bytes =  512 * 1024,
			.nsectors   =  64,
			.sector_size = 8192,
			.page_size   = 512,
		  },
/*		.bank[1] = {*/
		  {
			.present = 0,
			.probed = 0,
			.bank_number = 1,

		  },
		},
	},
	/*atsam4n16b - LQFP64/QFN64*/
	{
		.chipid_cidr    = 0x29460CE0,
		.name           = "at91sam4n16b",
		.total_flash_size     = 1024 * 1024,
		.total_sram_size      = 80 * 1024,
		.n_gpnvms       = 2,
		.n_banks        = 1,
		{
/*		.bank[0] = {*/
		  {
			.probed = 0,
			.pChip  = NULL,
			.pBank  = NULL,
			.bank_number = 0,
			.base_address = FLASH_BANK_BASE_S,
			.controller_address = 0x400e0a00,
			.flash_wait_states = 5,
			.present = 1,
			.size_bytes =  1024 * 1024,
			.nsectors   =  128,
			.sector_size = 8192,
			.page_size   = 512,
		  },
/*		.bank[1] = {*/
		  {
			.present = 0,
			.probed = 0,
			.bank_number = 1,

		  },
		},
	},
	/*atsam4n16c - LQFP100/TFBGA100/VFBGA100*/
	{
		.chipid_cidr    = 0x29560CE0,
		.name           = "at91sam4n16c",
		.total_flash_size     = 1024 * 1024,
		.total_sram_size      = 80 * 1024,
		.n_gpnvms       = 2,
		.n_banks        = 1,
		{
/*		.bank[0] = {*/
		  {
			.probed = 0,
			.pChip  = NULL,
			.pBank  = NULL,
			.bank_number = 0,
			.base_address = FLASH_BANK_BASE_S,
			.controller_address = 0x400e0a00,
			.flash_wait_states = 5,
			.present = 1,
			.size_bytes =  1024 * 1024,
			.nsectors   =  128,
			.sector_size = 8192,
			.page_size   = 512,
		  },
/*		.bank[1] = {*/
		  {
			.present = 0,
			.probed = 0,
			.bank_number = 1,

		  },
		},
	},

	/* Start at91sam4s* series */
	/*atsam4s16c - LQFP100/BGA100*/
	{
		.chipid_cidr    = 0x28AC0CE0,
		.name           = "at91sam4s16c",
		.total_flash_size     = 1024 * 1024,
		.total_sram_size      = 128 * 1024,
		.n_gpnvms       = 2,
		.n_banks        = 1,
		{
/*		.bank[0] = {*/
		  {
			.probed = 0,
			.pChip  = NULL,
			.pBank  = NULL,
			.bank_number = 0,
			.base_address = FLASH_BANK_BASE_S,
			.controller_address = 0x400e0a00,
			.flash_wait_states = 5,
			.present = 1,
			.size_bytes =  1024 * 1024,
			.nsectors   =  128,
			.sector_size = 8192,
			.page_size   = 512,
		  },
/*		.bank[1] = {*/
		  {
			.present = 0,
			.probed = 0,
			.bank_number = 1,

		  },
		},
	},
	/*at91sam4sa16c - TFBGA100/VFBGA100/LQFP100*/
	{
		.chipid_cidr    = 0x28a70ce0,
		.name           = "at91sam4sa16c",
		.total_flash_size     = 1024 * 1024,
		.total_sram_size      = 160 * 1024,
		.n_gpnvms       = 2,
		.n_banks        = 1,

/*		.bank[0] = { */
		{
		  {
			.probed = 0,
			.pChip  = NULL,
			.pBank  = NULL,
			.bank_number = 0,
			.base_address = FLASH_BANK_BASE_S,
			.controller_address = 0x400e0a00,
			.flash_wait_states = 5,
			.present = 1,
			.size_bytes =  1024 * 1024,
			.nsectors   =  128,
			.sector_size = 8192,
			.page_size   = 512,
		  },
/*		.bank[1] = {*/
		  {
			.present = 0,
			.probed = 0,
			.bank_number = 1,

		  },
		},
	},
	/*atsam4s16b - LQFP64/QFN64/WLCSP64*/
	{
		.chipid_cidr    = 0x289C0CE0,
		.name           = "at91sam4s16b",
		.total_flash_size     = 1024 * 1024,
		.total_sram_size      = 128 * 1024,
		.n_gpnvms       = 2,
		.n_banks        = 1,
		{
/*		.bank[0] = {*/
		  {
			.probed = 0,
			.pChip  = NULL,
			.pBank  = NULL,
			.bank_number = 0,
			.base_address = FLASH_BANK_BASE_S,
			.controller_address = 0x400e0a00,
			.flash_wait_states = 5,
			.present = 1,
			.size_bytes =  1024 * 1024,
			.nsectors   =  128,
			.sector_size = 8192,
			.page_size   = 512,
		  },
/*		.bank[1] = {*/
		  {
			.present = 0,
			.probed = 0,
			.bank_number = 1,

		  },
		},
	},
	/*atsam4sa16b - LQFP64/QFN64*/
	{
		.chipid_cidr    = 0x28970CE0,
		.name           = "at91sam4sa16b",
		.total_flash_size     = 1024 * 1024,
		.total_sram_size      = 160 * 1024,
		.n_gpnvms       = 2,
		.n_banks        = 1,
		{
/*		.bank[0] = {*/
		  {
			.probed = 0,
			.pChip  = NULL,
			.pBank  = NULL,
			.bank_number = 0,
			.base_address = FLASH_BANK_BASE_S,
			.controller_address = 0x400e0a00,
			.flash_wait_states = 5,
			.present = 1,
			.size_bytes =  1024 * 1024,
			.nsectors   =  128,
			.sector_size = 8192,
			.page_size   = 512,
		  },
/*		.bank[1] = {*/
		  {
			.present = 0,
			.probed = 0,
			.bank_number = 1,

		  },
		},
	},
	/*atsam4s16a - LQFP48/QFN48*/
	{
		.chipid_cidr    = 0x288C0CE0,
		.name           = "at91sam4s16a",
		.total_flash_size     = 1024 * 1024,
		.total_sram_size      = 128 * 1024,
		.n_gpnvms       = 2,
		.n_banks        = 1,
		{
/*		.bank[0] = {*/
		  {
			.probed = 0,
			.pChip  = NULL,
			.pBank  = NULL,
			.bank_number = 0,
			.base_address = FLASH_BANK_BASE_S,
			.controller_address = 0x400e0a00,
			.flash_wait_states = 5,
			.present = 1,
			.size_bytes =  1024 * 1024,
			.nsectors   =  128,
			.sector_size = 8192,
			.page_size   = 512,
		  },
/*		.bank[1] = {*/
		  {
			.present = 0,
			.probed = 0,
			.bank_number = 1,

		  },
		},
	},
	/*atsam4s8c - LQFP100/BGA100*/
	{
		.chipid_cidr    = 0x28AC0AE0,
		.name           = "at91sam4s8c",
		.total_flash_size     = 512 * 1024,
		.total_sram_size      = 128 * 1024,
		.n_gpnvms       = 2,
		.n_banks        = 1,
		{
/*		.bank[0] = {*/
		  {
			.probed = 0,
			.pChip  = NULL,
			.pBank  = NULL,
			.bank_number = 0,
			.base_address = FLASH_BANK_BASE_S,
			.controller_address = 0x400e0a00,
			.flash_wait_states = 5,
			.present = 1,
			.size_bytes =  512 * 1024,
			.nsectors   =  64,
			.sector_size = 8192,
			.page_size   = 512,
		  },
/*		.bank[1] = {*/
		  {
			.present = 0,
			.probed = 0,
			.bank_number = 1,

		  },
		},
	},
	/*atsam4s8b - LQFP64/QFN64/WLCSP64*/
	{
		.chipid_cidr    = 0x289C0AE0,
		.name           = "at91sam4s8b",
		.total_flash_size     = 512 * 1024,
		.total_sram_size      = 128 * 1024,
		.n_gpnvms       = 2,
		.n_banks        = 1,
		{
/*		.bank[0] = {*/
		  {
			.probed = 0,
			.pChip  = NULL,
			.pBank  = NULL,
			.bank_number = 0,
			.base_address = FLASH_BANK_BASE_S,
			.controller_address = 0x400e0a00,
			.flash_wait_states = 5,
			.present = 1,
			.size_bytes =  512 * 1024,
			.nsectors   =  64,
			.sector_size = 8192,
			.page_size   = 512,
		  },
/*		.bank[1] = {*/
		  {
			.present = 0,
			.probed = 0,
			.bank_number = 1,

		  },
		},
	},
	/*atsam4s8a - LQFP48/BGA48*/
	{
		.chipid_cidr    = 0x288C0AE0,
		.name           = "at91sam4s8a",
		.total_flash_size     = 512 * 1024,
		.total_sram_size      = 128 * 1024,
		.n_gpnvms       = 2,
		.n_banks        = 1,
		{
/*		.bank[0] = {*/
		  {
			.probed = 0,
			.pChip  = NULL,
			.pBank  = NULL,
			.bank_number = 0,
			.base_address = FLASH_BANK_BASE_S,
			.controller_address = 0x400e0a00,
			.flash_wait_states = 5,
			.present = 1,
			.size_bytes =  512 * 1024,
			.nsectors   =  64,
			.sector_size = 8192,
			.page_size   = 512,
		  },
/*		.bank[1] = {*/
		  {
			.present = 0,
			.probed = 0,
			.bank_number = 1,

		  },
		},
	},

	/*atsam4s4c - LQFP100/BGA100*/
	{
		.chipid_cidr    = 0x28ab09e0,
		.name           = "at91sam4s4c",
		.total_flash_size     = 256 * 1024,
		.total_sram_size      = 64 * 1024,
		.n_gpnvms       = 2,
		.n_banks        = 1,
		{
/*		.bank[0] = {*/
		  {
			.probed = 0,
			.pChip  = NULL,
			.pBank  = NULL,
			.bank_number = 0,
			.base_address = FLASH_BANK_BASE_S,
			.controller_address = 0x400e0a00,
			.flash_wait_states = 5,
			.present = 1,
			.size_bytes =  256 * 1024,
			.nsectors   =  32,
			.sector_size = 8192,
			.page_size   = 512,
		  },
/*		.bank[1] = {*/
		  {
			.present = 0,
			.probed = 0,
			.bank_number = 1,

		  },
		},
	},

	/*atsam4s4b - LQFP64/QFN64/WLCSP64*/
	{
		.chipid_cidr    = 0x289b09e0,
		.name           = "at91sam4s4b",
		.total_flash_size     = 256 * 1024,
		.total_sram_size      = 64 * 1024,
		.n_gpnvms       = 2,
		.n_banks        = 1,
		{
/*		.bank[0] = {*/
		  {
			.probed = 0,
			.pChip  = NULL,
			.pBank  = NULL,
			.bank_number = 0,
			.base_address = FLASH_BANK_BASE_S,
			.controller_address = 0x400e0a00,
			.flash_wait_states = 5,
			.present = 1,
			.size_bytes =  256 * 1024,
			.nsectors   =  32,
			.sector_size = 8192,
			.page_size   = 512,
		  },
/*		.bank[1] = {*/
		  {
			.present = 0,
			.probed = 0,
			.bank_number = 1,

		  },
		},
	},

	/*atsam4s4a - LQFP48/QFN48*/
	{
		.chipid_cidr    = 0x288b09e0,
		.name           = "at91sam4s4a",
		.total_flash_size     = 256 * 1024,
		.total_sram_size      = 64 * 1024,
		.n_gpnvms       = 2,
		.n_banks        = 1,
		{
/*		.bank[0] = {*/
		  {
			.probed = 0,
			.pChip  = NULL,
			.pBank  = NULL,
			.bank_number = 0,
			.base_address = FLASH_BANK_BASE_S,
			.controller_address = 0x400e0a00,
			.flash_wait_states = 5,
			.present = 1,
			.size_bytes =  256 * 1024,
			.nsectors   =  32,
			.sector_size = 8192,
			.page_size   = 512,
		  },
/*		.bank[1] = {*/
		  {
			.present = 0,
			.probed = 0,
			.bank_number = 1,

		  },
		},
	},

	/*atsam4s2c - LQFP100/BGA100*/
	{
		.chipid_cidr    = 0x28ab07e0,
		.name           = "at91sam4s2c",
		.total_flash_size     = 128 * 1024,
		.total_sram_size      = 64 * 1024,
		.n_gpnvms       = 2,
		.n_banks        = 1,
		{
/*		.bank[0] = {*/
		  {
			.probed = 0,
			.pChip  = NULL,
			.pBank  = NULL,
			.bank_number = 0,
			.base_address = FLASH_BANK_BASE_S,
			.controller_address = 0x400e0a00,
			.flash_wait_states = 5,
			.present = 1,
			.size_bytes =  128 * 1024,
			.nsectors   =  16,
			.sector_size = 8192,
			.page_size   = 512,
		  },
/*		.bank[1] = {*/
		  {
			.present = 0,
			.probed = 0,
			.bank_number = 1,

		  },
		},
	},

	/*atsam4s2b - LQPF64/QFN64/WLCSP64*/
	{
		.chipid_cidr    = 0x289b07e0,
		.name           = "at91sam4s2b",
		.total_flash_size     = 128 * 1024,
		.total_sram_size      = 64 * 1024,
		.n_gpnvms       = 2,
		.n_banks        = 1,
		{
/*		.bank[0] = {*/
		  {
			.probed = 0,
			.pChip  = NULL,
			.pBank  = NULL,
			.bank_number = 0,
			.base_address = FLASH_BANK_BASE_S,
			.controller_address = 0x400e0a00,
			.flash_wait_states = 5,
			.present = 1,
			.size_bytes =  128 * 1024,
			.nsectors   =  16,
			.sector_size = 8192,
			.page_size   = 512,
		  },
/*		.bank[1] = {*/
		  {
			.present = 0,
			.probed = 0,
			.bank_number = 1,

		  },
		},
	},

	/*atsam4s2a - LQFP48/QFN48*/
	{
		.chipid_cidr    = 0x288b07e0,
		.name           = "at91sam4s2a",
		.total_flash_size     = 128 * 1024,
		.total_sram_size      = 64 * 1024,
		.n_gpnvms       = 2,
		.n_banks        = 1,
		{
/*		.bank[0] = {*/
		  {
			.probed = 0,
			.pChip  = NULL,
			.pBank  = NULL,
			.bank_number = 0,
			.base_address = FLASH_BANK_BASE_S,
			.controller_address = 0x400e0a00,
			.flash_wait_states = 5,
			.present = 1,
			.size_bytes =  128 * 1024,
			.nsectors   =  16,
			.sector_size = 8192,
			.page_size   = 512,
		  },
/*		.bank[1] = {*/
		  {
			.present = 0,
			.probed = 0,
			.bank_number = 1,

		  },
		},
	},

	/*at91sam4sd32c  - LQFP100/BGA100*/
	{
		.chipid_cidr    = 0x29a70ee0,
		.name           = "at91sam4sd32c",
		.total_flash_size     = 2048 * 1024,
		.total_sram_size      = 160 * 1024,
		.n_gpnvms       = 3,
		.n_banks        = 2,

/*		.bank[0] = { */
		{
			{
				.probed = 0,
				.pChip  = NULL,
				.pBank  = NULL,
				.bank_number = 0,
				.base_address = FLASH_BANK0_BASE_SD,
				.controller_address = 0x400e0a00,
				.flash_wait_states = 5,
				.present = 1,
				.size_bytes =  1024 * 1024,
				.nsectors   =  128,
				.sector_size = 8192,
				.page_size   = 512,
			},

/*		.bank[1] = { */
			{
				.probed = 0,
				.pChip  = NULL,
				.pBank  = NULL,
				.bank_number = 1,
				.base_address = FLASH_BANK1_BASE_2048K_SD,
				.controller_address = 0x400e0c00,
				.flash_wait_states = 5,
				.present = 1,
				.size_bytes =  1024 * 1024,
				.nsectors   =  128,
				.sector_size = 8192,
				.page_size   = 512,
			},
		},
	},

	/*at91sam4sd32b  - LQFP64/BGA64*/
	{
		.chipid_cidr    = 0x29970ee0,
		.name           = "at91sam4sd32b",
		.total_flash_size     = 2048 * 1024,
		.total_sram_size      = 160 * 1024,
		.n_gpnvms       = 3,
		.n_banks        = 2,

/*		.bank[0] = { */
		{
			{
				.probed = 0,
				.pChip  = NULL,
				.pBank  = NULL,
				.bank_number = 0,
				.base_address = FLASH_BANK0_BASE_SD,
				.controller_address = 0x400e0a00,
				.flash_wait_states = 5,
				.present = 1,
				.size_bytes =  1024 * 1024,
				.nsectors   =  128,
				.sector_size = 8192,
				.page_size   = 512,
			},

/*		.bank[1] = { */
			{
				.probed = 0,
				.pChip  = NULL,
				.pBank  = NULL,
				.bank_number = 1,
				.base_address = FLASH_BANK1_BASE_2048K_SD,
				.controller_address = 0x400e0c00,
				.flash_wait_states = 5,
				.present = 1,
				.size_bytes =  1024 * 1024,
				.nsectors   =  128,
				.sector_size = 8192,
				.page_size   = 512,
			},
		},
	},

	/*at91sam4sd16c - LQFP100/BGA100*/
	{
		.chipid_cidr    = 0x29a70ce0,
		.name           = "at91sam4sd16c",
		.total_flash_size     = 1024 * 1024,
		.total_sram_size      = 160 * 1024,
		.n_gpnvms       = 3,
		.n_banks        = 2,

/*		.bank[0] = { */
		{
			{
				.probed = 0,
				.pChip  = NULL,
				.pBank  = NULL,
				.bank_number = 0,
				.base_address = FLASH_BANK0_BASE_SD,
				.controller_address = 0x400e0a00,
				.flash_wait_states = 5,
				.present = 1,
				.size_bytes =  512 * 1024,
				.nsectors   =  64,
				.sector_size = 8192,
				.page_size   = 512,
			},

/*		.bank[1] = { */
			{
				.probed = 0,
				.pChip  = NULL,
				.pBank  = NULL,
				.bank_number = 1,
				.base_address = FLASH_BANK1_BASE_1024K_SD,
				.controller_address = 0x400e0c00,
				.flash_wait_states = 5,
				.present = 1,
				.size_bytes =  512 * 1024,
				.nsectors   =  64,
				.sector_size = 8192,
				.page_size   = 512,
			},
		},
	},

	/*at91sam4sd16b - LQFP64/BGA64*/
	{
		.chipid_cidr    = 0x29970ce0,
		.name           = "at91sam4sd16b",
		.total_flash_size     = 1024 * 1024,
		.total_sram_size      = 160 * 1024,
		.n_gpnvms       = 3,
		.n_banks        = 2,

/*		.bank[0] = { */
		{
			{
				.probed = 0,
				.pChip  = NULL,
				.pBank  = NULL,
				.bank_number = 0,
				.base_address = FLASH_BANK0_BASE_SD,
				.controller_address = 0x400e0a00,
				.flash_wait_states = 5,
				.present = 1,
				.size_bytes =  512 * 1024,
				.nsectors   =  64,
				.sector_size = 8192,
				.page_size   = 512,
			},

/*		.bank[1] = { */
			{
				.probed = 0,
				.pChip  = NULL,
				.pBank  = NULL,
				.bank_number = 1,
				.base_address = FLASH_BANK1_BASE_1024K_SD,
				.controller_address = 0x400e0c00,
				.flash_wait_states = 5,
				.present = 1,
				.size_bytes =  512 * 1024,
				.nsectors   =  64,
				.sector_size = 8192,
				.page_size   = 512,
			},
		},
	},

	/* atsamg53n19 */
	{
		.chipid_cidr    = 0x247e0ae0,
		.name           = "atsamg53n19",
		.total_flash_size     = 512 * 1024,
		.total_sram_size      = 96 * 1024,
		.n_gpnvms       = 2,
		.n_banks        = 1,

/*		.bank[0] = {*/
		{
			{
				.probed = 0,
				.pChip  = NULL,
				.pBank  = NULL,
				.bank_number = 0,
				.base_address = FLASH_BANK_BASE_S,
				.controller_address = 0x400e0a00,
				.flash_wait_states = 5,
				.present = 1,
				.size_bytes =  512 * 1024,
				.nsectors   =  64,
				.sector_size = 8192,
				.page_size   = 512,
			},
/*		.bank[1] = {*/
		  {
			.present = 0,
			.probed = 0,
			.bank_number = 1,

		  },
		}
	},

	/* atsamg55g19 */
	{
		.chipid_cidr    = 0x24470ae0,
		.name           = "atsamg55g19",
		.total_flash_size     = 512 * 1024,
		.total_sram_size      = 160 * 1024,
		.n_gpnvms       = 2,
		.n_banks        = 1,

		{
/*			.bank[0] = */
			{
				.probed = 0,
				.pChip  = NULL,
				.pBank  = NULL,
				.bank_number = 0,
				.base_address = FLASH_BANK_BASE_S,
				.controller_address = 0x400e0a00,
				.flash_wait_states = 5,
				.present = 1,
				.size_bytes =  512 * 1024,
				.nsectors   =  64,
				.sector_size = 8192,
				.page_size   = 512,
			},
/*			.bank[1] = */
			{
				.present = 0,
				.probed = 0,
				.bank_number = 1,
			},
		}
	},

	/* atsamg55j19 */
	{
		.chipid_cidr    = 0x24570ae0,
		.name           = "atsamg55j19",
		.total_flash_size     = 512 * 1024,
		.total_sram_size      = 160 * 1024,
		.n_gpnvms       = 2,
		.n_banks        = 1,

		{
/*			.bank[0] = */
			{
				.probed = 0,
				.pChip  = NULL,
				.pBank  = NULL,
				.bank_number = 0,
				.base_address = FLASH_BANK_BASE_S,
				.controller_address = 0x400e0a00,
				.flash_wait_states = 5,
				.present = 1,
				.size_bytes =  512 * 1024,
				.nsectors   =  64,
				.sector_size = 8192,
				.page_size   = 512,
			},
/*			.bank[1] = */
			{
				.present = 0,
				.probed = 0,
				.bank_number = 1,
			},
		}
	},

	/* terminate */
	{
		.chipid_cidr    = 0,
		.name                   = NULL,
	}
};

/* Globals above */
/***********************************************************************
 **********************************************************************
 **********************************************************************
 **********************************************************************
 **********************************************************************
 **********************************************************************/
/* *ATMEL* style code - from the SAM4 driver code */

/**
 * Get the current status of the EEFC and
 * the value of some status bits (LOCKE, PROGE).
 * @param pPrivate - info about the bank
 * @param v        - result goes here
 */
static int EFC_GetStatus(struct sam4_bank_private *pPrivate, uint32_t *v)
{
	int r;
	r = target_read_u32(pPrivate->pChip->target,
			pPrivate->controller_address + offset_EFC_FSR,
			v);
	LOG_DEBUG("Status: 0x%08x (lockerror: %d, cmderror: %d, ready: %d)",
		(unsigned int)(*v),
		((unsigned int)((*v >> 2) & 1)),
		((unsigned int)((*v >> 1) & 1)),
		((unsigned int)((*v >> 0) & 1)));

	return r;
}

/**
 * Get the result of the last executed command.
 * @param pPrivate - info about the bank
 * @param v        - result goes here
 */
static int EFC_GetResult(struct sam4_bank_private *pPrivate, uint32_t *v)
{
	int r;
	uint32_t rv;
	r = target_read_u32(pPrivate->pChip->target,
			pPrivate->controller_address + offset_EFC_FRR,
			&rv);
	if (v)
		*v = rv;
	LOG_DEBUG("Result: 0x%08x", ((unsigned int)(rv)));
	return r;
}

static int EFC_StartCommand(struct sam4_bank_private *pPrivate,
	unsigned command, unsigned argument)
{
	uint32_t n, v;
	int r;
	int retry;

	retry = 0;
do_retry:

	/* Check command & argument */
	switch (command) {

		case AT91C_EFC_FCMD_WP:
		case AT91C_EFC_FCMD_WPL:
		case AT91C_EFC_FCMD_EWP:
		case AT91C_EFC_FCMD_EWPL:
		/* case AT91C_EFC_FCMD_EPL: */
		case AT91C_EFC_FCMD_EPA:
		case AT91C_EFC_FCMD_SLB:
		case AT91C_EFC_FCMD_CLB:
			n = (pPrivate->size_bytes / pPrivate->page_size);
			if (argument >= n)
				LOG_ERROR("*BUG*: Embedded flash has only %u pages", (unsigned)(n));
			break;

		case AT91C_EFC_FCMD_SFB:
		case AT91C_EFC_FCMD_CFB:
			if (argument >= pPrivate->pChip->details.n_gpnvms) {
				LOG_ERROR("*BUG*: Embedded flash has only %d GPNVMs",
						pPrivate->pChip->details.n_gpnvms);
			}
			break;

		case AT91C_EFC_FCMD_GETD:
		case AT91C_EFC_FCMD_EA:
		case AT91C_EFC_FCMD_GLB:
		case AT91C_EFC_FCMD_GFB:
		case AT91C_EFC_FCMD_STUI:
		case AT91C_EFC_FCMD_SPUI:
			if (argument != 0)
				LOG_ERROR("Argument is meaningless for cmd: %d", command);
			break;
		default:
			LOG_ERROR("Unknown command %d", command);
			break;
	}

	if (command == AT91C_EFC_FCMD_SPUI) {
		/* this is a very special situation. */
		/* Situation (1) - error/retry - see below */
		/*      And we are being called recursively */
		/* Situation (2) - normal, finished reading unique id */
	} else {
		/* it should be "ready" */
		EFC_GetStatus(pPrivate, &v);
		if (v & 1) {
			/* then it is ready */
			/* we go on */
		} else {
			if (retry) {
				/* we have done this before */
				/* the controller is not responding. */
				LOG_ERROR("flash controller(%d) is not ready! Error",
					pPrivate->bank_number);
				return ERROR_FAIL;
			} else {
				retry++;
				LOG_ERROR("Flash controller(%d) is not ready, attempting reset",
					pPrivate->bank_number);
				/* we do that by issuing the *STOP* command */
				EFC_StartCommand(pPrivate, AT91C_EFC_FCMD_SPUI, 0);
				/* above is recursive, and further recursion is blocked by */
				/* if (command == AT91C_EFC_FCMD_SPUI) above */
				goto do_retry;
			}
		}
	}

	v = (0x5A << 24) | (argument << 8) | command;
	LOG_DEBUG("Command: 0x%08x", ((unsigned int)(v)));
	r = target_write_u32(pPrivate->pBank->target,
			pPrivate->controller_address + offset_EFC_FCR, v);
	if (r != ERROR_OK)
		LOG_DEBUG("Error Write failed");
	return r;
}

/**
 * Performs the given command and wait until its completion (or an error).
 * @param pPrivate - info about the bank
 * @param command  - Command to perform.
 * @param argument - Optional command argument.
 * @param status   - put command status bits here
 */
static int EFC_PerformCommand(struct sam4_bank_private *pPrivate,
	unsigned command,
	unsigned argument,
	uint32_t *status)
{

	int r;
	uint32_t v;
	int64_t ms_now, ms_end;

	/* default */
	if (status)
		*status = 0;

	r = EFC_StartCommand(pPrivate, command, argument);
	if (r != ERROR_OK)
		return r;

	ms_end = 10000 + timeval_ms();

	do {
		r = EFC_GetStatus(pPrivate, &v);
		if (r != ERROR_OK)
			return r;
		ms_now = timeval_ms();
		if (ms_now > ms_end) {
			/* error */
			LOG_ERROR("Command timeout");
			return ERROR_FAIL;
		}
	} while ((v & 1) == 0);

	/* error bits.. */
	if (status)
		*status = (v & 0x6);
	return ERROR_OK;

}

/**
 * Read the unique ID.
 * @param pPrivate - info about the bank
 * The unique ID is stored in the 'pPrivate' structure.
 */
static int FLASHD_ReadUniqueID(struct sam4_bank_private *pPrivate)
{
	int r;
	uint32_t v;
	int x;
	/* assume 0 */
	pPrivate->pChip->cfg.unique_id[0] = 0;
	pPrivate->pChip->cfg.unique_id[1] = 0;
	pPrivate->pChip->cfg.unique_id[2] = 0;
	pPrivate->pChip->cfg.unique_id[3] = 0;

	LOG_DEBUG("Begin");
	r = EFC_StartCommand(pPrivate, AT91C_EFC_FCMD_STUI, 0);
	if (r < 0)
		return r;

	for (x = 0; x < 4; x++) {
		r = target_read_u32(pPrivate->pChip->target,
				pPrivate->pBank->base + (x * 4),
				&v);
		if (r < 0)
			return r;
		pPrivate->pChip->cfg.unique_id[x] = v;
	}

	r = EFC_PerformCommand(pPrivate, AT91C_EFC_FCMD_SPUI, 0, NULL);
	LOG_DEBUG("End: R=%d, id = 0x%08x, 0x%08x, 0x%08x, 0x%08x",
		r,
		(unsigned int)(pPrivate->pChip->cfg.unique_id[0]),
		(unsigned int)(pPrivate->pChip->cfg.unique_id[1]),
		(unsigned int)(pPrivate->pChip->cfg.unique_id[2]),
		(unsigned int)(pPrivate->pChip->cfg.unique_id[3]));
	return r;

}

/**
 * Erases the entire flash.
 * @param pPrivate - the info about the bank.
 */
static int FLASHD_EraseEntireBank(struct sam4_bank_private *pPrivate)
{
	LOG_DEBUG("Here");
	return EFC_PerformCommand(pPrivate, AT91C_EFC_FCMD_EA, 0, NULL);
}

/**
 * Erases the entire flash.
 * @param pPrivate - the info about the bank.
 */
static int FLASHD_ErasePages(struct sam4_bank_private *pPrivate,
							 int firstPage,
							 int numPages,
							 uint32_t *status)
{
	LOG_DEBUG("Here");
	uint8_t erasePages;
	switch (numPages)	{
		case 4:
			erasePages = 0x00;
			break;
		case 8:
			erasePages = 0x01;
			break;
		case 16:
			erasePages = 0x02;
			break;
		case 32:
			erasePages = 0x03;
			break;
		default:
			erasePages = 0x00;
			break;
	}

	/* AT91C_EFC_FCMD_EPA
	 * According to the datasheet FARG[15:2] defines the page from which
	 * the erase will start.This page must be modulo 4, 8, 16 or 32
	 * according to the number of pages to erase. FARG[1:0] defines the
	 * number of pages to be erased. Previously (firstpage << 2) was used
	 * to conform to this, seems it should not be shifted...
	 */
	return EFC_PerformCommand(pPrivate,
		/* send Erase Page */
		AT91C_EFC_FCMD_EPA,
		(firstPage) | erasePages,
		status);
}

/**
 * Gets current GPNVM state.
 * @param pPrivate - info about the bank.
 * @param gpnvm    -  GPNVM bit index.
 * @param puthere  - result stored here.
 */
/* ------------------------------------------------------------------------------ */
static int FLASHD_GetGPNVM(struct sam4_bank_private *pPrivate, unsigned gpnvm, unsigned *puthere)
{
	uint32_t v;
	int r;

	LOG_DEBUG("Here");
	if (pPrivate->bank_number != 0) {
		LOG_ERROR("GPNVM only works with Bank0");
		return ERROR_FAIL;
	}

	if (gpnvm >= pPrivate->pChip->details.n_gpnvms) {
		LOG_ERROR("Invalid GPNVM %d, max: %d, ignored",
			gpnvm, pPrivate->pChip->details.n_gpnvms);
		return ERROR_FAIL;
	}

	/* Get GPNVMs status */
	r = EFC_PerformCommand(pPrivate, AT91C_EFC_FCMD_GFB, 0, NULL);
	if (r != ERROR_OK) {
		LOG_ERROR("Failed");
		return r;
	}

	r = EFC_GetResult(pPrivate, &v);

	if (puthere) {
		/* Check if GPNVM is set */
		/* get the bit and make it a 0/1 */
		*puthere = (v >> gpnvm) & 1;
	}

	return r;
}

/**
 * Clears the selected GPNVM bit.
 * @param pPrivate info about the bank
 * @param gpnvm GPNVM index.
 * @returns 0 if successful; otherwise returns an error code.
 */
static int FLASHD_ClrGPNVM(struct sam4_bank_private *pPrivate, unsigned gpnvm)
{
	int r;
	unsigned v;

	LOG_DEBUG("Here");
	if (pPrivate->bank_number != 0) {
		LOG_ERROR("GPNVM only works with Bank0");
		return ERROR_FAIL;
	}

	if (gpnvm >= pPrivate->pChip->details.n_gpnvms) {
		LOG_ERROR("Invalid GPNVM %d, max: %d, ignored",
			gpnvm, pPrivate->pChip->details.n_gpnvms);
		return ERROR_FAIL;
	}

	r = FLASHD_GetGPNVM(pPrivate, gpnvm, &v);
	if (r != ERROR_OK) {
		LOG_DEBUG("Failed: %d", r);
		return r;
	}
	r = EFC_PerformCommand(pPrivate, AT91C_EFC_FCMD_CFB, gpnvm, NULL);
	LOG_DEBUG("End: %d", r);
	return r;
}

/**
 * Sets the selected GPNVM bit.
 * @param pPrivate info about the bank
 * @param gpnvm GPNVM index.
 */
static int FLASHD_SetGPNVM(struct sam4_bank_private *pPrivate, unsigned gpnvm)
{
	int r;
	unsigned v;

	if (pPrivate->bank_number != 0) {
		LOG_ERROR("GPNVM only works with Bank0");
		return ERROR_FAIL;
	}

	if (gpnvm >= pPrivate->pChip->details.n_gpnvms) {
		LOG_ERROR("Invalid GPNVM %d, max: %d, ignored",
			gpnvm, pPrivate->pChip->details.n_gpnvms);
		return ERROR_FAIL;
	}

	r = FLASHD_GetGPNVM(pPrivate, gpnvm, &v);
	if (r != ERROR_OK)
		return r;
	if (v) {
		/* already set */
		r = ERROR_OK;
	} else {
		/* set it */
		r = EFC_PerformCommand(pPrivate, AT91C_EFC_FCMD_SFB, gpnvm, NULL);
	}
	return r;
}

/**
 * Returns a bit field (at most 64) of locked regions within a page.
 * @param pPrivate info about the bank
 * @param v where to store locked bits
 */
static int FLASHD_GetLockBits(struct sam4_bank_private *pPrivate, uint32_t *v)
{
	int r;
	LOG_DEBUG("Here");
	r = EFC_PerformCommand(pPrivate, AT91C_EFC_FCMD_GLB, 0, NULL);
	if (r == ERROR_OK)	{
		EFC_GetResult(pPrivate, v);
		EFC_GetResult(pPrivate, v);
		EFC_GetResult(pPrivate, v);
		r = EFC_GetResult(pPrivate, v);
	}
	LOG_DEBUG("End: %d", r);
	return r;
}

/**
 * Unlocks all the regions in the given address range.
 * @param pPrivate info about the bank
 * @param start_sector first sector to unlock
 * @param end_sector last (inclusive) to unlock
 */

static int FLASHD_Unlock(struct sam4_bank_private *pPrivate,
	unsigned start_sector,
	unsigned end_sector)
{
	int r;
	uint32_t status;
	uint32_t pg;
	uint32_t pages_per_sector;

	pages_per_sector = pPrivate->sector_size / pPrivate->page_size;

	/* Unlock all pages */
	while (start_sector <= end_sector) {
		pg = start_sector * pages_per_sector;

		r = EFC_PerformCommand(pPrivate, AT91C_EFC_FCMD_CLB, pg, &status);
		if (r != ERROR_OK)
			return r;
		start_sector++;
	}

	return ERROR_OK;
}

/**
 * Locks regions
 * @param pPrivate - info about the bank
 * @param start_sector - first sector to lock
 * @param end_sector   - last sector (inclusive) to lock
 */
static int FLASHD_Lock(struct sam4_bank_private *pPrivate,
	unsigned start_sector,
	unsigned end_sector)
{
	uint32_t status;
	uint32_t pg;
	uint32_t pages_per_sector;
	int r;

	pages_per_sector = pPrivate->sector_size / pPrivate->page_size;

	/* Lock all pages */
	while (start_sector <= end_sector) {
		pg = start_sector * pages_per_sector;

		r = EFC_PerformCommand(pPrivate, AT91C_EFC_FCMD_SLB, pg, &status);
		if (r != ERROR_OK)
			return r;
		start_sector++;
	}
	return ERROR_OK;
}

/****** END SAM4 CODE ********/

/* begin helpful debug code */
/* print the fieldname, the field value, in dec & hex, and return field value */
static uint32_t sam4_reg_fieldname(struct sam4_chip *pChip,
	const char *regname,
	uint32_t value,
	unsigned shift,
	unsigned width)
{
	uint32_t v;
	int hwidth, dwidth;


	/* extract the field */
	v = value >> shift;
	v = v & ((1 << width)-1);
	if (width <= 16) {
		hwidth = 4;
		dwidth = 5;
	} else {
		hwidth = 8;
		dwidth = 12;
	}

	/* show the basics */
	LOG_USER_N("\t%*s: %*" PRId32 " [0x%0*" PRIx32 "] ",
		REG_NAME_WIDTH, regname,
		dwidth, v,
		hwidth, v);
	return v;
}

static const char _unknown[] = "unknown";
static const char *const eproc_names[] = {
	"Cortex-M7",				/* 0 */
	"arm946es",					/* 1 */
	"arm7tdmi",					/* 2 */
	"Cortex-M3",				/* 3 */
	"arm920t",					/* 4 */
	"arm926ejs",				/* 5 */
	"Cortex-A5",				/* 6 */
	"Cortex-M4",				/* 7 */
	_unknown,					/* 8 */
	_unknown,					/* 9 */
	_unknown,					/* 10 */
	_unknown,					/* 11 */
	_unknown,					/* 12 */
	_unknown,					/* 13 */
	_unknown,					/* 14 */
	_unknown,					/* 15 */
};

#define nvpsize2 nvpsize		/* these two tables are identical */
static const char *const nvpsize[] = {
	"none",						/*  0 */
	"8K bytes",					/*  1 */
	"16K bytes",				/*  2 */
	"32K bytes",				/*  3 */
	_unknown,					/*  4 */
	"64K bytes",				/*  5 */
	_unknown,					/*  6 */
	"128K bytes",				/*  7 */
	"160K bytes",				/*  8 */
	"256K bytes",				/*  9 */
	"512K bytes",				/* 10 */
	_unknown,					/* 11 */
	"1024K bytes",				/* 12 */
	_unknown,					/* 13 */
	"2048K bytes",				/* 14 */
	_unknown,					/* 15 */
};

static const char *const sramsize[] = {
	"48K Bytes",				/*  0 */
	"1K Bytes",					/*  1 */
	"2K Bytes",					/*  2 */
	"6K Bytes",					/*  3 */
	"112K Bytes",				/*  4 */
	"4K Bytes",					/*  5 */
	"80K Bytes",				/*  6 */
	"160K Bytes",				/*  7 */
	"8K Bytes",					/*  8 */
	"16K Bytes",				/*  9 */
	"32K Bytes",				/* 10 */
	"64K Bytes",				/* 11 */
	"128K Bytes",				/* 12 */
	"256K Bytes",				/* 13 */
	"96K Bytes",				/* 14 */
	"512K Bytes",				/* 15 */

};

static const struct archnames { unsigned value; const char *name; } archnames[] = {
	{ 0x19,  "AT91SAM9xx Series"                                            },
	{ 0x29,  "AT91SAM9XExx Series"                                          },
	{ 0x34,  "AT91x34 Series"                                                       },
	{ 0x37,  "CAP7 Series"                                                          },
	{ 0x39,  "CAP9 Series"                                                          },
	{ 0x3B,  "CAP11 Series"                                                         },
	{ 0x3C, "ATSAM4E"                                                               },
	{ 0x40,  "AT91x40 Series"                                                       },
	{ 0x42,  "AT91x42 Series"                                                       },
	{ 0x43,  "SAMG51 Series"
	},
	{ 0x44,  "SAMG55 Series (49-pin WLCSP)"                                         },
	{ 0x45,  "SAMG55 Series (64-pin)"                                                        },
	{ 0x47,  "SAMG53 Series"
	},
	{ 0x55,  "AT91x55 Series"                                                       },
	{ 0x60,  "AT91SAM7Axx Series"                                           },
	{ 0x61,  "AT91SAM7AQxx Series"                                          },
	{ 0x63,  "AT91x63 Series"                                                       },
	{ 0x64,  "SAM4CxxC (100-pin version)"                                           },
	{ 0x66,  "SAM4CxxE (144-pin version)"                                           },
	{ 0x70,  "AT91SAM7Sxx Series"                                           },
	{ 0x71,  "AT91SAM7XCxx Series"                                          },
	{ 0x72,  "AT91SAM7SExx Series"                                          },
	{ 0x73,  "AT91SAM7Lxx Series"                                           },
	{ 0x75,  "AT91SAM7Xxx Series"                                           },
	{ 0x76,  "AT91SAM7SLxx Series"                                          },
	{ 0x80,  "ATSAM3UxC Series (100-pin version)"           },
	{ 0x81,  "ATSAM3UxE Series (144-pin version)"           },
	{ 0x83,  "ATSAM3A/SAM4A xC Series (100-pin version)"},
	{ 0x84,  "ATSAM3X/SAM4X xC Series (100-pin version)"},
	{ 0x85,  "ATSAM3X/SAM4X xE Series (144-pin version)"},
	{ 0x86,  "ATSAM3X/SAM4X xG Series (208/217-pin version)"	},
	{ 0x88,  "ATSAM3S/SAM4S xA Series (48-pin version)"	},
	{ 0x89,  "ATSAM3S/SAM4S xB Series (64-pin version)"	},
	{ 0x8A,  "ATSAM3S/SAM4S xC Series (100-pin version)"},
	{ 0x92,  "AT91x92 Series"                                                       },
	{ 0x93,  "ATSAM3NxA Series (48-pin version)"            },
	{ 0x94,  "ATSAM3NxB Series (64-pin version)"            },
	{ 0x95,  "ATSAM3NxC Series (100-pin version)"           },
	{ 0x98,  "ATSAM3SDxA Series (48-pin version)"           },
	{ 0x99,  "ATSAM3SDxB Series (64-pin version)"           },
	{ 0x9A,  "ATSAM3SDxC Series (100-pin version)"          },
	{ 0xA5,  "ATSAM5A"                                                              },
	{ 0xF0,  "AT75Cxx Series"                                                       },
	{ -1, NULL },
};

static const char *const nvptype[] = {
	"rom",	/* 0 */
	"romless or onchip flash",	/* 1 */
	"embedded flash memory",/* 2 */
	"rom(nvpsiz) + embedded flash (nvpsiz2)",	/* 3 */
	"sram emulating flash",	/* 4 */
	_unknown,	/* 5 */
	_unknown,	/* 6 */
	_unknown,	/* 7 */
};

static const char *_yes_or_no(uint32_t v)
{
	if (v)
		return "YES";
	else
		return "NO";
}

static const char *const _rc_freq[] = {
	"4 MHz", "8 MHz", "12 MHz", "reserved"
};

static void sam4_explain_ckgr_mor(struct sam4_chip *pChip)
{
	uint32_t v;
	uint32_t rcen;

	v = sam4_reg_fieldname(pChip, "MOSCXTEN", pChip->cfg.CKGR_MOR, 0, 1);
	LOG_USER("(main xtal enabled: %s)", _yes_or_no(v));
	v = sam4_reg_fieldname(pChip, "MOSCXTBY", pChip->cfg.CKGR_MOR, 1, 1);
	LOG_USER("(main osc bypass: %s)", _yes_or_no(v));
	rcen = sam4_reg_fieldname(pChip, "MOSCRCEN", pChip->cfg.CKGR_MOR, 3, 1);
	LOG_USER("(onchip RC-OSC enabled: %s)", _yes_or_no(rcen));
	v = sam4_reg_fieldname(pChip, "MOSCRCF", pChip->cfg.CKGR_MOR, 4, 3);
	LOG_USER("(onchip RC-OSC freq: %s)", _rc_freq[v]);

	pChip->cfg.rc_freq = 0;
	if (rcen) {
		switch (v) {
			default:
				pChip->cfg.rc_freq = 0;
				break;
			case 0:
				pChip->cfg.rc_freq = 4 * 1000 * 1000;
				break;
			case 1:
				pChip->cfg.rc_freq = 8 * 1000 * 1000;
				break;
			case 2:
				pChip->cfg.rc_freq = 12 * 1000 * 1000;
				break;
		}
	}

	v = sam4_reg_fieldname(pChip, "MOSCXTST", pChip->cfg.CKGR_MOR, 8, 8);
	LOG_USER("(startup clks, time= %f uSecs)",
		((float)(v * 1000000)) / ((float)(pChip->cfg.slow_freq)));
	v = sam4_reg_fieldname(pChip, "MOSCSEL", pChip->cfg.CKGR_MOR, 24, 1);
	LOG_USER("(mainosc source: %s)",
		v ? "external xtal" : "internal RC");

	v = sam4_reg_fieldname(pChip, "CFDEN", pChip->cfg.CKGR_MOR, 25, 1);
	LOG_USER("(clock failure enabled: %s)",
		_yes_or_no(v));
}

static void sam4_explain_chipid_cidr(struct sam4_chip *pChip)
{
	int x;
	uint32_t v;
	const char *cp;

	sam4_reg_fieldname(pChip, "Version", pChip->cfg.CHIPID_CIDR, 0, 5);
	LOG_USER_N("\n");

	v = sam4_reg_fieldname(pChip, "EPROC", pChip->cfg.CHIPID_CIDR, 5, 3);
	LOG_USER("%s", eproc_names[v]);

	v = sam4_reg_fieldname(pChip, "NVPSIZE", pChip->cfg.CHIPID_CIDR, 8, 4);
	LOG_USER("%s", nvpsize[v]);

	v = sam4_reg_fieldname(pChip, "NVPSIZE2", pChip->cfg.CHIPID_CIDR, 12, 4);
	LOG_USER("%s", nvpsize2[v]);

	v = sam4_reg_fieldname(pChip, "SRAMSIZE", pChip->cfg.CHIPID_CIDR, 16, 4);
	LOG_USER("%s", sramsize[v]);

	v = sam4_reg_fieldname(pChip, "ARCH", pChip->cfg.CHIPID_CIDR, 20, 8);
	cp = _unknown;
	for (x = 0; archnames[x].name; x++) {
		if (v == archnames[x].value) {
			cp = archnames[x].name;
			break;
		}
	}

	LOG_USER("%s", cp);

	v = sam4_reg_fieldname(pChip, "NVPTYP", pChip->cfg.CHIPID_CIDR, 28, 3);
	LOG_USER("%s", nvptype[v]);

	v = sam4_reg_fieldname(pChip, "EXTID", pChip->cfg.CHIPID_CIDR, 31, 1);
	LOG_USER("(exists: %s)", _yes_or_no(v));
}

static void sam4_explain_ckgr_mcfr(struct sam4_chip *pChip)
{
	uint32_t v;

	v = sam4_reg_fieldname(pChip, "MAINFRDY", pChip->cfg.CKGR_MCFR, 16, 1);
	LOG_USER("(main ready: %s)", _yes_or_no(v));

	v = sam4_reg_fieldname(pChip, "MAINF", pChip->cfg.CKGR_MCFR, 0, 16);

	v = (v * pChip->cfg.slow_freq) / 16;
	pChip->cfg.mainosc_freq = v;

	LOG_USER("(%3.03f Mhz (%" PRIu32 ".%03" PRIu32 "khz slowclk)",
		_tomhz(v),
		(uint32_t)(pChip->cfg.slow_freq / 1000),
		(uint32_t)(pChip->cfg.slow_freq % 1000));
}

static void sam4_explain_ckgr_plla(struct sam4_chip *pChip)
{
	uint32_t mula, diva;

	diva = sam4_reg_fieldname(pChip, "DIVA", pChip->cfg.CKGR_PLLAR, 0, 8);
	LOG_USER_N("\n");
	mula = sam4_reg_fieldname(pChip, "MULA", pChip->cfg.CKGR_PLLAR, 16, 11);
	LOG_USER_N("\n");
	pChip->cfg.plla_freq = 0;
	if (mula == 0)
		LOG_USER("\tPLLA Freq: (Disabled,mula = 0)");
	else if (diva == 0)
		LOG_USER("\tPLLA Freq: (Disabled,diva = 0)");
	else if (diva >= 1) {
		pChip->cfg.plla_freq = (pChip->cfg.mainosc_freq * (mula + 1) / diva);
		LOG_USER("\tPLLA Freq: %3.03f MHz",
			_tomhz(pChip->cfg.plla_freq));
	}
}

static void sam4_explain_mckr(struct sam4_chip *pChip)
{
	uint32_t css, pres, fin = 0;
	int pdiv = 0;
	const char *cp = NULL;

	css = sam4_reg_fieldname(pChip, "CSS", pChip->cfg.PMC_MCKR, 0, 2);
	switch (css & 3) {
		case 0:
			fin = pChip->cfg.slow_freq;
			cp = "slowclk";
			break;
		case 1:
			fin = pChip->cfg.mainosc_freq;
			cp  = "mainosc";
			break;
		case 2:
			fin = pChip->cfg.plla_freq;
			cp  = "plla";
			break;
		case 3:
			if (pChip->cfg.CKGR_UCKR & (1 << 16)) {
				fin = 480 * 1000 * 1000;
				cp = "upll";
			} else {
				fin = 0;
				cp  = "upll (*ERROR* UPLL is disabled)";
			}
			break;
		default:
			assert(0);
			break;
	}

	LOG_USER("%s (%3.03f Mhz)",
		cp,
		_tomhz(fin));
	pres = sam4_reg_fieldname(pChip, "PRES", pChip->cfg.PMC_MCKR, 4, 3);
	switch (pres & 0x07) {
		case 0:
			pdiv = 1;
			cp = "selected clock";
			break;
		case 1:
			pdiv = 2;
			cp = "clock/2";
			break;
		case 2:
			pdiv = 4;
			cp = "clock/4";
			break;
		case 3:
			pdiv = 8;
			cp = "clock/8";
			break;
		case 4:
			pdiv = 16;
			cp = "clock/16";
			break;
		case 5:
			pdiv = 32;
			cp = "clock/32";
			break;
		case 6:
			pdiv = 64;
			cp = "clock/64";
			break;
		case 7:
			pdiv = 6;
			cp = "clock/6";
			break;
		default:
			assert(0);
			break;
	}
	LOG_USER("(%s)", cp);
	fin = fin / pdiv;
	/* sam4 has a *SINGLE* clock - */
	/* other at91 series parts have divisors for these. */
	pChip->cfg.cpu_freq = fin;
	pChip->cfg.mclk_freq = fin;
	pChip->cfg.fclk_freq = fin;
	LOG_USER("\t\tResult CPU Freq: %3.03f",
		_tomhz(fin));
}

#if 0
static struct sam4_chip *target2sam4(struct target *pTarget)
{
	struct sam4_chip *pChip;

	if (pTarget == NULL)
		return NULL;

	pChip = all_sam4_chips;
	while (pChip) {
		if (pChip->target == pTarget)
			break;	/* return below */
		else
			pChip = pChip->next;
	}
	return pChip;
}
#endif

static uint32_t *sam4_get_reg_ptr(struct sam4_cfg *pCfg, const struct sam4_reg_list *pList)
{
	/* this function exists to help */
	/* keep funky offsetof() errors */
	/* and casting from causing bugs */

	/* By using prototypes - we can detect what would */
	/* be casting errors. */

	return (uint32_t *)(void *)(((char *)(pCfg)) + pList->struct_offset);
}


#define SAM4_ENTRY(NAME, FUNC)  { .address = SAM4_ ## NAME, .struct_offset = offsetof( \
						  struct sam4_cfg, \
						  NAME), # NAME, FUNC }
static const struct sam4_reg_list sam4_all_regs[] = {
	SAM4_ENTRY(CKGR_MOR, sam4_explain_ckgr_mor),
	SAM4_ENTRY(CKGR_MCFR, sam4_explain_ckgr_mcfr),
	SAM4_ENTRY(CKGR_PLLAR, sam4_explain_ckgr_plla),
	SAM4_ENTRY(CKGR_UCKR, NULL),
	SAM4_ENTRY(PMC_FSMR, NULL),
	SAM4_ENTRY(PMC_FSPR, NULL),
	SAM4_ENTRY(PMC_IMR, NULL),
	SAM4_ENTRY(PMC_MCKR, sam4_explain_mckr),
	SAM4_ENTRY(PMC_PCK0, NULL),
	SAM4_ENTRY(PMC_PCK1, NULL),
	SAM4_ENTRY(PMC_PCK2, NULL),
	SAM4_ENTRY(PMC_PCSR, NULL),
	SAM4_ENTRY(PMC_SCSR, NULL),
	SAM4_ENTRY(PMC_SR, NULL),
	SAM4_ENTRY(CHIPID_CIDR, sam4_explain_chipid_cidr),
	SAM4_ENTRY(CHIPID_EXID, NULL),
	/* TERMINATE THE LIST */
	{ .name = NULL }
};
#undef SAM4_ENTRY

static struct sam4_bank_private *get_sam4_bank_private(struct flash_bank *bank)
{
	return bank->driver_priv;
}

/**
 * Given a pointer to where it goes in the structure,
 * determine the register name, address from the all registers table.
 */
static const struct sam4_reg_list *sam4_GetReg(struct sam4_chip *pChip, uint32_t *goes_here)
{
	const struct sam4_reg_list *pReg;

	pReg = &(sam4_all_regs[0]);
	while (pReg->name) {
		uint32_t *pPossible;

		/* calculate where this one go.. */
		/* it is "possibly" this register. */

		pPossible = ((uint32_t *)(void *)(((char *)(&(pChip->cfg))) + pReg->struct_offset));

		/* well? Is it this register */
		if (pPossible == goes_here) {
			/* Jump for joy! */
			return pReg;
		}

		/* next... */
		pReg++;
	}
	/* This is *TOTAL*PANIC* - we are totally screwed. */
	LOG_ERROR("INVALID SAM4 REGISTER");
	return NULL;
}

static int sam4_ReadThisReg(struct sam4_chip *pChip, uint32_t *goes_here)
{
	const struct sam4_reg_list *pReg;
	int r;

	pReg = sam4_GetReg(pChip, goes_here);
	if (!pReg)
		return ERROR_FAIL;

	r = target_read_u32(pChip->target, pReg->address, goes_here);
	if (r != ERROR_OK) {
		LOG_ERROR("Cannot read SAM4 register: %s @ 0x%08x, Err: %d",
			pReg->name, (unsigned)(pReg->address), r);
	}
	return r;
}

static int sam4_ReadAllRegs(struct sam4_chip *pChip)
{
	int r;
	const struct sam4_reg_list *pReg;

	pReg = &(sam4_all_regs[0]);
	while (pReg->name) {
		r = sam4_ReadThisReg(pChip,
				sam4_get_reg_ptr(&(pChip->cfg), pReg));
		if (r != ERROR_OK) {
			LOG_ERROR("Cannot read SAM4 register: %s @ 0x%08x, Error: %d",
				pReg->name, ((unsigned)(pReg->address)), r);
			return r;
		}
		pReg++;
	}

	return ERROR_OK;
}

static int sam4_GetInfo(struct sam4_chip *pChip)
{
	const struct sam4_reg_list *pReg;
	uint32_t regval;
	int r;

	r = sam4_ReadAllRegs(pChip);
	if (r != ERROR_OK)
		return r;

	pReg = &(sam4_all_regs[0]);
	while (pReg->name) {
		/* display all regs */
		LOG_DEBUG("Start: %s", pReg->name);
		regval = *sam4_get_reg_ptr(&(pChip->cfg), pReg);
		LOG_USER("%*s: [0x%08" PRIx32 "] -> 0x%08" PRIx32,
			REG_NAME_WIDTH,
			pReg->name,
			pReg->address,
			regval);
		if (pReg->explain_func)
			(*(pReg->explain_func))(pChip);
		LOG_DEBUG("End: %s", pReg->name);
		pReg++;
	}
	LOG_USER("   rc-osc: %3.03f MHz", _tomhz(pChip->cfg.rc_freq));
	LOG_USER("  mainosc: %3.03f MHz", _tomhz(pChip->cfg.mainosc_freq));
	LOG_USER("     plla: %3.03f MHz", _tomhz(pChip->cfg.plla_freq));
	LOG_USER(" cpu-freq: %3.03f MHz", _tomhz(pChip->cfg.cpu_freq));
	LOG_USER("mclk-freq: %3.03f MHz", _tomhz(pChip->cfg.mclk_freq));

	LOG_USER(" UniqueId: 0x%08" PRIx32 " 0x%08" PRIx32 " 0x%08" PRIx32 " 0x%08"PRIx32,
		pChip->cfg.unique_id[0],
		pChip->cfg.unique_id[1],
		pChip->cfg.unique_id[2],
		pChip->cfg.unique_id[3]);

	return ERROR_OK;
}

static int sam4_protect_check(struct flash_bank *bank)
{
	int r;
	uint32_t v[4] = {0};
	unsigned x;
	struct sam4_bank_private *pPrivate;

	LOG_DEBUG("Begin");
	if (bank->target->state != TARGET_HALTED) {
		LOG_ERROR("Target not halted");
		return ERROR_TARGET_NOT_HALTED;
	}

	pPrivate = get_sam4_bank_private(bank);
	if (!pPrivate) {
		LOG_ERROR("no private for this bank?");
		return ERROR_FAIL;
	}
	if (!(pPrivate->probed))
		return ERROR_FLASH_BANK_NOT_PROBED;

	r = FLASHD_GetLockBits(pPrivate, v);
	if (r != ERROR_OK) {
		LOG_DEBUG("Failed: %d", r);
		return r;
	}

	for (x = 0; x < pPrivate->nsectors; x++)
		bank->sectors[x].is_protected = (!!(v[x >> 5] & (1 << (x % 32))));
	LOG_DEBUG("Done");
	return ERROR_OK;
}

FLASH_BANK_COMMAND_HANDLER(sam4_flash_bank_command)
{
	struct sam4_chip *pChip;

	pChip = all_sam4_chips;

	/* is this an existing chip? */
	while (pChip) {
		if (pChip->target == bank->target)
			break;
		pChip = pChip->next;
	}

	if (!pChip) {
		/* this is a *NEW* chip */
		pChip = calloc(1, sizeof(struct sam4_chip));
		if (!pChip) {
			LOG_ERROR("NO RAM!");
			return ERROR_FAIL;
		}
		pChip->target = bank->target;
		/* insert at head */
		pChip->next = all_sam4_chips;
		all_sam4_chips = pChip;
		pChip->target = bank->target;
		/* assumption is this runs at 32khz */
		pChip->cfg.slow_freq = 32768;
		pChip->probed = 0;
	}

	switch (bank->base) {
		default:
			LOG_ERROR("Address 0x%08x invalid bank address (try 0x%08x"
				"[at91sam4s series] )",
				((unsigned int)(bank->base)),
				((unsigned int)(FLASH_BANK_BASE_S)));
			return ERROR_FAIL;
			break;

		/* at91sam4s series only has bank 0*/
		/* at91sam4sd series has the same address for bank 0 (FLASH_BANK0_BASE_SD)*/
		case FLASH_BANK_BASE_S:
		case FLASH_BANK_BASE_C:
			bank->driver_priv = &(pChip->details.bank[0]);
			bank->bank_number = 0;
			pChip->details.bank[0].pChip = pChip;
			pChip->details.bank[0].pBank = bank;
			break;

		/* Bank 1 of at91sam4sd/at91sam4c32 series */
		case FLASH_BANK1_BASE_1024K_SD:
		case FLASH_BANK1_BASE_2048K_SD:
		case FLASH_BANK1_BASE_C32:
			bank->driver_priv = &(pChip->details.bank[1]);
			bank->bank_number = 1;
			pChip->details.bank[1].pChip = pChip;
			pChip->details.bank[1].pBank = bank;
			break;
	}

	/* we initialize after probing. */
	return ERROR_OK;
}

/**
 * Remove all chips from the internal list without distingushing which one
 * is owned by this bank. This simplification works only for one shot
 * deallocation like current flash_free_all_banks()
 */
static void sam4_free_driver_priv(struct flash_bank *bank)
{
	struct sam4_chip *chip = all_sam4_chips;
	while (chip) {
		struct sam4_chip *next = chip->next;
		free(chip);
		chip = next;
	}
	all_sam4_chips = NULL;
}

static int sam4_GetDetails(struct sam4_bank_private *pPrivate)
{
	const struct sam4_chip_details *pDetails;
	struct sam4_chip *pChip;
	struct flash_bank *saved_banks[SAM4_MAX_FLASH_BANKS];
	unsigned x;

	LOG_DEBUG("Begin");
	pDetails = all_sam4_details;
	while (pDetails->name) {
		/* Compare cidr without version bits */
		if (pDetails->chipid_cidr == (pPrivate->pChip->cfg.CHIPID_CIDR & 0xFFFFFFE0))
			break;
		else
			pDetails++;
	}
	if (pDetails->name == NULL) {
		LOG_ERROR("SAM4 ChipID 0x%08x not found in table (perhaps you can ID this chip?)",
			(unsigned int)(pPrivate->pChip->cfg.CHIPID_CIDR));
		/* Help the victim, print details about the chip */
		LOG_INFO("SAM4 CHIPID_CIDR: 0x%08" PRIx32 " decodes as follows",
			pPrivate->pChip->cfg.CHIPID_CIDR);
		sam4_explain_chipid_cidr(pPrivate->pChip);
		return ERROR_FAIL;
	} else {
		LOG_DEBUG("SAM4 Found chip %s, CIDR 0x%08x", pDetails->name, pDetails->chipid_cidr);
	}

	/* DANGER: THERE ARE DRAGONS HERE */

	/* get our pChip - it is going */
	/* to be over-written shortly */
	pChip = pPrivate->pChip;

	/* Note that, in reality: */
	/*  */
	/*     pPrivate = &(pChip->details.bank[0]) */
	/* or  pPrivate = &(pChip->details.bank[1]) */
	/*  */

	/* save the "bank" pointers */
	for (x = 0; x < SAM4_MAX_FLASH_BANKS; x++)
		saved_banks[x] = pChip->details.bank[x].pBank;

	/* Overwrite the "details" structure. */
	memcpy(&(pPrivate->pChip->details),
		pDetails,
		sizeof(pPrivate->pChip->details));

	/* now fix the ghosted pointers */
	for (x = 0; x < SAM4_MAX_FLASH_BANKS; x++) {
		pChip->details.bank[x].pChip = pChip;
		pChip->details.bank[x].pBank = saved_banks[x];
	}

	/* update the *BANK*SIZE* */

	LOG_DEBUG("End");
	return ERROR_OK;
}

static int sam4_info(struct flash_bank *bank, char *buf, int buf_size)
{
	struct sam4_bank_private *pPrivate;
	int k = bank->size / 1024;

	pPrivate = get_sam4_bank_private(bank);
	if (pPrivate == NULL) {
		buf[0] = '\0';
		return ERROR_FAIL;
	}

	snprintf(buf, buf_size,
<<<<<<< HEAD
		"%s bank %d: %d kB at 0x%08" TARGET_PRIxADDR,
=======
		"%s bank %d: %d kB at " TARGET_ADDR_FMT,
>>>>>>> 11a2bfc2
		pPrivate->pChip->details.name,
		pPrivate->bank_number,
		k,
		bank->base);

	return ERROR_OK;
}

static int sam4_probe(struct flash_bank *bank)
{
	unsigned x;
	int r;
	struct sam4_bank_private *pPrivate;


	LOG_DEBUG("Begin: Bank: %d", bank->bank_number);
	if (bank->target->state != TARGET_HALTED) {
		LOG_ERROR("Target not halted");
		return ERROR_TARGET_NOT_HALTED;
	}

	pPrivate = get_sam4_bank_private(bank);
	if (!pPrivate) {
		LOG_ERROR("Invalid/unknown bank number");
		return ERROR_FAIL;
	}

	r = sam4_ReadAllRegs(pPrivate->pChip);
	if (r != ERROR_OK)
		return r;

	LOG_DEBUG("Here");
	if (pPrivate->pChip->probed)
		r = sam4_GetInfo(pPrivate->pChip);
	else
		r = sam4_GetDetails(pPrivate);
	if (r != ERROR_OK)
		return r;

	/* update the flash bank size */
	for (x = 0; x < SAM4_MAX_FLASH_BANKS; x++) {
		if (bank->base == pPrivate->pChip->details.bank[x].base_address) {
			bank->size = pPrivate->pChip->details.bank[x].size_bytes;
<<<<<<< HEAD
			LOG_DEBUG("SAM4 Set flash bank to %" TARGET_PRIxADDR " - %"
					TARGET_PRIxADDR ", idx %d", bank->base,
=======
			LOG_DEBUG("SAM4 Set flash bank to " TARGET_ADDR_FMT " - "
					TARGET_ADDR_FMT ", idx %d", bank->base,
>>>>>>> 11a2bfc2
					bank->base + bank->size, x);
			break;
		}
	}

	if (bank->sectors == NULL) {
		bank->sectors = calloc(pPrivate->nsectors, (sizeof((bank->sectors)[0])));
		if (bank->sectors == NULL) {
			LOG_ERROR("No memory!");
			return ERROR_FAIL;
		}
		bank->num_sectors = pPrivate->nsectors;

		for (x = 0; ((int)(x)) < bank->num_sectors; x++) {
			bank->sectors[x].size = pPrivate->sector_size;
			bank->sectors[x].offset = x * (pPrivate->sector_size);
			/* mark as unknown */
			bank->sectors[x].is_erased = -1;
			bank->sectors[x].is_protected = -1;
		}
	}

	pPrivate->probed = 1;

	r = sam4_protect_check(bank);
	if (r != ERROR_OK)
		return r;

	LOG_DEBUG("Bank = %d, nbanks = %d",
		pPrivate->bank_number, pPrivate->pChip->details.n_banks);
	if ((pPrivate->bank_number + 1) == pPrivate->pChip->details.n_banks) {
		/* read unique id, */
		/* it appears to be associated with the *last* flash bank. */
		FLASHD_ReadUniqueID(pPrivate);
	}

	return r;
}

static int sam4_auto_probe(struct flash_bank *bank)
{
	struct sam4_bank_private *pPrivate;

	pPrivate = get_sam4_bank_private(bank);
	if (pPrivate && pPrivate->probed)
		return ERROR_OK;

	return sam4_probe(bank);
}

static int sam4_erase(struct flash_bank *bank, int first, int last)
{
	struct sam4_bank_private *pPrivate;
	int r;
	int i;
	int pageCount;
	/*16 pages equals 8KB - Same size as a lock region*/
	pageCount = 16;
	uint32_t status;

	LOG_DEBUG("Here");
	if (bank->target->state != TARGET_HALTED) {
		LOG_ERROR("Target not halted");
		return ERROR_TARGET_NOT_HALTED;
	}

	r = sam4_auto_probe(bank);
	if (r != ERROR_OK) {
		LOG_DEBUG("Here,r=%d", r);
		return r;
	}

	pPrivate = get_sam4_bank_private(bank);
	if (!(pPrivate->probed))
		return ERROR_FLASH_BANK_NOT_PROBED;

	if ((first == 0) && ((last + 1) == ((int)(pPrivate->nsectors)))) {
		/* whole chip */
		LOG_DEBUG("Here");
		return FLASHD_EraseEntireBank(pPrivate);
	}
	LOG_INFO("sam4 does not auto-erase while programming (Erasing relevant sectors)");
	LOG_INFO("sam4 First: 0x%08x Last: 0x%08x", (unsigned int)(first), (unsigned int)(last));
	for (i = first; i <= last; i++) {
		/*16 pages equals 8KB - Same size as a lock region*/
		r = FLASHD_ErasePages(pPrivate, (i * pageCount), pageCount, &status);
		LOG_INFO("Erasing sector: 0x%08x", (unsigned int)(i));
		if (r != ERROR_OK)
			LOG_ERROR("SAM4: Error performing Erase page @ lock region number %d",
				(unsigned int)(i));
		if (status & (1 << 2)) {
			LOG_ERROR("SAM4: Lock Region %d is locked", (unsigned int)(i));
			return ERROR_FAIL;
		}
		if (status & (1 << 1)) {
			LOG_ERROR("SAM4: Flash Command error @lock region %d", (unsigned int)(i));
			return ERROR_FAIL;
		}
	}

	return ERROR_OK;
}

static int sam4_protect(struct flash_bank *bank, int set, int first, int last)
{
	struct sam4_bank_private *pPrivate;
	int r;

	LOG_DEBUG("Here");
	if (bank->target->state != TARGET_HALTED) {
		LOG_ERROR("Target not halted");
		return ERROR_TARGET_NOT_HALTED;
	}

	pPrivate = get_sam4_bank_private(bank);
	if (!(pPrivate->probed))
		return ERROR_FLASH_BANK_NOT_PROBED;

	if (set)
		r = FLASHD_Lock(pPrivate, (unsigned)(first), (unsigned)(last));
	else
		r = FLASHD_Unlock(pPrivate, (unsigned)(first), (unsigned)(last));
	LOG_DEBUG("End: r=%d", r);

	return r;

}

static int sam4_page_read(struct sam4_bank_private *pPrivate, unsigned pagenum, uint8_t *buf)
{
	uint32_t adr;
	int r;

	adr = pagenum * pPrivate->page_size;
	adr = adr + pPrivate->base_address;

	r = target_read_memory(pPrivate->pChip->target,
			adr,
			4,					/* THIS*MUST*BE* in 32bit values */
			pPrivate->page_size / 4,
			buf);
	if (r != ERROR_OK)
		LOG_ERROR("SAM4: Flash program failed to read page phys address: 0x%08x",
			(unsigned int)(adr));
	return r;
}

static int sam4_set_wait(struct sam4_bank_private *pPrivate)
{
	uint32_t fmr;	/* EEFC Flash Mode Register */
	int r;

	/* Get flash mode register value */
	r = target_read_u32(pPrivate->pChip->target, pPrivate->controller_address, &fmr);
	if (r != ERROR_OK) {
		LOG_ERROR("Error Read failed: read flash mode register");
		return r;
	}

	/* Clear flash wait state field */
	fmr &= 0xfffff0ff;

	/* set FWS (flash wait states) field in the FMR (flash mode register) */
	fmr |= (pPrivate->flash_wait_states << 8);

	LOG_DEBUG("Flash Mode: 0x%08x", ((unsigned int)(fmr)));
	r = target_write_u32(pPrivate->pBank->target, pPrivate->controller_address, fmr);
	if (r != ERROR_OK)
		LOG_ERROR("Error Write failed: set flash mode register");

	return r;
}

static int sam4_page_write(struct sam4_bank_private *pPrivate, unsigned pagenum, const uint8_t *buf)
{
	uint32_t adr;
	uint32_t status;
	int r;

	adr = pagenum * pPrivate->page_size;
	adr = (adr + pPrivate->base_address);

	/* 1st sector 8kBytes - page 0 - 15*/
	/* 2nd sector 8kBytes - page 16 - 30*/
	/* 3rd sector 48kBytes - page 31 - 127*/
	LOG_DEBUG("Wr Page %u @ phys address: 0x%08x", pagenum, (unsigned int)(adr));
	r = target_write_memory(pPrivate->pChip->target,
			adr,
			4,					/* THIS*MUST*BE* in 32bit values */
			pPrivate->page_size / 4,
			buf);
	if (r != ERROR_OK) {
		LOG_ERROR("SAM4: Failed to write (buffer) page at phys address 0x%08x",
			(unsigned int)(adr));
		return r;
	}

	r = EFC_PerformCommand(pPrivate,
			/* send Erase & Write Page */
			AT91C_EFC_FCMD_WP,	/*AT91C_EFC_FCMD_EWP only works on first two 8kb sectors*/
			pagenum,
			&status);

	if (r != ERROR_OK)
		LOG_ERROR("SAM4: Error performing Write page @ phys address 0x%08x",
			(unsigned int)(adr));
	if (status & (1 << 2)) {
		LOG_ERROR("SAM4: Page @ Phys address 0x%08x is locked", (unsigned int)(adr));
		return ERROR_FAIL;
	}
	if (status & (1 << 1)) {
		LOG_ERROR("SAM4: Flash Command error @phys address 0x%08x", (unsigned int)(adr));
		return ERROR_FAIL;
	}
	return ERROR_OK;
}

static int sam4_write(struct flash_bank *bank,
	const uint8_t *buffer,
	uint32_t offset,
	uint32_t count)
{
	int n;
	unsigned page_cur;
	unsigned page_end;
	int r;
	unsigned page_offset;
	struct sam4_bank_private *pPrivate;
	uint8_t *pagebuffer;

	/* incase we bail further below, set this to null */
	pagebuffer = NULL;

	/* ignore dumb requests */
	if (count == 0) {
		r = ERROR_OK;
		goto done;
	}

	if (bank->target->state != TARGET_HALTED) {
		LOG_ERROR("Target not halted");
		r = ERROR_TARGET_NOT_HALTED;
		goto done;
	}

	pPrivate = get_sam4_bank_private(bank);
	if (!(pPrivate->probed)) {
		r = ERROR_FLASH_BANK_NOT_PROBED;
		goto done;
	}

	if ((offset + count) > pPrivate->size_bytes) {
		LOG_ERROR("Flash write error - past end of bank");
		LOG_ERROR(" offset: 0x%08x, count 0x%08x, BankEnd: 0x%08x",
			(unsigned int)(offset),
			(unsigned int)(count),
			(unsigned int)(pPrivate->size_bytes));
		r = ERROR_FAIL;
		goto done;
	}

	pagebuffer = malloc(pPrivate->page_size);
	if (!pagebuffer) {
		LOG_ERROR("No memory for %d Byte page buffer", (int)(pPrivate->page_size));
		r = ERROR_FAIL;
		goto done;
	}

	r = sam4_set_wait(pPrivate);
	if (r != ERROR_OK)
		goto done;

	/* what page do we start & end in? */
	page_cur = offset / pPrivate->page_size;
	page_end = (offset + count - 1) / pPrivate->page_size;

	LOG_DEBUG("Offset: 0x%08x, Count: 0x%08x", (unsigned int)(offset), (unsigned int)(count));
	LOG_DEBUG("Page start: %d, Page End: %d", (int)(page_cur), (int)(page_end));

	/* Special case: all one page */
	/*  */
	/* Otherwise: */
	/*    (1) non-aligned start */
	/*    (2) body pages */
	/*    (3) non-aligned end. */

	/* Handle special case - all one page. */
	if (page_cur == page_end) {
		LOG_DEBUG("Special case, all in one page");
		r = sam4_page_read(pPrivate, page_cur, pagebuffer);
		if (r != ERROR_OK)
			goto done;

		page_offset = (offset & (pPrivate->page_size-1));
		memcpy(pagebuffer + page_offset,
			buffer,
			count);

		r = sam4_page_write(pPrivate, page_cur, pagebuffer);
		if (r != ERROR_OK)
			goto done;
		r = ERROR_OK;
		goto done;
	}

	/* non-aligned start */
	page_offset = offset & (pPrivate->page_size - 1);
	if (page_offset) {
		LOG_DEBUG("Not-Aligned start");
		/* read the partial */
		r = sam4_page_read(pPrivate, page_cur, pagebuffer);
		if (r != ERROR_OK)
			goto done;

		/* over-write with new data */
		n = (pPrivate->page_size - page_offset);
		memcpy(pagebuffer + page_offset,
			buffer,
			n);

		r = sam4_page_write(pPrivate, page_cur, pagebuffer);
		if (r != ERROR_OK)
			goto done;

		count  -= n;
		offset += n;
		buffer += n;
		page_cur++;
	}

	/* By checking that offset is correct here, we also
	fix a clang warning */
	assert(offset % pPrivate->page_size == 0);

	/* intermediate large pages */
	/* also - the final *terminal* */
	/* if that terminal page is a full page */
	LOG_DEBUG("Full Page Loop: cur=%d, end=%d, count = 0x%08x",
		(int)page_cur, (int)page_end, (unsigned int)(count));

	while ((page_cur < page_end) &&
			(count >= pPrivate->page_size)) {
		r = sam4_page_write(pPrivate, page_cur, buffer);
		if (r != ERROR_OK)
			goto done;
		count -= pPrivate->page_size;
		buffer += pPrivate->page_size;
		page_cur += 1;
	}

	/* terminal partial page? */
	if (count) {
		LOG_DEBUG("Terminal partial page, count = 0x%08x", (unsigned int)(count));
		/* we have a partial page */
		r = sam4_page_read(pPrivate, page_cur, pagebuffer);
		if (r != ERROR_OK)
			goto done;
					/* data goes at start */
		memcpy(pagebuffer, buffer, count);
		r = sam4_page_write(pPrivate, page_cur, pagebuffer);
		if (r != ERROR_OK)
			goto done;
	}
	LOG_DEBUG("Done!");
	r = ERROR_OK;
done:
	if (pagebuffer)
		free(pagebuffer);
	return r;
}

COMMAND_HANDLER(sam4_handle_info_command)
{
	struct sam4_chip *pChip;
	pChip = get_current_sam4(CMD_CTX);
	if (!pChip)
		return ERROR_OK;

	unsigned x;
	int r;

	/* bank0 must exist before we can do anything */
	if (pChip->details.bank[0].pBank == NULL) {
		x = 0;
need_define:
		command_print(CMD_CTX,
			"Please define bank %d via command: flash bank %s ... ",
			x,
			at91sam4_flash.name);
		return ERROR_FAIL;
	}

	/* if bank 0 is not probed, then probe it */
	if (!(pChip->details.bank[0].probed)) {
		r = sam4_auto_probe(pChip->details.bank[0].pBank);
		if (r != ERROR_OK)
			return ERROR_FAIL;
	}
	/* above guarantees the "chip details" structure is valid */
	/* and thus, bank private areas are valid */
	/* and we have a SAM4 chip, what a concept! */

	/* auto-probe other banks, 0 done above */
	for (x = 1; x < SAM4_MAX_FLASH_BANKS; x++) {
		/* skip banks not present */
		if (!(pChip->details.bank[x].present))
			continue;

		if (pChip->details.bank[x].pBank == NULL)
			goto need_define;

		if (pChip->details.bank[x].probed)
			continue;

		r = sam4_auto_probe(pChip->details.bank[x].pBank);
		if (r != ERROR_OK)
			return r;
	}

	r = sam4_GetInfo(pChip);
	if (r != ERROR_OK) {
		LOG_DEBUG("Sam4Info, Failed %d", r);
		return r;
	}

	return ERROR_OK;
}

COMMAND_HANDLER(sam4_handle_gpnvm_command)
{
	unsigned x, v;
	int r, who;
	struct sam4_chip *pChip;

	pChip = get_current_sam4(CMD_CTX);
	if (!pChip)
		return ERROR_OK;

	if (pChip->target->state != TARGET_HALTED) {
		LOG_ERROR("sam4 - target not halted");
		return ERROR_TARGET_NOT_HALTED;
	}

	if (pChip->details.bank[0].pBank == NULL) {
		command_print(CMD_CTX, "Bank0 must be defined first via: flash bank %s ...",
			at91sam4_flash.name);
		return ERROR_FAIL;
	}
	if (!pChip->details.bank[0].probed) {
		r = sam4_auto_probe(pChip->details.bank[0].pBank);
		if (r != ERROR_OK)
			return r;
	}

	switch (CMD_ARGC) {
		default:
			return ERROR_COMMAND_SYNTAX_ERROR;
			break;
		case 0:
			goto showall;
			break;
		case 1:
			who = -1;
			break;
		case 2:
			if ((0 == strcmp(CMD_ARGV[0], "show")) && (0 == strcmp(CMD_ARGV[1], "all")))
				who = -1;
			else {
				uint32_t v32;
				COMMAND_PARSE_NUMBER(u32, CMD_ARGV[1], v32);
				who = v32;
			}
			break;
	}

	if (0 == strcmp("show", CMD_ARGV[0])) {
		if (who == -1) {
showall:
			r = ERROR_OK;
			for (x = 0; x < pChip->details.n_gpnvms; x++) {
				r = FLASHD_GetGPNVM(&(pChip->details.bank[0]), x, &v);
				if (r != ERROR_OK)
					break;
				command_print(CMD_CTX, "sam4-gpnvm%u: %u", x, v);
			}
			return r;
		}
		if ((who >= 0) && (((unsigned)(who)) < pChip->details.n_gpnvms)) {
			r = FLASHD_GetGPNVM(&(pChip->details.bank[0]), who, &v);
			if (r == ERROR_OK)
				command_print(CMD_CTX, "sam4-gpnvm%u: %u", who, v);
			return r;
		} else {
			command_print(CMD_CTX, "sam4-gpnvm invalid GPNVM: %u", who);
			return ERROR_COMMAND_SYNTAX_ERROR;
		}
	}

	if (who == -1) {
		command_print(CMD_CTX, "Missing GPNVM number");
		return ERROR_COMMAND_SYNTAX_ERROR;
	}

	if (0 == strcmp("set", CMD_ARGV[0]))
		r = FLASHD_SetGPNVM(&(pChip->details.bank[0]), who);
	else if ((0 == strcmp("clr", CMD_ARGV[0])) ||
		 (0 == strcmp("clear", CMD_ARGV[0])))			/* quietly accept both */
		r = FLASHD_ClrGPNVM(&(pChip->details.bank[0]), who);
	else {
		command_print(CMD_CTX, "Unknown command: %s", CMD_ARGV[0]);
		r = ERROR_COMMAND_SYNTAX_ERROR;
	}
	return r;
}

COMMAND_HANDLER(sam4_handle_slowclk_command)
{
	struct sam4_chip *pChip;

	pChip = get_current_sam4(CMD_CTX);
	if (!pChip)
		return ERROR_OK;

	switch (CMD_ARGC) {
		case 0:
			/* show */
			break;
		case 1:
		{
			/* set */
			uint32_t v;
			COMMAND_PARSE_NUMBER(u32, CMD_ARGV[0], v);
			if (v > 200000) {
				/* absurd slow clock of 200Khz? */
				command_print(CMD_CTX, "Absurd/illegal slow clock freq: %d\n", (int)(v));
				return ERROR_COMMAND_SYNTAX_ERROR;
			}
			pChip->cfg.slow_freq = v;
			break;
		}
		default:
			/* error */
			command_print(CMD_CTX, "Too many parameters");
			return ERROR_COMMAND_SYNTAX_ERROR;
			break;
	}
	command_print(CMD_CTX, "Slowclk freq: %d.%03dkhz",
		(int)(pChip->cfg.slow_freq / 1000),
		(int)(pChip->cfg.slow_freq % 1000));
	return ERROR_OK;
}

static const struct command_registration at91sam4_exec_command_handlers[] = {
	{
		.name = "gpnvm",
		.handler = sam4_handle_gpnvm_command,
		.mode = COMMAND_EXEC,
		.usage = "[('clr'|'set'|'show') bitnum]",
		.help = "Without arguments, shows all bits in the gpnvm "
			"register.  Otherwise, clears, sets, or shows one "
			"General Purpose Non-Volatile Memory (gpnvm) bit.",
	},
	{
		.name = "info",
		.handler = sam4_handle_info_command,
		.mode = COMMAND_EXEC,
		.help = "Print information about the current at91sam4 chip"
			"and its flash configuration.",
	},
	{
		.name = "slowclk",
		.handler = sam4_handle_slowclk_command,
		.mode = COMMAND_EXEC,
		.usage = "[clock_hz]",
		.help = "Display or set the slowclock frequency "
			"(default 32768 Hz).",
	},
	COMMAND_REGISTRATION_DONE
};
static const struct command_registration at91sam4_command_handlers[] = {
	{
		.name = "at91sam4",
		.mode = COMMAND_ANY,
		.help = "at91sam4 flash command group",
		.usage = "",
		.chain = at91sam4_exec_command_handlers,
	},
	COMMAND_REGISTRATION_DONE
};

const struct flash_driver at91sam4_flash = {
	.name = "at91sam4",
	.commands = at91sam4_command_handlers,
	.flash_bank_command = sam4_flash_bank_command,
	.erase = sam4_erase,
	.protect = sam4_protect,
	.write = sam4_write,
	.read = default_flash_read,
	.probe = sam4_probe,
	.auto_probe = sam4_auto_probe,
	.erase_check = default_flash_blank_check,
	.protect_check = sam4_protect_check,
	.info = sam4_info,
	.free_driver_priv = sam4_free_driver_priv,
};<|MERGE_RESOLUTION|>--- conflicted
+++ resolved
@@ -2598,11 +2598,7 @@
 	}
 
 	snprintf(buf, buf_size,
-<<<<<<< HEAD
-		"%s bank %d: %d kB at 0x%08" TARGET_PRIxADDR,
-=======
 		"%s bank %d: %d kB at " TARGET_ADDR_FMT,
->>>>>>> 11a2bfc2
 		pPrivate->pChip->details.name,
 		pPrivate->bank_number,
 		k,
@@ -2646,13 +2642,8 @@
 	for (x = 0; x < SAM4_MAX_FLASH_BANKS; x++) {
 		if (bank->base == pPrivate->pChip->details.bank[x].base_address) {
 			bank->size = pPrivate->pChip->details.bank[x].size_bytes;
-<<<<<<< HEAD
-			LOG_DEBUG("SAM4 Set flash bank to %" TARGET_PRIxADDR " - %"
-					TARGET_PRIxADDR ", idx %d", bank->base,
-=======
 			LOG_DEBUG("SAM4 Set flash bank to " TARGET_ADDR_FMT " - "
 					TARGET_ADDR_FMT ", idx %d", bank->base,
->>>>>>> 11a2bfc2
 					bank->base + bank->size, x);
 			break;
 		}
