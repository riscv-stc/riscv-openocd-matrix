--- conflicted
+++ resolved
@@ -1175,11 +1175,7 @@
 static int kinetis_ke_info(struct flash_bank *bank, char *buf, int buf_size)
 {
 	(void) snprintf(buf, buf_size,
-<<<<<<< HEAD
-			"%s driver for flash bank %s at 0x%8.8" TARGET_PRIxADDR,
-=======
 			"%s driver for flash bank %s at " TARGET_ADDR_FMT,
->>>>>>> 11a2bfc2
 			bank->driver->name,	bank->name, bank->base);
 
 	return ERROR_OK;
