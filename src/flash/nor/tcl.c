/***************************************************************************
 *   Copyright (C) 2005 by Dominic Rath <Dominic.Rath@gmx.de>              *
 *   Copyright (C) 2007,2008 Øyvind Harboe <oyvind.harboe@zylin.com>       *
 *   Copyright (C) 2008 by Spencer Oliver <spen@spen-soft.co.uk>           *
 *   Copyright (C) 2009 Zachary T Welch <zw@superlucidity.net>             *
 *   Copyright (C) 2017-2018 Tomas Vanek <vanekt@fbl.cz>                   *
 *                                                                         *
 *   This program is free software; you can redistribute it and/or modify  *
 *   it under the terms of the GNU General Public License as published by  *
 *   the Free Software Foundation; either version 2 of the License, or     *
 *   (at your option) any later version.                                   *
 *                                                                         *
 *   This program is distributed in the hope that it will be useful,       *
 *   but WITHOUT ANY WARRANTY; without even the implied warranty of        *
 *   MERCHANTABILITY or FITNESS FOR A PARTICULAR PURPOSE.  See the         *
 *   GNU General Public License for more details.                          *
 *                                                                         *
 *   You should have received a copy of the GNU General Public License     *
 *   along with this program.  If not, see <http://www.gnu.org/licenses/>. *
 ***************************************************************************/
#ifdef HAVE_CONFIG_H
#include "config.h"
#endif
#include "imp.h"
#include <helper/time_support.h>
#include <target/image.h>

/**
 * @file
 * Implements Tcl commands used to access NOR flash facilities.
 */

COMMAND_HELPER(flash_command_get_bank_maybe_probe, unsigned name_index,
	       struct flash_bank **bank, bool do_probe)
{
	const char *name = CMD_ARGV[name_index];
	int retval;
	if (do_probe) {
		retval = get_flash_bank_by_name(name, bank);
	} else {
		*bank  = get_flash_bank_by_name_noprobe(name);
		retval = ERROR_OK;
	}

	if (retval != ERROR_OK)
		return retval;
	if (*bank)
		return ERROR_OK;

	unsigned bank_num;
	COMMAND_PARSE_NUMBER(uint, name, bank_num);

	if (do_probe) {
		return get_flash_bank_by_num(bank_num, bank);
	} else {
		*bank  = get_flash_bank_by_num_noprobe(bank_num);
		retval = (bank) ? ERROR_OK : ERROR_FAIL;
		return retval;
	}
}

COMMAND_HELPER(flash_command_get_bank, unsigned name_index,
	struct flash_bank **bank)
{
	return CALL_COMMAND_HANDLER(flash_command_get_bank_maybe_probe,
				    name_index, bank, true);
}

COMMAND_HANDLER(handle_flash_info_command)
{
	struct flash_bank *p;
	int j = 0;
	int retval;
	bool show_sectors = false;
	bool prot_block_available;

	if (CMD_ARGC < 1 || CMD_ARGC > 2)
		return ERROR_COMMAND_SYNTAX_ERROR;

	if (CMD_ARGC == 2) {
		if (strcmp("sectors", CMD_ARGV[1]) == 0)
			show_sectors = true;
		else
			return ERROR_COMMAND_SYNTAX_ERROR;
	}

	retval = CALL_COMMAND_HANDLER(flash_command_get_bank, 0, &p);
	if (retval != ERROR_OK)
		return retval;

	if (p != NULL) {
		char buf[1024];
		int num_blocks;
		struct flash_sector *block_array;

		/* attempt auto probe */
		retval = p->driver->auto_probe(p);
		if (retval != ERROR_OK)
			return retval;

		/* If the driver does not implement protection, we show the default
		 * state of is_protected array - usually protection state unknown */
		if (p->driver->protect_check == NULL) {
			retval = ERROR_FLASH_OPER_UNSUPPORTED;
		} else {
			/* We must query the hardware to avoid printing stale information! */
			retval = p->driver->protect_check(p);
			if (retval != ERROR_OK && retval != ERROR_FLASH_OPER_UNSUPPORTED)
				return retval;
		}
		if (retval == ERROR_FLASH_OPER_UNSUPPORTED)
			LOG_WARNING("Flash protection check is not implemented.");

		command_print(CMD_CTX,
<<<<<<< HEAD
			"#%d : %s at 0x%8.8" TARGET_PRIxADDR ", size 0x%8.8" PRIx32
=======
			"#%d : %s at " TARGET_ADDR_FMT ", size 0x%8.8" PRIx32
>>>>>>> 11a2bfc2
			", buswidth %i, chipwidth %i",
			p->bank_number,
			p->driver->name,
			p->base,
			p->size,
			p->bus_width,
			p->chip_width);

		prot_block_available = p->num_prot_blocks && p->prot_blocks;
		if (!show_sectors && prot_block_available) {
			block_array = p->prot_blocks;
			num_blocks = p->num_prot_blocks;
		} else {
			block_array = p->sectors;
			num_blocks = p->num_sectors;
		}

		for (j = 0; j < num_blocks; j++) {
			char *protect_state = "";

			if (block_array[j].is_protected == 0)
				protect_state = "not protected";
			else if (block_array[j].is_protected == 1)
				protect_state = "protected";
			else if (!show_sectors || !prot_block_available)
				protect_state = "protection state unknown";

			command_print(CMD_CTX,
				"\t#%3i: 0x%8.8" PRIx32 " (0x%" PRIx32 " %" PRIi32 "kB) %s",
				j,
				block_array[j].offset,
				block_array[j].size,
				block_array[j].size >> 10,
				protect_state);
		}

		if (p->driver->info != NULL) {
			retval = p->driver->info(p, buf, sizeof(buf));
			if (retval == ERROR_OK)
				command_print(CMD_CTX, "%s", buf);
			else
				LOG_ERROR("error retrieving flash info");
		}
	}

	return retval;
}

COMMAND_HANDLER(handle_flash_probe_command)
{
	struct flash_bank *p;
	int retval;

	if (CMD_ARGC != 1)
		return ERROR_COMMAND_SYNTAX_ERROR;

	retval = CALL_COMMAND_HANDLER(flash_command_get_bank_maybe_probe, 0, &p, false);
	if (retval != ERROR_OK)
		return retval;

	if (p) {
		retval = p->driver->probe(p);
		if (retval == ERROR_OK)
			command_print(CMD_CTX,
<<<<<<< HEAD
				"flash '%s' found at 0x%8.8" TARGET_PRIxADDR,
=======
				"flash '%s' found at " TARGET_ADDR_FMT,
>>>>>>> 11a2bfc2
				p->driver->name,
				p->base);
	} else {
		command_print(CMD_CTX, "flash bank '#%s' is out of bounds", CMD_ARGV[0]);
		retval = ERROR_FAIL;
	}

	return retval;
}

COMMAND_HANDLER(handle_flash_erase_check_command)
{
	bool blank = true;
	if (CMD_ARGC != 1)
		return ERROR_COMMAND_SYNTAX_ERROR;

	struct flash_bank *p;
	int retval = CALL_COMMAND_HANDLER(flash_command_get_bank, 0, &p);
	if (ERROR_OK != retval)
		return retval;

	int j;
	retval = p->driver->erase_check(p);
	if (retval == ERROR_OK)
		command_print(CMD_CTX, "successfully checked erase state");
	else {
		command_print(CMD_CTX,
<<<<<<< HEAD
			"unknown error when checking erase state of flash bank #%s at 0x%8.8"
			TARGET_PRIxADDR,
=======
			"unknown error when checking erase state of flash bank #%s at "
			TARGET_ADDR_FMT,
>>>>>>> 11a2bfc2
			CMD_ARGV[0],
			p->base);
	}

	for (j = 0; j < p->num_sectors; j++) {
		char *erase_state;

		if (p->sectors[j].is_erased == 0)
			erase_state = "not erased";
		else if (p->sectors[j].is_erased == 1)
			continue;
		else
			erase_state = "erase state unknown";

		blank = false;
		command_print(CMD_CTX,
			"\t#%3i: 0x%8.8" PRIx32 " (0x%" PRIx32 " %" PRIi32 "kB) %s",
			j,
			p->sectors[j].offset,
			p->sectors[j].size,
			p->sectors[j].size >> 10,
			erase_state);
	}

	if (blank)
		command_print(CMD_CTX, "\tBank is erased");
	return retval;
}

COMMAND_HANDLER(handle_flash_erase_address_command)
{
	struct flash_bank *p;
	int retval = ERROR_OK;
	target_addr_t address;
	uint32_t length;
	bool do_pad = false;
	bool do_unlock = false;
	struct target *target = get_current_target(CMD_CTX);

	while (CMD_ARGC >= 3) {
		/* Optionally pad out the address range to block/sector
		 * boundaries.  We can't know if there's data in that part
		 * of the flash; only do padding if we're told to.
		 */
		if (strcmp("pad", CMD_ARGV[0]) == 0)
			do_pad = true;
		else if (strcmp("unlock", CMD_ARGV[0]) == 0)
			do_unlock = true;
		else
			return ERROR_COMMAND_SYNTAX_ERROR;
		CMD_ARGC--;
		CMD_ARGV++;
	}
	if (CMD_ARGC != 2)
		return ERROR_COMMAND_SYNTAX_ERROR;

	COMMAND_PARSE_ADDRESS(CMD_ARGV[0], address);
	COMMAND_PARSE_NUMBER(u32, CMD_ARGV[1], length);

	if (length <= 0) {
		command_print(CMD_CTX, "Length must be >0");
		return ERROR_COMMAND_SYNTAX_ERROR;
	}

	retval = get_flash_bank_by_addr(target, address, true, &p);
	if (retval != ERROR_OK)
		return retval;

	/* We can't know if we did a resume + halt, in which case we no longer know the erased state
	 **/
	flash_set_dirty();

	struct duration bench;
	duration_start(&bench);

	if (do_unlock)
		retval = flash_unlock_address_range(target, address, length);

	if (retval == ERROR_OK)
		retval = flash_erase_address_range(target, do_pad, address, length);

	if ((ERROR_OK == retval) && (duration_measure(&bench) == ERROR_OK)) {
		command_print(CMD_CTX, "erased address " TARGET_ADDR_FMT " (length %"
				PRIi32 ")"
			" in %fs (%0.3f KiB/s)", address, length,
			duration_elapsed(&bench), duration_kbps(&bench, length));
	}

	return retval;
}

COMMAND_HANDLER(handle_flash_erase_command)
{
	if (CMD_ARGC != 3)
		return ERROR_COMMAND_SYNTAX_ERROR;

	uint32_t first;
	uint32_t last;

	struct flash_bank *p;
	int retval;

	retval = CALL_COMMAND_HANDLER(flash_command_get_bank, 0, &p);
	if (retval != ERROR_OK)
		return retval;

	COMMAND_PARSE_NUMBER(u32, CMD_ARGV[1], first);
	if (strcmp(CMD_ARGV[2], "last") == 0)
		last = p->num_sectors - 1;
	else
		COMMAND_PARSE_NUMBER(u32, CMD_ARGV[2], last);

	if (!(first <= last)) {
		command_print(CMD_CTX, "ERROR: "
			"first sector must be <= last");
		return ERROR_FAIL;
	}

	if (!(last <= (uint32_t)(p->num_sectors - 1))) {
		command_print(CMD_CTX, "ERROR: "
			"last sector must be <= %" PRIu32,
			p->num_sectors - 1);
		return ERROR_FAIL;
	}

	struct duration bench;
	duration_start(&bench);

	retval = flash_driver_erase(p, first, last);

	if ((ERROR_OK == retval) && (duration_measure(&bench) == ERROR_OK)) {
		command_print(CMD_CTX, "erased sectors %" PRIu32 " "
			"through %" PRIu32 " on flash bank %d "
			"in %fs", first, last, p->bank_number, duration_elapsed(&bench));
	}

	return retval;
}

COMMAND_HANDLER(handle_flash_protect_command)
{
	if (CMD_ARGC != 4)
		return ERROR_COMMAND_SYNTAX_ERROR;

	uint32_t first;
	uint32_t last;

	struct flash_bank *p;
	int retval;
	int num_blocks;

	retval = CALL_COMMAND_HANDLER(flash_command_get_bank, 0, &p);
	if (retval != ERROR_OK)
		return retval;

	if (p->num_prot_blocks)
		num_blocks = p->num_prot_blocks;
	else
		num_blocks = p->num_sectors;

	COMMAND_PARSE_NUMBER(u32, CMD_ARGV[1], first);
	if (strcmp(CMD_ARGV[2], "last") == 0)
		last = num_blocks - 1;
	else
		COMMAND_PARSE_NUMBER(u32, CMD_ARGV[2], last);

	bool set;
	COMMAND_PARSE_ON_OFF(CMD_ARGV[3], set);

	if (!(first <= last)) {
		command_print(CMD_CTX, "ERROR: "
			"first %s must be <= last",
			(p->num_prot_blocks) ? "block" : "sector");
		return ERROR_FAIL;
	}

	if (!(last <= (uint32_t)(num_blocks - 1))) {
		command_print(CMD_CTX, "ERROR: "
			"last %s must be <= %" PRIu32,
			(p->num_prot_blocks) ? "block" : "sector",
			num_blocks - 1);
		return ERROR_FAIL;
	}

	retval = flash_driver_protect(p, set, first, last);
	if (retval == ERROR_OK) {
		command_print(CMD_CTX, "%s protection for %s %" PRIu32
			" through %" PRIu32 " on flash bank %d",
			(set) ? "set" : "cleared",
			(p->num_prot_blocks) ? "blocks" : "sectors",
			first, last, p->bank_number);
	}

	return retval;
}

COMMAND_HANDLER(handle_flash_write_image_command)
{
	struct target *target = get_current_target(CMD_CTX);

	struct image image;
	uint32_t written;

	int retval;

	/* flash auto-erase is disabled by default*/
	int auto_erase = 0;
	bool auto_unlock = false;

	while (CMD_ARGC) {
		if (strcmp(CMD_ARGV[0], "erase") == 0) {
			auto_erase = 1;
			CMD_ARGV++;
			CMD_ARGC--;
			command_print(CMD_CTX, "auto erase enabled");
		} else if (strcmp(CMD_ARGV[0], "unlock") == 0) {
			auto_unlock = true;
			CMD_ARGV++;
			CMD_ARGC--;
			command_print(CMD_CTX, "auto unlock enabled");
		} else
			break;
	}

	if (CMD_ARGC < 1)
		return ERROR_COMMAND_SYNTAX_ERROR;

	if (!target) {
		LOG_ERROR("no target selected");
		return ERROR_FAIL;
	}

	struct duration bench;
	duration_start(&bench);

	if (CMD_ARGC >= 2) {
		image.base_address_set = 1;
		COMMAND_PARSE_NUMBER(llong, CMD_ARGV[1], image.base_address);
	} else {
		image.base_address_set = 0;
		image.base_address = 0x0;
	}

	image.start_address_set = 0;

	retval = image_open(&image, CMD_ARGV[0], (CMD_ARGC == 3) ? CMD_ARGV[2] : NULL);
	if (retval != ERROR_OK)
		return retval;

	retval = flash_write_unlock(target, &image, &written, auto_erase, auto_unlock);
	if (retval != ERROR_OK) {
		image_close(&image);
		return retval;
	}

	if ((ERROR_OK == retval) && (duration_measure(&bench) == ERROR_OK)) {
		command_print(CMD_CTX, "wrote %" PRIu32 " bytes from file %s "
			"in %fs (%0.3f KiB/s)", written, CMD_ARGV[0],
			duration_elapsed(&bench), duration_kbps(&bench, written));
	}

	image_close(&image);

	return retval;
}

COMMAND_HANDLER(handle_flash_fill_command)
{
	target_addr_t address;
	uint32_t pattern;
	uint32_t count;
	struct target *target = get_current_target(CMD_CTX);
	unsigned i;
	uint32_t wordsize;
	int retval;

	if (CMD_ARGC != 3)
		return ERROR_COMMAND_SYNTAX_ERROR;

	COMMAND_PARSE_ADDRESS(CMD_ARGV[0], address);
	COMMAND_PARSE_NUMBER(u32, CMD_ARGV[1], pattern);
	COMMAND_PARSE_NUMBER(u32, CMD_ARGV[2], count);

	struct flash_bank *bank;
	retval = get_flash_bank_by_addr(target, address, true, &bank);
	if (retval != ERROR_OK)
		return retval;

	switch (CMD_NAME[4]) {
		case 'w':
			wordsize = 4;
			break;
		case 'h':
			wordsize = 2;
			break;
		case 'b':
			wordsize = 1;
			break;
		default:
			return ERROR_COMMAND_SYNTAX_ERROR;
	}

	if (count == 0)
		return ERROR_OK;

	if (address + count * wordsize > bank->base + bank->size) {
		LOG_ERROR("Cannot cross flash bank borders");
		return ERROR_FAIL;
	}

	uint32_t size_bytes = count * wordsize;
	target_addr_t aligned_start = flash_write_align_start(bank, address);
	target_addr_t end_addr = address + size_bytes - 1;
	target_addr_t aligned_end = flash_write_align_end(bank, end_addr);
	uint32_t aligned_size = aligned_end + 1 - aligned_start;
	uint32_t padding_at_start = address - aligned_start;
	uint32_t padding_at_end = aligned_end - end_addr;

	uint8_t *buffer = malloc(aligned_size);
	if (buffer == NULL)
		return ERROR_FAIL;

	if (padding_at_start) {
		memset(buffer, bank->default_padded_value, padding_at_start);
		LOG_WARNING("Start address " TARGET_ADDR_FMT
			" breaks the required alignment of flash bank %s",
			address, bank->name);
		LOG_WARNING("Padding %" PRId32 " bytes from " TARGET_ADDR_FMT,
		    padding_at_start, aligned_start);
	}

	uint8_t *ptr = buffer + padding_at_start;

	switch (wordsize) {
		case 4:
			for (i = 0; i < count; i++, ptr += wordsize)
				target_buffer_set_u32(target, ptr, pattern);
			break;
		case 2:
			for (i = 0; i < count; i++, ptr += wordsize)
				target_buffer_set_u16(target, ptr, pattern);
			break;
		case 1:
			memset(ptr, pattern, count);
			ptr += count;
			break;
		default:
			LOG_ERROR("BUG: can't happen");
			exit(-1);
	}

	if (padding_at_end) {
		memset(ptr, bank->default_padded_value, padding_at_end);
		LOG_INFO("Padding at " TARGET_ADDR_FMT " with %" PRId32
			" bytes (bank write end alignment)",
			end_addr + 1, padding_at_end);
	}

	struct duration bench;
	duration_start(&bench);

	retval = flash_driver_write(bank, buffer, aligned_start - bank->base, aligned_size);
	if (retval != ERROR_OK)
		goto done;

	retval = flash_driver_read(bank, buffer, address - bank->base, size_bytes);
	if (retval != ERROR_OK)
		goto done;

	for (i = 0, ptr = buffer; i < count; i++) {
		uint32_t readback = 0;

		switch (wordsize) {
			case 4:
				readback = target_buffer_get_u32(target, ptr);
				break;
			case 2:
				readback = target_buffer_get_u16(target, ptr);
				break;
			case 1:
				readback = *ptr;
				break;
		}
		if (readback != pattern) {
			LOG_ERROR(
				"Verification error address " TARGET_ADDR_FMT
				", read back 0x%02" PRIx32 ", expected 0x%02" PRIx32,
				address + i * wordsize, readback, pattern);
			retval = ERROR_FAIL;
			goto done;
		}
		ptr += wordsize;
	}

	if ((retval == ERROR_OK) && (duration_measure(&bench) == ERROR_OK)) {
		command_print(CMD_CTX, "wrote %" PRIu32 " bytes to " TARGET_ADDR_FMT
			" in %fs (%0.3f KiB/s)", size_bytes, address,
			duration_elapsed(&bench), duration_kbps(&bench, size_bytes));
	}

done:
	free(buffer);

	return retval;
}

COMMAND_HANDLER(handle_flash_write_bank_command)
{
	uint32_t offset;
	uint8_t *buffer;
	size_t length;
	struct fileio *fileio;

	if (CMD_ARGC < 2 || CMD_ARGC > 3)
		return ERROR_COMMAND_SYNTAX_ERROR;

	struct duration bench;
	duration_start(&bench);

	struct flash_bank *bank;
	int retval = CALL_COMMAND_HANDLER(flash_command_get_bank, 0, &bank);
	if (ERROR_OK != retval)
		return retval;

	offset = 0;

	if (CMD_ARGC > 2)
		COMMAND_PARSE_NUMBER(u32, CMD_ARGV[2], offset);

	if (offset > bank->size) {
		LOG_ERROR("Offset 0x%8.8" PRIx32 " is out of range of the flash bank",
			offset);
		return ERROR_COMMAND_ARGUMENT_INVALID;
	}

	if (fileio_open(&fileio, CMD_ARGV[1], FILEIO_READ, FILEIO_BINARY) != ERROR_OK)
		return ERROR_FAIL;

	size_t filesize;
	retval = fileio_size(fileio, &filesize);
	if (retval != ERROR_OK) {
		fileio_close(fileio);
		return retval;
	}

	length = MIN(filesize, bank->size - offset);

	if (!length) {
		LOG_INFO("Nothing to write to flash bank");
		fileio_close(fileio);
		return ERROR_OK;
	}

	if (length != filesize)
		LOG_INFO("File content exceeds flash bank size. Only writing the "
			"first %zu bytes of the file", length);

	target_addr_t start_addr = bank->base + offset;
	target_addr_t aligned_start = flash_write_align_start(bank, start_addr);
	target_addr_t end_addr = start_addr + length - 1;
	target_addr_t aligned_end = flash_write_align_end(bank, end_addr);
	uint32_t aligned_size = aligned_end + 1 - aligned_start;
	uint32_t padding_at_start = start_addr - aligned_start;
	uint32_t padding_at_end = aligned_end - end_addr;

	buffer = malloc(aligned_size);
	if (buffer == NULL) {
		fileio_close(fileio);
		LOG_ERROR("Out of memory");
		return ERROR_FAIL;
	}

	if (padding_at_start) {
		memset(buffer, bank->default_padded_value, padding_at_start);
		LOG_WARNING("Start offset 0x%08" PRIx32
			" breaks the required alignment of flash bank %s",
			offset, bank->name);
		LOG_WARNING("Padding %" PRId32 " bytes from " TARGET_ADDR_FMT,
		    padding_at_start, aligned_start);
	}

	uint8_t *ptr = buffer + padding_at_start;
	size_t buf_cnt;
	if (fileio_read(fileio, length, ptr, &buf_cnt) != ERROR_OK) {
		free(buffer);
		fileio_close(fileio);
		return ERROR_FAIL;
	}

	if (buf_cnt != length) {
		LOG_ERROR("Short read");
		free(buffer);
		return ERROR_FAIL;
	}

	ptr += length;

	if (padding_at_end) {
		memset(ptr, bank->default_padded_value, padding_at_end);
		LOG_INFO("Padding at " TARGET_ADDR_FMT " with %" PRId32
			" bytes (bank write end alignment)",
			end_addr + 1, padding_at_end);
	}

	retval = flash_driver_write(bank, buffer, aligned_start - bank->base, aligned_size);

	free(buffer);

	if ((ERROR_OK == retval) && (duration_measure(&bench) == ERROR_OK)) {
		command_print(CMD_CTX, "wrote %zu bytes from file %s to flash bank %u"
			" at offset 0x%8.8" PRIx32 " in %fs (%0.3f KiB/s)",
			length, CMD_ARGV[1], bank->bank_number, offset,
			duration_elapsed(&bench), duration_kbps(&bench, length));
	}

	fileio_close(fileio);

	return retval;
}

COMMAND_HANDLER(handle_flash_read_bank_command)
{
	uint32_t offset;
	uint8_t *buffer;
	struct fileio *fileio;
	uint32_t length;
	size_t written;

	if (CMD_ARGC < 2 || CMD_ARGC > 4)
		return ERROR_COMMAND_SYNTAX_ERROR;

	struct duration bench;
	duration_start(&bench);

	struct flash_bank *p;
	int retval = CALL_COMMAND_HANDLER(flash_command_get_bank, 0, &p);

	if (ERROR_OK != retval)
		return retval;

	offset = 0;

	if (CMD_ARGC > 2)
		COMMAND_PARSE_NUMBER(u32, CMD_ARGV[2], offset);

	if (offset > p->size) {
		LOG_ERROR("Offset 0x%8.8" PRIx32 " is out of range of the flash bank",
			offset);
		return ERROR_COMMAND_ARGUMENT_INVALID;
	}

	length = p->size - offset;

	if (CMD_ARGC > 3)
		COMMAND_PARSE_NUMBER(u32, CMD_ARGV[3], length);

	if (offset + length > p->size) {
		LOG_ERROR("Length of %" PRIu32 " bytes with offset 0x%8.8" PRIx32
			" is out of range of the flash bank", length, offset);
		return ERROR_COMMAND_ARGUMENT_INVALID;
	}

	buffer = malloc(length);
	if (buffer == NULL) {
		LOG_ERROR("Out of memory");
		return ERROR_FAIL;
	}

	retval = flash_driver_read(p, buffer, offset, length);
	if (retval != ERROR_OK) {
		LOG_ERROR("Read error");
		free(buffer);
		return retval;
	}

	retval = fileio_open(&fileio, CMD_ARGV[1], FILEIO_WRITE, FILEIO_BINARY);
	if (retval != ERROR_OK) {
		LOG_ERROR("Could not open file");
		free(buffer);
		return retval;
	}

	retval = fileio_write(fileio, length, buffer, &written);
	fileio_close(fileio);
	free(buffer);
	if (retval != ERROR_OK) {
		LOG_ERROR("Could not write file");
		return ERROR_FAIL;
	}

	if (duration_measure(&bench) == ERROR_OK)
		command_print(CMD_CTX, "wrote %zd bytes to file %s from flash bank %u"
			" at offset 0x%8.8" PRIx32 " in %fs (%0.3f KiB/s)",
			written, CMD_ARGV[1], p->bank_number, offset,
			duration_elapsed(&bench), duration_kbps(&bench, written));

	return retval;
}


COMMAND_HANDLER(handle_flash_verify_bank_command)
{
	uint32_t offset;
	uint8_t *buffer_file, *buffer_flash;
	struct fileio *fileio;
	size_t read_cnt;
	size_t filesize;
	size_t length;
	int differ;

	if (CMD_ARGC < 2 || CMD_ARGC > 3)
		return ERROR_COMMAND_SYNTAX_ERROR;

	struct duration bench;
	duration_start(&bench);

	struct flash_bank *p;
	int retval = CALL_COMMAND_HANDLER(flash_command_get_bank, 0, &p);
	if (ERROR_OK != retval)
		return retval;

	offset = 0;

	if (CMD_ARGC > 2)
		COMMAND_PARSE_NUMBER(u32, CMD_ARGV[2], offset);

	if (offset > p->size) {
		LOG_ERROR("Offset 0x%8.8" PRIx32 " is out of range of the flash bank",
			offset);
		return ERROR_COMMAND_ARGUMENT_INVALID;
	}

	retval = fileio_open(&fileio, CMD_ARGV[1], FILEIO_READ, FILEIO_BINARY);
	if (retval != ERROR_OK) {
		LOG_ERROR("Could not open file");
		return retval;
	}

	retval = fileio_size(fileio, &filesize);
	if (retval != ERROR_OK) {
		fileio_close(fileio);
		return retval;
	}

	length = MIN(filesize, p->size - offset);

	if (!length) {
		LOG_INFO("Nothing to compare with flash bank");
		fileio_close(fileio);
		return ERROR_OK;
	}

	if (length != filesize)
		LOG_INFO("File content exceeds flash bank size. Only comparing the "
			"first %zu bytes of the file", length);

	buffer_file = malloc(length);
	if (buffer_file == NULL) {
		LOG_ERROR("Out of memory");
		fileio_close(fileio);
		return ERROR_FAIL;
	}

	retval = fileio_read(fileio, length, buffer_file, &read_cnt);
	fileio_close(fileio);
	if (retval != ERROR_OK) {
		LOG_ERROR("File read failure");
		free(buffer_file);
		return retval;
	}

	if (read_cnt != length) {
		LOG_ERROR("Short read");
		free(buffer_file);
		return ERROR_FAIL;
	}

	buffer_flash = malloc(length);
	if (buffer_flash == NULL) {
		LOG_ERROR("Out of memory");
		free(buffer_file);
		return ERROR_FAIL;
	}

	retval = flash_driver_read(p, buffer_flash, offset, length);
	if (retval != ERROR_OK) {
		LOG_ERROR("Flash read error");
		free(buffer_flash);
		free(buffer_file);
		return retval;
	}

	if (duration_measure(&bench) == ERROR_OK)
		command_print(CMD_CTX, "read %zd bytes from file %s and flash bank %u"
			" at offset 0x%8.8" PRIx32 " in %fs (%0.3f KiB/s)",
			length, CMD_ARGV[1], p->bank_number, offset,
			duration_elapsed(&bench), duration_kbps(&bench, length));

	differ = memcmp(buffer_file, buffer_flash, length);
	command_print(CMD_CTX, "contents %s", differ ? "differ" : "match");
	if (differ) {
		uint32_t t;
		int diffs = 0;
		for (t = 0; t < length; t++) {
			if (buffer_flash[t] == buffer_file[t])
				continue;
			command_print(CMD_CTX, "diff %d address 0x%08x. Was 0x%02x instead of 0x%02x",
					diffs, t + offset, buffer_flash[t], buffer_file[t]);
			if (diffs++ >= 127) {
				command_print(CMD_CTX, "More than 128 errors, the rest are not printed.");
				break;
			}
			keep_alive();
		}
	}
	free(buffer_flash);
	free(buffer_file);

	return differ ? ERROR_FAIL : ERROR_OK;
}

void flash_set_dirty(void)
{
	struct flash_bank *c;
	int i;

	/* set all flash to require erasing */
	for (c = flash_bank_list(); c; c = c->next) {
		for (i = 0; i < c->num_sectors; i++)
			c->sectors[i].is_erased = 0;
	}
}

COMMAND_HANDLER(handle_flash_padded_value_command)
{
	if (CMD_ARGC != 2)
		return ERROR_COMMAND_SYNTAX_ERROR;

	struct flash_bank *p;
	int retval = CALL_COMMAND_HANDLER(flash_command_get_bank, 0, &p);
	if (ERROR_OK != retval)
		return retval;

	COMMAND_PARSE_NUMBER(u8, CMD_ARGV[1], p->default_padded_value);

	command_print(CMD_CTX, "Default padded value set to 0x%" PRIx8 " for flash bank %u", \
			p->default_padded_value, p->bank_number);

	return retval;
}

static const struct command_registration flash_exec_command_handlers[] = {
	{
		.name = "probe",
		.handler = handle_flash_probe_command,
		.mode = COMMAND_EXEC,
		.usage = "bank_id",
		.help = "Identify a flash bank.",
	},
	{
		.name = "info",
		.handler = handle_flash_info_command,
		.mode = COMMAND_EXEC,
		.usage = "bank_id ['sectors']",
		.help = "Print information about a flash bank.",
	},
	{
		.name = "erase_check",
		.handler = handle_flash_erase_check_command,
		.mode = COMMAND_EXEC,
		.usage = "bank_id",
		.help = "Check erase state of all blocks in a "
			"flash bank.",
	},
	{
		.name = "erase_sector",
		.handler = handle_flash_erase_command,
		.mode = COMMAND_EXEC,
		.usage = "bank_id first_sector_num last_sector_num",
		.help = "Erase a range of sectors in a flash bank.",
	},
	{
		.name = "erase_address",
		.handler = handle_flash_erase_address_command,
		.mode = COMMAND_EXEC,
		.usage = "['pad'] ['unlock'] address length",
		.help = "Erase flash sectors starting at address and "
			"continuing for length bytes.  If 'pad' is specified, "
			"data outside that range may also be erased: the start "
			"address may be decreased, and length increased, so "
			"that all of the first and last sectors are erased. "
			"If 'unlock' is specified, then the flash is unprotected "
			"before erasing.",

	},
	{
		.name = "fillw",
		.handler = handle_flash_fill_command,
		.mode = COMMAND_EXEC,
		.usage = "address value n",
		.help = "Fill n words with 32-bit value, starting at "
			"word address.  (No autoerase.)",
	},
	{
		.name = "fillh",
		.handler = handle_flash_fill_command,
		.mode = COMMAND_EXEC,
		.usage = "address value n",
		.help = "Fill n halfwords with 16-bit value, starting at "
			"word address.  (No autoerase.)",
	},
	{
		.name = "fillb",
		.handler = handle_flash_fill_command,
		.mode = COMMAND_EXEC,
		.usage = "address value n",
		.help = "Fill n bytes with 8-bit value, starting at "
			"word address.  (No autoerase.)",
	},
	{
		.name = "write_bank",
		.handler = handle_flash_write_bank_command,
		.mode = COMMAND_EXEC,
		.usage = "bank_id filename [offset]",
		.help = "Write binary data from file to flash bank. Allow optional "
			"offset from beginning of the bank (defaults to zero).",
	},
	{
		.name = "write_image",
		.handler = handle_flash_write_image_command,
		.mode = COMMAND_EXEC,
		.usage = "[erase] [unlock] filename [offset [file_type]]",
		.help = "Write an image to flash.  Optionally first unprotect "
			"and/or erase the region to be used.  Allow optional "
			"offset from beginning of bank (defaults to zero)",
	},
	{
		.name = "read_bank",
		.handler = handle_flash_read_bank_command,
		.mode = COMMAND_EXEC,
		.usage = "bank_id filename [offset [length]]",
		.help = "Read binary data from flash bank to file. Allow optional "
			"offset from beginning of the bank (defaults to zero).",
	},
	{
		.name = "verify_bank",
		.handler = handle_flash_verify_bank_command,
		.mode = COMMAND_EXEC,
		.usage = "bank_id filename [offset]",
		.help = "Compare the contents of a file with the contents of the "
			"flash bank. Allow optional offset from beginning of the bank "
			"(defaults to zero).",
	},
	{
		.name = "protect",
		.handler = handle_flash_protect_command,
		.mode = COMMAND_EXEC,
		.usage = "bank_id first_block [last_block|'last'] "
			"('on'|'off')",
		.help = "Turn protection on or off for a range of protection "
			"blocks or sectors in a given flash bank. "
			"See 'flash info' output for a list of blocks.",
	},
	{
		.name = "padded_value",
		.handler = handle_flash_padded_value_command,
		.mode = COMMAND_EXEC,
		.usage = "bank_id value",
		.help = "Set default flash padded value",
	},
	COMMAND_REGISTRATION_DONE
};

static int flash_init_drivers(struct command_context *cmd_ctx)
{
	if (!flash_bank_list())
		return ERROR_OK;

	struct command *parent = command_find_in_context(cmd_ctx, "flash");
	return register_commands(cmd_ctx, parent, flash_exec_command_handlers);
}

COMMAND_HANDLER(handle_flash_bank_command)
{
	if (CMD_ARGC < 7) {
		LOG_ERROR("usage: flash bank <name> <driver> "
			"<base> <size> <chip_width> <bus_width> <target>");
		return ERROR_COMMAND_SYNTAX_ERROR;
	}
	/* save bank name and advance arguments for compatibility */
	const char *bank_name = *CMD_ARGV++;
	CMD_ARGC--;

	struct target *target = get_target(CMD_ARGV[5]);
	if (target == NULL) {
		LOG_ERROR("target '%s' not defined", CMD_ARGV[5]);
		return ERROR_FAIL;
	}

	const char *driver_name = CMD_ARGV[0];
	const struct flash_driver *driver = flash_driver_find_by_name(driver_name);
	if (NULL == driver) {
		/* no matching flash driver found */
		LOG_ERROR("flash driver '%s' not found", driver_name);
		return ERROR_FAIL;
	}

	/* check the flash bank name is unique */
	if (get_flash_bank_by_name_noprobe(bank_name) != NULL) {
		/* flash bank name already exists  */
		LOG_ERROR("flash bank name '%s' already exists", bank_name);
		return ERROR_FAIL;
	}

	/* register flash specific commands */
	if (NULL != driver->commands) {
		int retval = register_commands(CMD_CTX, NULL,
				driver->commands);
		if (ERROR_OK != retval) {
			LOG_ERROR("couldn't register '%s' commands",
				driver_name);
			return ERROR_FAIL;
		}
	}

	struct flash_bank *c = calloc(1, sizeof(*c));
	c->name = strdup(bank_name);
	c->target = target;
	c->driver = driver;
	COMMAND_PARSE_NUMBER(target_addr, CMD_ARGV[1], c->base);
	COMMAND_PARSE_NUMBER(u32, CMD_ARGV[2], c->size);
	COMMAND_PARSE_NUMBER(int, CMD_ARGV[3], c->chip_width);
	COMMAND_PARSE_NUMBER(int, CMD_ARGV[4], c->bus_width);
	c->default_padded_value = c->erased_value = 0xff;
	c->minimal_write_gap = FLASH_WRITE_GAP_SECTOR;

	int retval;
	retval = CALL_COMMAND_HANDLER(driver->flash_bank_command, c);
	if (ERROR_OK != retval) {
<<<<<<< HEAD
		LOG_ERROR("'%s' driver rejected flash bank at 0x%8.8" TARGET_PRIxADDR
=======
		LOG_ERROR("'%s' driver rejected flash bank at " TARGET_ADDR_FMT
>>>>>>> 11a2bfc2
				"; usage: %s", driver_name, c->base, driver->usage);
		free(c);
		return retval;
	}

	if (driver->usage == NULL)
		LOG_DEBUG("'%s' driver usage field missing", driver_name);

	flash_bank_add(c);

	return ERROR_OK;
}

COMMAND_HANDLER(handle_flash_banks_command)
{
	if (CMD_ARGC != 0)
		return ERROR_COMMAND_SYNTAX_ERROR;

	unsigned n = 0;
	for (struct flash_bank *p = flash_bank_list(); p; p = p->next, n++) {
<<<<<<< HEAD
		LOG_USER("#%d : %s (%s) at 0x%8.8" TARGET_PRIxADDR ", size 0x%8.8" PRIx32 ", "
=======
		LOG_USER("#%d : %s (%s) at " TARGET_ADDR_FMT ", size 0x%8.8" PRIx32 ", "
>>>>>>> 11a2bfc2
			"buswidth %u, chipwidth %u", p->bank_number,
			p->name, p->driver->name, p->base, p->size,
			p->bus_width, p->chip_width);
	}
	return ERROR_OK;
}

static int jim_flash_list(Jim_Interp *interp, int argc, Jim_Obj * const *argv)
{
	if (argc != 1) {
		Jim_WrongNumArgs(interp, 1, argv,
			"no arguments to 'flash list' command");
		return JIM_ERR;
	}

	Jim_Obj *list = Jim_NewListObj(interp, NULL, 0);

	for (struct flash_bank *p = flash_bank_list(); p; p = p->next) {
		Jim_Obj *elem = Jim_NewListObj(interp, NULL, 0);

		Jim_ListAppendElement(interp, elem, Jim_NewStringObj(interp, "name", -1));
		Jim_ListAppendElement(interp, elem, Jim_NewStringObj(interp, p->driver->name, -1));
		Jim_ListAppendElement(interp, elem, Jim_NewStringObj(interp, "base", -1));
		Jim_ListAppendElement(interp, elem, Jim_NewIntObj(interp, p->base));
		Jim_ListAppendElement(interp, elem, Jim_NewStringObj(interp, "size", -1));
		Jim_ListAppendElement(interp, elem, Jim_NewIntObj(interp, p->size));
		Jim_ListAppendElement(interp, elem, Jim_NewStringObj(interp, "bus_width", -1));
		Jim_ListAppendElement(interp, elem, Jim_NewIntObj(interp, p->bus_width));
		Jim_ListAppendElement(interp, elem, Jim_NewStringObj(interp, "chip_width", -1));
		Jim_ListAppendElement(interp, elem, Jim_NewIntObj(interp, p->chip_width));

		Jim_ListAppendElement(interp, list, elem);
	}

	Jim_SetResult(interp, list);

	return JIM_OK;
}

COMMAND_HANDLER(handle_flash_init_command)
{
	if (CMD_ARGC != 0)
		return ERROR_COMMAND_SYNTAX_ERROR;

	static bool flash_initialized;
	if (flash_initialized) {
		LOG_INFO("'flash init' has already been called");
		return ERROR_OK;
	}
	flash_initialized = true;

	LOG_DEBUG("Initializing flash devices...");
	return flash_init_drivers(CMD_CTX);
}

static const struct command_registration flash_config_command_handlers[] = {
	{
		.name = "bank",
		.handler = handle_flash_bank_command,
		.mode = COMMAND_CONFIG,
		.usage = "bank_id driver_name base_address size_bytes "
			"chip_width_bytes bus_width_bytes target "
			"[driver_options ...]",
		.help = "Define a new bank with the given name, "
			"using the specified NOR flash driver.",
	},
	{
		.name = "init",
		.mode = COMMAND_CONFIG,
		.handler = handle_flash_init_command,
		.help = "Initialize flash devices.",
	},
	{
		.name = "banks",
		.mode = COMMAND_ANY,
		.handler = handle_flash_banks_command,
		.help = "Display table with information about flash banks.",
	},
	{
		.name = "list",
		.mode = COMMAND_ANY,
		.jim_handler = jim_flash_list,
		.help = "Returns a list of details about the flash banks.",
	},
	COMMAND_REGISTRATION_DONE
};
static const struct command_registration flash_command_handlers[] = {
	{
		.name = "flash",
		.mode = COMMAND_ANY,
		.help = "NOR flash command group",
		.chain = flash_config_command_handlers,
	},
	COMMAND_REGISTRATION_DONE
};

int flash_register_commands(struct command_context *cmd_ctx)
{
	return register_commands(cmd_ctx, NULL, flash_command_handlers);
}<|MERGE_RESOLUTION|>--- conflicted
+++ resolved
@@ -112,11 +112,7 @@
 			LOG_WARNING("Flash protection check is not implemented.");
 
 		command_print(CMD_CTX,
-<<<<<<< HEAD
-			"#%d : %s at 0x%8.8" TARGET_PRIxADDR ", size 0x%8.8" PRIx32
-=======
 			"#%d : %s at " TARGET_ADDR_FMT ", size 0x%8.8" PRIx32
->>>>>>> 11a2bfc2
 			", buswidth %i, chipwidth %i",
 			p->bank_number,
 			p->driver->name,
@@ -181,11 +177,7 @@
 		retval = p->driver->probe(p);
 		if (retval == ERROR_OK)
 			command_print(CMD_CTX,
-<<<<<<< HEAD
-				"flash '%s' found at 0x%8.8" TARGET_PRIxADDR,
-=======
 				"flash '%s' found at " TARGET_ADDR_FMT,
->>>>>>> 11a2bfc2
 				p->driver->name,
 				p->base);
 	} else {
@@ -213,13 +205,8 @@
 		command_print(CMD_CTX, "successfully checked erase state");
 	else {
 		command_print(CMD_CTX,
-<<<<<<< HEAD
-			"unknown error when checking erase state of flash bank #%s at 0x%8.8"
-			TARGET_PRIxADDR,
-=======
 			"unknown error when checking erase state of flash bank #%s at "
 			TARGET_ADDR_FMT,
->>>>>>> 11a2bfc2
 			CMD_ARGV[0],
 			p->base);
 	}
@@ -1159,11 +1146,7 @@
 	int retval;
 	retval = CALL_COMMAND_HANDLER(driver->flash_bank_command, c);
 	if (ERROR_OK != retval) {
-<<<<<<< HEAD
-		LOG_ERROR("'%s' driver rejected flash bank at 0x%8.8" TARGET_PRIxADDR
-=======
 		LOG_ERROR("'%s' driver rejected flash bank at " TARGET_ADDR_FMT
->>>>>>> 11a2bfc2
 				"; usage: %s", driver_name, c->base, driver->usage);
 		free(c);
 		return retval;
@@ -1184,11 +1167,7 @@
 
 	unsigned n = 0;
 	for (struct flash_bank *p = flash_bank_list(); p; p = p->next, n++) {
-<<<<<<< HEAD
-		LOG_USER("#%d : %s (%s) at 0x%8.8" TARGET_PRIxADDR ", size 0x%8.8" PRIx32 ", "
-=======
 		LOG_USER("#%d : %s (%s) at " TARGET_ADDR_FMT ", size 0x%8.8" PRIx32 ", "
->>>>>>> 11a2bfc2
 			"buswidth %u, chipwidth %u", p->bank_number,
 			p->name, p->driver->name, p->base, p->size,
 			p->bus_width, p->chip_width);
