--- conflicted
+++ resolved
@@ -198,13 +198,10 @@
 		info->reg_names[regno] = init_reg_name_with_prefix("tr", regno - GDB_REGNO_TR0);
 		return info->reg_names[regno];
 	}
-<<<<<<< HEAD
-=======
 	if (regno <= GDB_REGNO_ACC7 && regno >= GDB_REGNO_ACC0) {
 		info->reg_names[regno] = init_reg_name_with_prefix("acc", regno - GDB_REGNO_ACC0);
 		return info->reg_names[regno];
 	}
->>>>>>> 958ca6f6
 	if (regno >= GDB_REGNO_CSR0 && regno <= GDB_REGNO_CSR4095) {
 		init_custom_csr_names(target);
 		info->reg_names[regno] = init_reg_name_with_prefix("csr", regno - GDB_REGNO_CSR0);
@@ -245,12 +242,6 @@
 		return &feature_vector;
 	}
 	if (regno >= GDB_REGNO_TR0 && regno <= GDB_REGNO_TR7) {
-<<<<<<< HEAD
-		static struct reg_feature feature_matrix = {
-			.name = "org.gnu.gdb.riscv.matrix"
-		};
-		return &feature_matrix;
-=======
 		static struct reg_feature feature_matrix_tile = {
 			.name = "org.gnu.gdb.riscv.matrix_tile"
 		};
@@ -261,7 +252,6 @@
 			.name = "org.gnu.gdb.riscv.matrix_acc"
 		};
 		return &feature_matrix_acc;
->>>>>>> 958ca6f6
 	}
 	if (regno >= GDB_REGNO_CSR0 && regno <= GDB_REGNO_CSR4095) {
 		static struct reg_feature feature_csr = {
@@ -324,15 +314,11 @@
 	}
 	if (regno >= GDB_REGNO_TR0 && regno <= GDB_REGNO_TR7) {
 		RISCV_INFO(info);
-<<<<<<< HEAD
-		return &info->type_matrix;
-=======
 		return &info->type_m_tile.type;
 	}
 	if (regno >= GDB_REGNO_ACC0 && regno <= GDB_REGNO_ACC7) {
 		RISCV_INFO(info);
 		return &info->type_m_acc.type;
->>>>>>> 958ca6f6
 	}
 	return NULL;
 }
@@ -354,11 +340,8 @@
 		return "vector";
 	if (regno >= GDB_REGNO_TR0 && regno <= GDB_REGNO_TR7)
 		return "matrix";
-<<<<<<< HEAD
-=======
 	if (regno >= GDB_REGNO_ACC0 && regno <= GDB_REGNO_ACC7)
 		return "matrix";
->>>>>>> 958ca6f6
 	assert(regno >= GDB_REGNO_COUNT);
 	return "custom";
 }
@@ -371,11 +354,8 @@
 		return riscv_vlenb(target) * 8;
 	if (regno >= GDB_REGNO_TR0 && regno <= GDB_REGNO_TR7)
 		return riscv_mlenb(target) * 8;
-<<<<<<< HEAD
-=======
 	if (regno >= GDB_REGNO_ACC0 && regno <= GDB_REGNO_ACC7)
 		return riscv_mlenb(target) * riscv_mamul(target) * 8;
->>>>>>> 958ca6f6
 	if (regno == GDB_REGNO_PRIV)
 		return 8;
 	if (regno >= GDB_REGNO_CSR0 && regno <= GDB_REGNO_CSR4095) {
@@ -407,14 +387,11 @@
 	return riscv_mlenb(target) != 0;
 }
 
-<<<<<<< HEAD
-=======
 static bool mamul_exists(const struct target *target)
 {
 	return riscv_mamul(target) != 0;
 }
 
->>>>>>> 958ca6f6
 static bool mtopi_exists(const struct target *target)
 {
 	RISCV_INFO(info)
@@ -459,11 +436,8 @@
 		return vlenb_exists(target);
 	if (regno >= GDB_REGNO_TR0 && regno <= GDB_REGNO_TR7)
 		return mlenb_exists(target);
-<<<<<<< HEAD
-=======
 	if (regno >= GDB_REGNO_ACC0 && regno <= GDB_REGNO_ACC7)
 		return mlenb_exists(target) && mamul_exists(target);
->>>>>>> 958ca6f6
 	if (regno >= GDB_REGNO_COUNT)
 		return true;
 	assert(regno >= GDB_REGNO_CSR0 && regno <= GDB_REGNO_CSR4095);
